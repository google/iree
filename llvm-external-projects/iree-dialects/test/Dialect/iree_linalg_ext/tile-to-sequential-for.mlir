<<<<<<< HEAD
// RUN: iree-dialects-opt %s --linalg-transform-interp --split-input-file | FileCheck %s
=======
// RUN: iree-dialects-opt %s -linalg-transform-interp --split-input-file | FileCheck %s
// XFAIL: *
>>>>>>> 500e4113

// CHECK-DAG: #[[$SUB_MAP:.*]] = affine_map<(d0)[s0, s1] -> (-d0 + s1, s0)>
// CHECK-DAG: #[[$ID1_MAP:.*]] = affine_map<(d0) -> (d0)>

module {
  // CHECK-LABEL: func @static_tile
  //  CHECK-SAME:   %[[CHUNK_SIZE:[0-9a-z]+]]: index
  //  CHECK-SAME:   %[[IN:[0-9a-z]+]]: tensor<?xf32>
  func @static_tile(%chunk_size: index, %in: tensor<?xf32>, %out: tensor<?xf32>, %out2: tensor<?xf32>) -> (tensor<?xf32>) {
    %c0 = arith.constant 0: index

    // CHECK: %[[M:.*]] = tensor.dim %{{.*}}, %{{.*}} : tensor<?xf32>
    // CHECK: scf.for %[[IV:.*]] = {{.*}} iter_args(%[[OUT:.*]] = %{{.*}}, %[[OUT2:.*]] = %{{.*}}) -> (tensor<?xf32>, tensor<?xf32>) {
    %0:2 = iree_linalg_ext.tile %chunk_size outs(%out: tensor<?xf32>, %out2: tensor<?xf32>)
        -> (tensor<?xf32>, tensor<?xf32>) {

    // CHECK:    %[[SIZE:.*]] = affine.min #[[$SUB_MAP]](%[[IV]])[%[[CHUNK_SIZE]], %[[M]]]
    // CHECK:    %[[O:.*]] = tensor.extract_slice %[[OUT]][%[[IV]]] [%[[SIZE]]] [{{.*}}] : tensor<?xf32> to tensor<?xf32>
    // CHECK:    %[[O2:.*]] = tensor.extract_slice %[[OUT2]][%[[IV]]] [%[[SIZE]]] [{{.*}}] : tensor<?xf32> to tensor<?xf32>

      // TODO: one offset and one size per tensor?
      // If not necessary in the dense strided-array world, what about the rest?
      ^bb0(%offset: index, %size: index, %st1: tensor<?xf32>, %st2: tensor<?xf32>):

        // TODO: atm this is just 1-1: out-chunk-size -> in-size.
    // CHECK:    %[[I:.*]] = tensor.extract_slice %[[IN]][%[[IV]]] [%[[SIZE]]] [{{.*}}] : tensor<?xf32> to tensor<?xf32>
        %1 = tensor.extract_slice %in[%offset][%size][1] : tensor<?xf32> to tensor<?xf32>

    // CHECK:    %[[R:.*]] = linalg.generic {{.*}} ins(%[[I]] : tensor<?xf32>) outs(%[[O]] : tensor<?xf32>)
        %3 = linalg.generic {
            indexing_maps = [affine_map<(d0) -> (d0)>, affine_map<(d0) -> (d0)>],
            iterator_types = ["parallel"]}
          ins(%1: tensor<?xf32>) outs(%st1: tensor<?xf32>) {
          ^bb0(%a: f32, %b:f32):  // no predecessors
            %f42 = arith.constant 42.0: f32
            %tmp = arith.mulf %a, %f42: f32
            linalg.yield %tmp: f32
        } -> tensor<?xf32>

    // CHECK:    %[[RES:.*]] = tensor.insert_slice %[[R]] into %[[OUT]][%[[IV]]] [%[[SIZE]]] [{{.*}}] : tensor<?xf32> into tensor<?xf32>
    // CHECK:    %[[RES2:.*]] = tensor.insert_slice %[[O2]] into %[[OUT2]][%[[IV]]] [%[[SIZE]]] [{{.*}}] : tensor<?xf32> into tensor<?xf32>
    // CHECK:    scf.yield %[[RES]], %[[RES2]] : tensor<?xf32>, tensor<?xf32>
        iree_linalg_ext.tile_yield %3, %st2: tensor<?xf32>, tensor<?xf32> // assumes dim is 0 and stacks
    }
    return %0#0: tensor<?xf32>
  }

  transform.with_pdl_patterns {
  ^bb0(%arg0: !pdl.operation):
    pdl.pattern @match_iree_linalg_ext_tile : benefit(1) {
      %0 = operands
      %1 = types
      %2 = operation "iree_linalg_ext.tile"(%0 : !pdl.range<value>)  -> (%1 : !pdl.range<type>)
      rewrite %2 with "transform.dialect"
    }
    transform.structured.canonicalized_sequence %arg0 {
    ^bb0(%arg1: !pdl.operation):
      %0 = pdl_match @match_iree_linalg_ext_tile in %arg1
      %1 = rewrite_iree_linalg_ext_tile_to_scf_for %0
    }
  }
}<|MERGE_RESOLUTION|>--- conflicted
+++ resolved
@@ -1,9 +1,5 @@
-<<<<<<< HEAD
 // RUN: iree-dialects-opt %s --linalg-transform-interp --split-input-file | FileCheck %s
-=======
-// RUN: iree-dialects-opt %s -linalg-transform-interp --split-input-file | FileCheck %s
 // XFAIL: *
->>>>>>> 500e4113
 
 // CHECK-DAG: #[[$SUB_MAP:.*]] = affine_map<(d0)[s0, s1] -> (-d0 + s1, s0)>
 // CHECK-DAG: #[[$ID1_MAP:.*]] = affine_map<(d0) -> (d0)>
