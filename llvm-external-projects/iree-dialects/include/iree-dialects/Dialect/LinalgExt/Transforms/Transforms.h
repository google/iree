--- conflicted
+++ resolved
@@ -337,67 +337,6 @@
       : LinalgBasePromotionPattern(opName, context, options, f, benefit) {}
 };
 
-<<<<<<< HEAD
-/// Wraps upstream Linalg pattern in a filter check + update.
-template <typename Conv2DOp, typename Conv1DOp>
-struct DownscaleSizeOneWindowed2DConvolution final
-    : public OpRewritePattern<Conv2DOp> {
-  DownscaleSizeOneWindowed2DConvolution(MLIRContext *context,
-                                        LinalgTransformationFilter f)
-      : OpRewritePattern<Conv2DOp>(context, /*benefit=*/1),
-        filter(std::move(f)) {}
-
-  LogicalResult matchAndRewrite(Conv2DOp convOp,
-                                PatternRewriter &rewriter) const override {
-    if (failed(filter.checkAndNotify(rewriter, convOp)))
-      return failure();
-    linalg::DownscaleSizeOneWindowed2DConvolution<Conv2DOp, Conv1DOp> p(
-        convOp.getContext());
-    auto maybeConv1DOp = p.returningMatchAndRewrite(convOp, rewriter);
-    if (failed(maybeConv1DOp))
-      return failure();
-    filter.replaceLinalgTransformationFilter(rewriter, *maybeConv1DOp);
-    return success();
-  }
-
-private:
-  /// LinalgTransformMarker handles special attribute manipulations.
-  LinalgTransformationFilter filter;
-};
-
-/// Wraps upstream Linalg pattern in a filter check + update.
-struct DownscaleDepthwiseConv2DNhwcHwcOp final
-    : public OpRewritePattern<linalg::DepthwiseConv2DNhwcHwcOp> {
-  DownscaleDepthwiseConv2DNhwcHwcOp(MLIRContext *context,
-                                    LinalgTransformationFilter f)
-      : OpRewritePattern<linalg::DepthwiseConv2DNhwcHwcOp>(context,
-                                                           /*benefit=*/1),
-        filter(std::move(f)) {}
-
-  LogicalResult matchAndRewrite(linalg::DepthwiseConv2DNhwcHwcOp convOp,
-                                PatternRewriter &rewriter) const override {
-    if (failed(filter.checkAndNotify(rewriter, convOp)))
-      return failure();
-    linalg::DownscaleDepthwiseConv2DNhwcHwcOp p(convOp.getContext());
-    auto maybeConv1DOp = p.returningMatchAndRewrite(convOp, rewriter);
-    if (failed(maybeConv1DOp))
-      return failure();
-    filter.replaceLinalgTransformationFilter(rewriter, *maybeConv1DOp);
-    return success();
-  }
-
-private:
-  /// LinalgTransformMarker handles special attribute manipulations.
-  LinalgTransformationFilter filter;
-};
-=======
-FailureOr<linalg::TileLoopNest> tileConsumerAndFuseProducers(
-    OpBuilder &b, linalg::LinalgOp consumerOp, ArrayRef<int64_t> tileSizes,
-    ArrayRef<int64_t> tileInterchange,
-    const std::optional<linalg::LinalgLoopDistributionOptions>
-        &tileDistribution);
->>>>>>> 5c0c4ea7
-
 } // namespace LinalgExt
 } // namespace IREE
 } // namespace iree_compiler
