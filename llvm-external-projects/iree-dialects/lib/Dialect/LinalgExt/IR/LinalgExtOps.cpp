--- conflicted
+++ resolved
@@ -1758,21 +1758,10 @@
   return interchangeVector;
 }
 
-<<<<<<< HEAD
-// Implements `getIterationDomain` from the tiling interface.
-// TODO(hanchung): Add support for pad=true.
-// We might want to revisit the implementation. Taking a 2D input tensor as an
-// example, we might want loops ([0, ceilDiv(N, n), 1], [0, ceilDiv(M, m), 1]).
-// The scalar implementation generates two scf.for loops ([0, n, 1], (0, m, 1]).
-// For padding, we shoulc check if it's in bound. If so, load from the source.
-// If not, yield zero instead.
-LogicalResult PackOp::generateScalarImplementation(OpBuilder &builder,
-=======
 /// Generate the body of the innermost loop of the scalar implementation
 /// of `pack` operation.
 static void generatePackOpScalarImplementationBody(PackOp packOp,
                                                    OpBuilder &builder,
->>>>>>> 769953b2
                                                    Location loc,
                                                    ValueRange ivs) {
   if (getPad()) return failure();
