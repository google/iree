# "Variables and State" sample

This sample shows how to

1. Create a TensorFlow program that tracks state with an internal variable
2. Import that program into IREE's compiler
3. Compile that program to an IREE VM bytecode module
4. Load the compiled program using IREE's high level runtime C API
5. Call exported functions on the loaded program to interact with the internal
   variable

Steps 1-3 are performed in Python via the
[`variables_and_state.ipynb`](./variables_and_state.ipynb)
[Colab](https://research.google.com/colaboratory/) notebook:

[![Open In Colab](https://colab.research.google.com/assets/colab-badge.svg)](https://colab.research.google.com/github/google/iree/blob/main/samples/variables_and_state/variables_and_state.ipynb)

Steps 4-5 are in [`main.c`](./main.c)

The program used to demonstrate tracks a single integer counter and provides
a few functions for interacting with it:

```python
class CounterModule(tf.Module):
  def __init__(self):
    super().__init__()
    self.counter = tf.Variable(0)

  @tf.function(input_signature=[])
  def get_value(self):
    return self.counter

  @tf.function(input_signature=[tf.TensorSpec([], tf.int32)])
  def set_value(self, new_value):
    self.counter.assign(new_value)

  @tf.function(input_signature=[tf.TensorSpec([], tf.int32)])
  def add_to_value(self, x):
    self.counter.assign(self.counter + x)

  @tf.function(input_signature=[])
  def reset_value(self):
    self.set_value(0)
```

## Background

Just like in other programming models, _variables_ in this context are used to
represent some persistent state that programs may manipulate. See TensorFlow's
[Introduction to Variables](https://www.tensorflow.org/guide/variable) for
more information on using variables in TensorFlow.

Mutable variables and internal program state are modeled natively in IREE along
with the rest of a program's executable code and data. Variables are not given
special treatment - program authors must define explicit exported functions for
interacting with them and then invoke these functions as they would any other
functions in the compiled programs.

## Instructions

1. Run the Colab notebook and download the `counter.mlir` and
   `counter_vmvx.vmfb` files it generates

2. Build the `iree_samples_variables_and_state` CMake target (see
    [here](https://google.github.io/iree/building-from-source/getting-started/)
    for general instructions on building using CMake)

    ```
    cmake -B ../iree-build/ -DCMAKE_BUILD_TYPE=RelWithDebInfo .
    cmake --build ../iree-build/ --target iree_samples_variables_and_state
    ```

3. Run the sample binary:

   ```
   ../iree-build/samples/variables_and_state/variables-and-state \
       /path/to/counter_vmvx.vmfb local-task
   ```

### Changing compilation options

The provided Colab notebook imports the TensorFlow program into MLIR and then
compiles it further to an IREE VM bytecode module for IREE's reference CPU
executable format named "VMVX". To use a different executable format or backend,
set compilation options, or include source code changes to the compiler, you can
compile the imported MLIR file using IREE's tools on your own machine.

<<<<<<< HEAD
For example, to use IREE's `cpu` target, which is optimized for CPU execution
using LLVM, refer to the
[documentation](https://google.github.io/iree/deployment-configurations/cpu-dylib/)
=======
For example, to use IREE's `dylib-llvm-aot` target, which is optimized for CPU
execution using LLVM, refer to the
[documentation](https://google.github.io/iree/deployment-configurations/cpu/)
>>>>>>> 718e04e4
and compile the imported `counter.mlir` file using `iree-compile`:

```
../iree-build/tools/iree-compile \
    --iree-hal-target-backends=cpu \
    --iree-input-type=mhlo \
    counter.mlir -o counter_cpu.vmfb
```

then run the program with that new VM bytecode module:

```
../iree-build/samples/variables_and_state/variables-and-state \
    /path/to/counter_cpu.vmfb local-task
```<|MERGE_RESOLUTION|>--- conflicted
+++ resolved
@@ -85,15 +85,9 @@
 set compilation options, or include source code changes to the compiler, you can
 compile the imported MLIR file using IREE's tools on your own machine.
 
-<<<<<<< HEAD
 For example, to use IREE's `cpu` target, which is optimized for CPU execution
 using LLVM, refer to the
-[documentation](https://google.github.io/iree/deployment-configurations/cpu-dylib/)
-=======
-For example, to use IREE's `dylib-llvm-aot` target, which is optimized for CPU
-execution using LLVM, refer to the
 [documentation](https://google.github.io/iree/deployment-configurations/cpu/)
->>>>>>> 718e04e4
 and compile the imported `counter.mlir` file using `iree-compile`:
 
 ```
