--- conflicted
+++ resolved
@@ -688,19 +688,6 @@
     }
   }
 
-<<<<<<< HEAD
-  // math dialect elementry functions -> polynomial form.
-  {
-    RewritePatternSet mathPatterns(&getContext());
-    populateMathPolynomialApproximationPatterns(mathPatterns);
-    if (failed(applyPatternsAndFoldGreedily(getOperation(),
-                                            std::move(mathPatterns)))) {
-      return signalPassFailure();
-    }
-  }
-
-=======
->>>>>>> 41880a44
   const auto &dataLayoutAnalysis = getAnalysis<DataLayoutAnalysis>();
   LowerToLLVMOptions options(&getContext(),
                              dataLayoutAnalysis.getAtOrAbove(module));
