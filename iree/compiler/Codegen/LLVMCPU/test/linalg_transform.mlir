// RUN: iree-opt %s  -pass-pipeline='hal.executable(hal.executable.variant(iree-llvmcpu-lower-executable-target))' --iree-codegen-use-linalg-transform-interp --linalg-transform-interp-disable-bufferization --linalg-transform-file-name=%p/linalg_transform_spec.mlir | FileCheck %s

#device_target_cpu = #hal.device.target<"cpu", {executable_targets = [#hal.executable.target<"llvm", "embedded-elf-x86_64", {cpu_features = "", data_layout = "e-m:e-p270:32:32-p271:32:32-p272:64:64-i64:64-f80:128-n8:16:32:64-S128", native_vector_size = 16 : index, target_triple = "x86_64-unknown-unknown-eabi-elf"}>]}>
#executable_layout = #hal.executable.layout<push_constants = 0, sets = [#hal.descriptor_set.layout<0, bindings = [#hal.descriptor_set.binding<0, storage_buffer>, #hal.descriptor_set.binding<1, storage_buffer>, #hal.descriptor_set.binding<2, storage_buffer>]>]>
#executable_target_embedded_elf_x86_64_ = #hal.executable.target<"llvm", "embedded-elf-x86_64", {cpu_features = "", data_layout = "e-m:e-p270:32:32-p271:32:32-p272:64:64-i64:64-f80:128-n8:16:32:64-S128", native_vector_size = 16 : index, target_triple = "x86_64-unknown-unknown-eabi-elf"}>

// CHECK-DAG: #[[$map0:.*]] = affine_map<()[s0] -> (s0 * 2)>
// CHECK-DAG: #[[$map1:.*]] = affine_map<()[s0] -> (s0 * -2 + 250, 2)>
// CHECK-DAG: #[[$map2:.*]] = affine_map<()[s0] -> (s0 * 4)>
// CHECK-DAG: #[[$map3:.*]] = affine_map<()[s0] -> (s0 * -4 + 1020, 4)>

hal.executable private @pad_matmul_static_dispatch_0 {
  hal.executable.variant public @embedded_elf_x86_64, target = #executable_target_embedded_elf_x86_64_ {
    hal.executable.entry_point public @pad_matmul_static_dispatch_0 ordinal(0) layout(#executable_layout)
    builtin.module {
      func.func @pad_matmul_static_dispatch_0() {
        %c0 = arith.constant 0 : index
        %0 = hal.interface.binding.subspan set(0) binding(0) type(storage_buffer) offset(%c0) alignment(64) : !flow.dispatch.tensor<readonly:250x500xf32>
        %1 = hal.interface.binding.subspan set(0) binding(1) type(storage_buffer) offset(%c0) alignment(64) : !flow.dispatch.tensor<readonly:500x1020xf32>
        %2 = hal.interface.binding.subspan set(0) binding(2) type(storage_buffer) offset(%c0) alignment(64) : !flow.dispatch.tensor<readwrite:250x1020xf32>
        %3 = flow.dispatch.tensor.load %0, offsets = [0, 0], sizes = [250, 500], strides = [1, 1] : !flow.dispatch.tensor<readonly:250x500xf32> -> tensor<250x500xf32>
        %4 = flow.dispatch.tensor.load %1, offsets = [0, 0], sizes = [500, 1020], strides = [1, 1] : !flow.dispatch.tensor<readonly:500x1020xf32> -> tensor<500x1020xf32>

        //     CHECK: hal.executable.entry_point public @pad_matmul_static_dispatch_0 ordinal(0) layout(#executable_layout) {
        //     CHECK:   %[[C1:.*]] = arith.constant 1 : index
        // CHECK-DAG: %[[C125:.*]] = arith.constant 125 : index
        // CHECK-DAG: %[[C255:.*]] = arith.constant 255 : index
        //     CHECK: hal.return %[[C125]], %[[C255]], %[[C1]] : index, index, index
        %50 = linalg.init_tensor [250, 1020] : tensor<250x1020xf32>
        %cst = arith.constant 0.000000e+00 : f32
        %5 = linalg.fill ins(%cst : f32) outs(%50 : tensor<250x1020xf32>) -> tensor<250x1020xf32>

<<<<<<< HEAD
        //  CHECK-NOT: iree_linalg_ext
        //      CHECK: %[[IDX:.*]] = hal.interface.workgroup.id[0] : index
        //      CHECK: %[[OFFX:.*]] = affine.apply #[[$map0]]()[%[[IDX]]]
        //      CHECK:  %[[SZX:.*]] = affine.min #[[$map1]]()[%[[IDX]]]
        //      CHECK: tensor.extract_slice {{.*}}[%[[OFFX]]{{.*}}[%[[SZX]]
        //      CHECK: %[[IDY:.*]] = hal.interface.workgroup.id[1] : index
        //      CHECK: %[[OFFY:.*]] = affine.apply #[[$map2]]()[%[[IDY]]]
        //      CHECK:  %[[SZY:.*]] = affine.min #[[$map3]]()[%[[IDY]]]
        //      CHECK: tensor.extract_slice {{.*}}[{{.*}}, %[[OFFY]]] [{{.*}}, %[[SZY]]]
        //      CHECK:  %[[MM:.*]] = linalg.matmul{{.*}}ins{{.*}}outs
        //      CHECK: %[[RES_OFFX:.*]] = affine.apply #[[$map0]]()[%[[IDX]]]
        //      CHECK: %[[RES_OFFY:.*]] = affine.apply #[[$map2]]()[%[[IDY]]]
        //      CHECK: flow.dispatch.tensor.store %[[MM]], %{{.*}}, offsets = [%[[RES_OFFX]], %[[RES_OFFY]]]{{.*}} : tensor<?x?xf32> -> !flow.dispatch.tensor<readwrite:250x1020xf32>
=======
        %50 = linalg.init_tensor [250, 1020] : tensor<250x1020xf32>
        %cst = arith.constant 0.000000e+00 : f32
        %5 = linalg.fill ins(%cst : f32) outs(%50 : tensor<250x1020xf32>) -> tensor<250x1020xf32>

        //  CHECK-NOT: iree_linalg_ext
        //      CHECK: %[[IDX:.*]] = hal.interface.workgroup.id[0] : index
        //      CHECK: %[[OFF:.*]] = affine.apply #[[$map0]]()[%[[IDX]]]
        //      CHECK:  %[[SZ:.*]] = affine.min #map1()[%[[IDX]]]
        //      CHECK: tensor.extract_slice {{.*}}[%[[OFF]]{{.*}}[%[[SZ]]
        //      CHECK: tensor.extract_slice {{.*}}[%[[OFF]]{{.*}}[%[[SZ]]
        //      CHECK:  %[[MM:.*]] = linalg.matmul{{.*}}ins{{.*}}outs
        //      CHECK: %[[OFF2:.*]] = affine.apply #[[$map0]]()[%[[IDX]]]
        //      CHECK: flow.dispatch.tensor.store %[[MM]], %{{.*}}, offsets = [%[[OFF2]]{{.*}} : tensor<?x1020xf32> -> !flow.dispatch.tensor<readwrite:250x1020xf32>
>>>>>>> 380e1547
        //      CHECK: return
        %6 = linalg.matmul ins(%3, %4 : tensor<250x500xf32>, tensor<500x1020xf32>) outs(%5 : tensor<250x1020xf32>) -> tensor<250x1020xf32>
        flow.dispatch.tensor.store %6, %2, offsets = [0, 0], sizes = [250, 1020], strides = [1, 1] : tensor<250x1020xf32> -> !flow.dispatch.tensor<readwrite:250x1020xf32>
        return
      }
    }
  }
}<|MERGE_RESOLUTION|>--- conflicted
+++ resolved
@@ -30,7 +30,6 @@
         %cst = arith.constant 0.000000e+00 : f32
         %5 = linalg.fill ins(%cst : f32) outs(%50 : tensor<250x1020xf32>) -> tensor<250x1020xf32>
 
-<<<<<<< HEAD
         //  CHECK-NOT: iree_linalg_ext
         //      CHECK: %[[IDX:.*]] = hal.interface.workgroup.id[0] : index
         //      CHECK: %[[OFFX:.*]] = affine.apply #[[$map0]]()[%[[IDX]]]
@@ -44,21 +43,6 @@
         //      CHECK: %[[RES_OFFX:.*]] = affine.apply #[[$map0]]()[%[[IDX]]]
         //      CHECK: %[[RES_OFFY:.*]] = affine.apply #[[$map2]]()[%[[IDY]]]
         //      CHECK: flow.dispatch.tensor.store %[[MM]], %{{.*}}, offsets = [%[[RES_OFFX]], %[[RES_OFFY]]]{{.*}} : tensor<?x?xf32> -> !flow.dispatch.tensor<readwrite:250x1020xf32>
-=======
-        %50 = linalg.init_tensor [250, 1020] : tensor<250x1020xf32>
-        %cst = arith.constant 0.000000e+00 : f32
-        %5 = linalg.fill ins(%cst : f32) outs(%50 : tensor<250x1020xf32>) -> tensor<250x1020xf32>
-
-        //  CHECK-NOT: iree_linalg_ext
-        //      CHECK: %[[IDX:.*]] = hal.interface.workgroup.id[0] : index
-        //      CHECK: %[[OFF:.*]] = affine.apply #[[$map0]]()[%[[IDX]]]
-        //      CHECK:  %[[SZ:.*]] = affine.min #map1()[%[[IDX]]]
-        //      CHECK: tensor.extract_slice {{.*}}[%[[OFF]]{{.*}}[%[[SZ]]
-        //      CHECK: tensor.extract_slice {{.*}}[%[[OFF]]{{.*}}[%[[SZ]]
-        //      CHECK:  %[[MM:.*]] = linalg.matmul{{.*}}ins{{.*}}outs
-        //      CHECK: %[[OFF2:.*]] = affine.apply #[[$map0]]()[%[[IDX]]]
-        //      CHECK: flow.dispatch.tensor.store %[[MM]], %{{.*}}, offsets = [%[[OFF2]]{{.*}} : tensor<?x1020xf32> -> !flow.dispatch.tensor<readwrite:250x1020xf32>
->>>>>>> 380e1547
         //      CHECK: return
         %6 = linalg.matmul ins(%3, %4 : tensor<250x500xf32>, tensor<500x1020xf32>) outs(%5 : tensor<250x1020xf32>) -> tensor<250x1020xf32>
         flow.dispatch.tensor.store %6, %2, offsets = [0, 0], sizes = [250, 1020], strides = [1, 1] : tensor<250x1020xf32> -> !flow.dispatch.tensor<readwrite:250x1020xf32>
