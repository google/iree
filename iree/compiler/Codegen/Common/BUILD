--- conflicted
+++ resolved
@@ -63,11 +63,8 @@
     hdrs = [
         "BufferizationAnalysis.h",
         "DestructiveUpdateUtils.h",
-<<<<<<< HEAD
         "GPUUtils.h",
-=======
         "Transforms.h",
->>>>>>> 1b9e84cf
     ],
     deps = [
         "//iree/compiler/Codegen:PassHeaders",
