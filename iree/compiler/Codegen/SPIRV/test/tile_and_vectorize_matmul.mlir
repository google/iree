--- conflicted
+++ resolved
@@ -2,19 +2,11 @@
 
 #config = #iree_codegen.lowering.config<tile_sizes = [[8, 64], [8, 4], [0, 0, 4]], native_vector_size = []>
 #translation = #iree_codegen.translation.info<"SPIRVVectorize", workload_per_wg = [64, 8]>
-<<<<<<< HEAD
 hal.executable private @matmul_static_shape_f16 {
   hal.interface public @io {
-    hal.interface.binding public @s0b0_ro_external, set=0, binding=0, type="StorageBuffer", access="Read"
-    hal.interface.binding public @s0b1_ro_external, set=0, binding=1, type="StorageBuffer", access="Read"
-    hal.interface.binding public @s0b2_xw_external, set=0, binding=2, type="StorageBuffer", access="Write|Discard"
-=======
-hal.executable private @matmul_static_shape_f16  {
-  hal.interface private @io  {
-    hal.interface.binding @arg0, set=0, binding=0, type="StorageBuffer"
-    hal.interface.binding @arg1, set=0, binding=1, type="StorageBuffer"
-    hal.interface.binding @ret0, set=0, binding=2, type="StorageBuffer"
->>>>>>> c1fe3eb3
+    hal.interface.binding public @arg0, set=0, binding=0, type="StorageBuffer"
+    hal.interface.binding public @arg1, set=0, binding=1, type="StorageBuffer"
+    hal.interface.binding public @ret0, set=0, binding=2, type="StorageBuffer"
   }
   hal.executable.variant @vulkan, target = #hal.executable.target<"vulkan-spirv", "vulkan-spirv-fb"> {
     hal.executable.entry_point @matmul_static_shape_f16 attributes {
@@ -27,9 +19,9 @@
         %c0 = arith.constant 0 : index
         %cst = arith.constant 0.000000e+00 : f16
         %c4096 = arith.constant 4096 : index
-        %0 = hal.interface.binding.subspan @io::@s0b0_ro_external[%c0] : !flow.dispatch.tensor<readonly:4096x4096xf16>
-        %1 = hal.interface.binding.subspan @io::@s0b1_ro_external[%c0] : !flow.dispatch.tensor<readonly:4096x4096xf16>
-        %2 = hal.interface.binding.subspan @io::@s0b2_xw_external[%c0] : !flow.dispatch.tensor<writeonly:4096x4096xf16>
+        %0 = hal.interface.binding.subspan @io::@arg0[%c0] : !flow.dispatch.tensor<readonly:4096x4096xf16>
+        %1 = hal.interface.binding.subspan @io::@arg1[%c0] : !flow.dispatch.tensor<readonly:4096x4096xf16>
+        %2 = hal.interface.binding.subspan @io::@ret0[%c0] : !flow.dispatch.tensor<writeonly:4096x4096xf16>
         %workgroup_size_x = hal.interface.workgroup.size[0] : index
         %workgroup_size_y = hal.interface.workgroup.size[1] : index
         %workgroup_id_x = hal.interface.workgroup.id[0] : index
@@ -56,17 +48,10 @@
         }
         return
       }
-<<<<<<< HEAD
       hal.interface private @io {
-        hal.interface.binding public @s0b0_ro_external, set=0, binding=0, type="StorageBuffer", access="Read"
-        hal.interface.binding public @s0b1_ro_external, set=0, binding=1, type="StorageBuffer", access="Read"
-        hal.interface.binding public @s0b2_xw_external, set=0, binding=2, type="StorageBuffer", access="Write|Discard"
-=======
-      hal.interface private @io  {
-        hal.interface.binding @arg0, set=0, binding=0, type="StorageBuffer"
-        hal.interface.binding @arg1, set=0, binding=1, type="StorageBuffer"
-        hal.interface.binding @ret0, set=0, binding=2, type="StorageBuffer"
->>>>>>> c1fe3eb3
+        hal.interface.binding public @arg0, set=0, binding=0, type="StorageBuffer"
+        hal.interface.binding public @arg1, set=0, binding=1, type="StorageBuffer"
+        hal.interface.binding public @ret0, set=0, binding=2, type="StorageBuffer"
       }
     }
   }
@@ -85,20 +70,12 @@
 
 #config = #iree_codegen.lowering.config<tile_sizes = [[8, 64], [8, 4], [0, 0, 4]], native_vector_size = []>
 #translation = #iree_codegen.translation.info<"SPIRVVectorize", workload_per_wg = [64, 8]>
-<<<<<<< HEAD
 
 hal.executable private @matmul_static_shape_f32 {
   hal.interface public @io {
-    hal.interface.binding public @s0b0_ro_external, set=0, binding=0, type="StorageBuffer", access="Read"
-    hal.interface.binding public @s0b1_ro_external, set=0, binding=1, type="StorageBuffer", access="Read"
-    hal.interface.binding public @s0b2_xw_external, set=0, binding=2, type="StorageBuffer", access="Write|Discard"
-=======
-hal.executable private @matmul_static_shape_f32  {
-  hal.interface private @io  {
-    hal.interface.binding @arg0, set=0, binding=0, type="StorageBuffer"
-    hal.interface.binding @arg1, set=0, binding=1, type="StorageBuffer"
-    hal.interface.binding @ret0, set=0, binding=2, type="StorageBuffer"
->>>>>>> c1fe3eb3
+    hal.interface.binding public @arg0, set=0, binding=0, type="StorageBuffer"
+    hal.interface.binding public @arg1, set=0, binding=1, type="StorageBuffer"
+    hal.interface.binding public @ret0, set=0, binding=2, type="StorageBuffer"
   }
   hal.executable.variant @vulkan, target = #hal.executable.target<"vulkan-spirv", "vulkan-spirv-fb"> {
     hal.executable.entry_point @matmul_static_shape_f32 attributes {
@@ -111,9 +88,9 @@
         %c0 = arith.constant 0 : index
         %cst = arith.constant 0.000000e+00 : f32
         %c4096 = arith.constant 4096 : index
-        %0 = hal.interface.binding.subspan @io::@s0b0_ro_external[%c0] : !flow.dispatch.tensor<readonly:4096x4096xf32>
-        %1 = hal.interface.binding.subspan @io::@s0b1_ro_external[%c0] : !flow.dispatch.tensor<readonly:4096x4096xf32>
-        %2 = hal.interface.binding.subspan @io::@s0b2_xw_external[%c0] : !flow.dispatch.tensor<writeonly:4096x4096xf32>
+        %0 = hal.interface.binding.subspan @io::@arg0[%c0] : !flow.dispatch.tensor<readonly:4096x4096xf32>
+        %1 = hal.interface.binding.subspan @io::@arg1[%c0] : !flow.dispatch.tensor<readonly:4096x4096xf32>
+        %2 = hal.interface.binding.subspan @io::@ret0[%c0] : !flow.dispatch.tensor<writeonly:4096x4096xf32>
         %workgroup_size_x = hal.interface.workgroup.size[0] : index
         %workgroup_size_y = hal.interface.workgroup.size[1] : index
         %workgroup_id_x = hal.interface.workgroup.id[0] : index
@@ -140,17 +117,10 @@
         }
         return
       }
-<<<<<<< HEAD
       hal.interface private @io {
-        hal.interface.binding public @s0b0_ro_external, set=0, binding=0, type="StorageBuffer", access="Read"
-        hal.interface.binding public @s0b1_ro_external, set=0, binding=1, type="StorageBuffer", access="Read"
-        hal.interface.binding public @s0b2_xw_external, set=0, binding=2, type="StorageBuffer", access="Write|Discard"
-=======
-      hal.interface private @io  {
-        hal.interface.binding @arg0, set=0, binding=0, type="StorageBuffer"
-        hal.interface.binding @arg1, set=0, binding=1, type="StorageBuffer"
-        hal.interface.binding @ret0, set=0, binding=2, type="StorageBuffer"
->>>>>>> c1fe3eb3
+        hal.interface.binding public @arg0, set=0, binding=0, type="StorageBuffer"
+        hal.interface.binding public @arg1, set=0, binding=1, type="StorageBuffer"
+        hal.interface.binding public @ret0, set=0, binding=2, type="StorageBuffer"
       }
     }
   }
