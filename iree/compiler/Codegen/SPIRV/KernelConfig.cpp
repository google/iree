--- conflicted
+++ resolved
@@ -172,9 +172,12 @@
                                                workgroupSize);
 }
 
-<<<<<<< HEAD
 }  // namespace detail
-=======
+
+//===----------------------------------------------------------------------===//
+// FFT Default Configuration
+//===----------------------------------------------------------------------===//
+
 static LogicalResult setOpConfig(spirv::ResourceLimitsAttr limits,
                                  linalg_ext::FftOp op) {
   const int64_t subgroupSize = limits.subgroup_size().getValue().getSExtValue();
@@ -205,7 +208,6 @@
                                                op, tileSizes, {}, pipeline,
                                                workgroupSize);
 }
->>>>>>> 4d1d020f
 
 //===----------------------------------------------------------------------===//
 // Default Configuration
@@ -330,7 +332,6 @@
   // distributes/vectorizes.
   spirv::ResourceLimitsAttr limits = targetEnv.getResourceLimits();
   return TypeSwitch<Operation *, LogicalResult>(rootOp)
-<<<<<<< HEAD
       .Case<linalg::BatchMatmulOp, linalg::MatmulOp>([limits](auto op) {
         // Try to tile and vectorize first.
         std::array<int64_t, 2> workgroupXY = {32, 2};
@@ -342,10 +343,8 @@
         // If unsuccessful, try to tile and distribute.
         return setDefaultOpConfig(limits, op);
       })
-=======
-      .Case<linalg::BatchMatmulOp, linalg::MatmulOp, linalg_ext::FftOp>(
+      .Case<linalg_ext::FftOp>(
           [limits](auto op) { return setOpConfig(limits, op); })
->>>>>>> 4d1d020f
       .Case<linalg::Conv2DNhwcHwcfOp, linalg::DepthwiseConv2DNhwOp>(
           [limits](auto op) { return setDefaultOpConfig(limits, op); })
       .Default([](Operation *) { return success(); });
