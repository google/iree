// Copyright 2021 The IREE Authors
//
// Licensed under the Apache License v2.0 with LLVM Exceptions.
// See https://llvm.org/LICENSE.txt for license information.
// SPDX-License-Identifier: Apache-2.0 WITH LLVM-exception

#include "iree-dialects/Dialect/LinalgExt/IR/LinalgExtDialect.h"
#include "iree/compiler/Codegen/Dialect/IREECodegenDialect.h"
#include "iree/compiler/Codegen/Dialect/LoweringConfig.h"
#include "iree/compiler/Codegen/PassDetail.h"
#include "iree/compiler/Codegen/Passes.h"
#include "iree/compiler/Codegen/SPIRV/KernelConfig.h"
#include "iree/compiler/Dialect/HAL/IR/HALDialect.h"
#include "iree/compiler/Dialect/HAL/IR/HALOps.h"
#include "llvm/Support/Debug.h"
#include "mlir/Dialect/GPU/GPUDialect.h"
#include "mlir/Dialect/MemRef/Transforms/Passes.h"
#include "mlir/Dialect/SPIRV/IR/SPIRVDialect.h"
#include "mlir/Pass/Pass.h"
#include "mlir/Pass/PassManager.h"
#include "mlir/Pass/PassRegistry.h"
#include "mlir/Transforms/Passes.h"

#define DEBUG_TYPE "iree-spirv-lower-executable-target-pass"

namespace mlir {
namespace iree_compiler {

namespace {
/// Lowers a hal.executable.variant inner module to SPIR-V scalar/native-vector
/// code. Invokes different compilation pipeline to
/// - first lower to scalar/native-vector code,
/// - then convert to SPIRV dialect.
class SPIRVLowerExecutableTargetPass
    : public SPIRVLowerExecutableTargetBase<SPIRVLowerExecutableTargetPass> {
 public:
  SPIRVLowerExecutableTargetPass() = default;
  SPIRVLowerExecutableTargetPass(const SPIRVLowerExecutableTargetPass &pass) {}

  void getDependentDialects(DialectRegistry &registry) const override {
    registry
        .insert<IREE::Codegen::IREECodegenDialect, AffineDialect,
                gpu::GPUDialect, IREE::HAL::HALDialect, linalg::LinalgDialect,
                IREE::LinalgExt::IREELinalgExtDialect, memref::MemRefDialect,
                scf::SCFDialect, spirv::SPIRVDialect, vector::VectorDialect>();
  }

  void runOnOperation() override;

 private:
  Option<bool> testLoweringConfiguration{
      *this, "test-lowering-configuration",
      llvm::cl::desc("Flag used for lit-testing the configuration set for root "
                     "ops in hal.executable.variants. Defaults to false. Set "
                     "to true for lit tests; not for general usage"),
      llvm::cl::init(false)};
};
}  // namespace

void SPIRVLowerExecutableTargetPass::runOnOperation() {
  IREE::HAL::ExecutableVariantOp variantOp = getOperation();
  ModuleOp moduleOp = variantOp.getInnerModule();

  OpPassManager executableLoweringPipeline(
      IREE::HAL::ExecutableVariantOp::getOperationName());

  if (failed(initSPIRVLaunchConfig(moduleOp))) {
    return signalPassFailure();
  }
  // There might be multiple entry points in the module. Currently, all of
  // them need to have the same pipeline.
  // TODO(ravishankarm): This is strange that this is not enforced
  // structurally, but something to address later on. For now this restriction
  // is fine.
  llvm::StringMap<IREE::HAL::ExecutableEntryPointOp> entryPoints =
      getAllEntryPoints(moduleOp);
  Optional<IREE::Codegen::DispatchLoweringPassPipeline> passPipeline;
  for (auto &it : entryPoints) {
    auto entryPointOp = it.second;
    if (IREE::Codegen::TranslationInfoAttr translationInfo =
            getTranslationInfo(entryPointOp)) {
      IREE::Codegen::DispatchLoweringPassPipeline currPipeline =
          translationInfo.getDispatchLoweringPassPipeline();
      if (passPipeline) {
        if (currPipeline != passPipeline.getValue()) {
          moduleOp.emitError(
              "unhandled compilation of entry point function with different "
              "pass pipelines within a module");
          return signalPassFailure();
        }
        continue;
      }
      passPipeline = currPipeline;
    }
  }

<<<<<<< HEAD
  if (*passPipeline !=
      IREE::Codegen::DispatchLoweringPassPipeline::SPIRVDistributeCopy) {
    // SPIRVDistributeCopy handles these passes by itself.
    executableLoweringPipeline.addPass(createSetNumWorkgroupsPass());
    executableLoweringPipeline.addPass(createCanonicalizerPass());
    executableLoweringPipeline.nest<ModuleOp>().addNestedPass<FuncOp>(
        createFoldAffineMinInDistributedLoopsPass());
    executableLoweringPipeline.addNestedPass<ModuleOp>(
        memref::createResolveShapedTypeResultDimsPass());
  }

=======
>>>>>>> 2c11510e
  if (!testLoweringConfiguration && passPipeline.hasValue()) {
    OpPassManager &nestedModulePM = executableLoweringPipeline.nest<ModuleOp>();
    switch (*passPipeline) {
      case IREE::Codegen::DispatchLoweringPassPipeline::SPIRVDistribute:
        addSPIRVTileAndDistributePassPipeline(nestedModulePM);
        break;
      case IREE::Codegen::DispatchLoweringPassPipeline::SPIRVDistributeCopy:
        addSPIRVTileAndDistributeCopyPassPipeline(nestedModulePM);
        break;
      case IREE::Codegen::DispatchLoweringPassPipeline::SPIRVVectorize:
        addSPIRVTileAndVectorizePassPipeline(nestedModulePM);
        break;
      case IREE::Codegen::DispatchLoweringPassPipeline::
          SPIRVVectorizeToCooperativeOps:
        addSPIRVTileAndVectorizeToCooperativeOpsPassPipeline(nestedModulePM);
        break;
      default:
        llvm_unreachable("Unsupported pipeline on GPU target.");
    }
  }

  LLVM_DEBUG({
    llvm::dbgs() << "Using SPIR-V lowering pass pipeline:\n";
    executableLoweringPipeline.printAsTextualPipeline(llvm::dbgs());
    llvm::dbgs() << "\n";
  });

  if (failed(runPipeline(executableLoweringPipeline, variantOp))) {
    return signalPassFailure();
  }
}

std::unique_ptr<OperationPass<IREE::HAL::ExecutableVariantOp>>
createSPIRVLowerExecutableTargetPass() {
  return std::make_unique<SPIRVLowerExecutableTargetPass>();
}

}  // namespace iree_compiler
}  // namespace mlir<|MERGE_RESOLUTION|>--- conflicted
+++ resolved
@@ -94,20 +94,6 @@
     }
   }
 
-<<<<<<< HEAD
-  if (*passPipeline !=
-      IREE::Codegen::DispatchLoweringPassPipeline::SPIRVDistributeCopy) {
-    // SPIRVDistributeCopy handles these passes by itself.
-    executableLoweringPipeline.addPass(createSetNumWorkgroupsPass());
-    executableLoweringPipeline.addPass(createCanonicalizerPass());
-    executableLoweringPipeline.nest<ModuleOp>().addNestedPass<FuncOp>(
-        createFoldAffineMinInDistributedLoopsPass());
-    executableLoweringPipeline.addNestedPass<ModuleOp>(
-        memref::createResolveShapedTypeResultDimsPass());
-  }
-
-=======
->>>>>>> 2c11510e
   if (!testLoweringConfiguration && passPipeline.hasValue()) {
     OpPassManager &nestedModulePM = executableLoweringPipeline.nest<ModuleOp>();
     switch (*passPipeline) {
