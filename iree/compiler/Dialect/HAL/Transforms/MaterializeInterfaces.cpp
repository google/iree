--- conflicted
+++ resolved
@@ -590,11 +590,10 @@
           offset = entryBuilder.createOrFold<mlir::ConstantIndexOp>(
               clonedFuncOp.getLoc(), value.bindingOffset.staticOffset);
         }
-<<<<<<< HEAD
-
-        auto bindingSymRefAttr = entryBuilder.getSymbolRefAttr(
-            interfaceOp.sym_name(),
-            {entryBuilder.getSymbolRefAttr(value.bindingOp)});
+
+        auto bindingSymRefAttr = SymbolRefAttr::get(
+            entryBuilder.getContext(), interfaceOp.sym_name(),
+            {SymbolRefAttr::get(value.bindingOp)});
 
         SmallVector<Value, 4> dynamicDims;
         auto blockArgType = blockArg.getType().cast<Flow::DispatchTensorType>();
@@ -622,11 +621,6 @@
           assert(dynamicDims.size() == blockArgType.getNumDynamicDims());
         }
 
-=======
-        auto bindingSymRefAttr = SymbolRefAttr::get(
-            entryBuilder.getContext(), interfaceOp.sym_name(),
-            {SymbolRefAttr::get(value.bindingOp)});
->>>>>>> 64e52252
         auto subspanOp =
             entryBuilder.create<IREE::HAL::InterfaceBindingSubspanOp>(
                 clonedFuncOp.getLoc(), blockArgType, bindingSymRefAttr,
