--- conflicted
+++ resolved
@@ -97,9 +97,10 @@
   TD_FILE
     "HALBase.td"
   OUTS
-<<<<<<< HEAD
-    -gen-op-decls HALOps.h.inc
-    -gen-op-defs HALOps.cpp.inc
+    -gen-enum-decls HALEnums.h.inc
+    -gen-enum-defs HALEnums.cpp.inc
+    -gen-op-interface-decls HALOpInterface.h.inc
+    -gen-op-interface-defs HALOpInterface.cpp.inc
 )
 
 iree_tablegen_doc(
@@ -109,10 +110,4 @@
     "HALOps.td"
   OUTS
     -gen-dialect-doc HALDialect.md
-=======
-    -gen-enum-decls HALEnums.h.inc
-    -gen-enum-defs HALEnums.cpp.inc
-    -gen-op-interface-decls HALOpInterface.h.inc
-    -gen-op-interface-defs HALOpInterface.cpp.inc
->>>>>>> e9093b10
 )