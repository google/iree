// Copyright 2019 Google LLC
//
// Licensed under the Apache License, Version 2.0 (the "License");
// you may not use this file except in compliance with the License.
// You may obtain a copy of the License at
//
//      https://www.apache.org/licenses/LICENSE-2.0
//
// Unless required by applicable law or agreed to in writing, software
// distributed under the License is distributed on an "AS IS" BASIS,
// WITHOUT WARRANTIES OR CONDITIONS OF ANY KIND, either express or implied.
// See the License for the specific language governing permissions and
// limitations under the License.

#include "iree/compiler/Dialect/HAL/Target/VulkanSPIRV/VulkanSPIRVTarget.h"

#include "flatbuffers/flatbuffers.h"
#include "iree/compiler/Conversion/LinalgToSPIRV/Attributes.h"
#include "iree/compiler/Dialect/Flow/IR/FlowOps.h"
#include "iree/compiler/Dialect/HAL/Target/SPIRVCommon/SPIRVTarget.h"
#include "iree/compiler/Dialect/HAL/Target/TargetRegistry.h"
#include "iree/compiler/Dialect/Shape/IR/ShapeOps.h"
#include "iree/compiler/Dialect/Vulkan/IR/VulkanAttributes.h"
#include "iree/compiler/Dialect/Vulkan/IR/VulkanDialect.h"
#include "iree/compiler/Dialect/Vulkan/Utils/TargetEnvUtils.h"
#include "iree/schemas/spirv_executable_def_generated.h"
#include "llvm/ADT/STLExtras.h"
#include "llvm/Support/CommandLine.h"
#include "mlir/Dialect/Affine/IR/AffineOps.h"
#include "mlir/Dialect/GPU/GPUDialect.h"
#include "mlir/Dialect/Linalg/IR/LinalgTypes.h"
#include "mlir/Dialect/SPIRV/SPIRVDialect.h"
#include "mlir/Dialect/SPIRV/SPIRVOps.h"
#include "mlir/Dialect/SPIRV/Serialization.h"
#include "mlir/Dialect/SPIRV/TargetAndABI.h"
#include "mlir/Dialect/Vector/VectorOps.h"
#include "mlir/IR/BlockAndValueMapping.h"
#include "mlir/IR/Builders.h"
#include "mlir/Parser.h"

namespace mlir {
namespace iree_compiler {
namespace IREE {
namespace HAL {

VulkanSPIRVTargetOptions getVulkanSPIRVTargetOptionsFromFlags() {
  // TODO(antiagainst): Enable option categories once the following bug is
  // fixed: https://bugs.llvm.org/show_bug.cgi?id=44223 static
  // llvm::cl::OptionCategory halVulkanSPIRVOptionsCategory(
  //     "IREE Vulkan/SPIR-V backend options");

  static llvm::cl::opt<bool> clUseWorkgroupMemory(
      "iree-spirv-use-workgroup-memory",
      llvm::cl::desc(
          "Enable use of workgroup memory in SPIR-V code generation"),
      llvm::cl::init(false));

  static llvm::cl::list<unsigned> clWorkgroupSize(
      "iree-spirv-workgroup-size",
      llvm::cl::desc(
          "Workgroup size to use for XLA-HLO to Linalg to SPIR-V path"),
      llvm::cl::ZeroOrMore, llvm::cl::MiscFlags::CommaSeparated);

  static llvm::cl::list<unsigned> clTileSizes(
      "iree-spirv-tile-size",
      llvm::cl::desc("Tile size to use for tiling Linalg operations"),
      llvm::cl::ZeroOrMore, llvm::cl::MiscFlags::CommaSeparated);

  static llvm::cl::opt<std::string> clVulkanTargetEnv(
      "iree-vulkan-target-env",
      llvm::cl::desc(
          "Vulkan target environment as #vk.target_env attribute assembly"),
      llvm::cl::init(Vulkan::swiftShaderTargetEnvAssembly));

  VulkanSPIRVTargetOptions targetOptions;
  targetOptions.codegenOptions.workgroupSize.assign(clWorkgroupSize.begin(),
                                                    clWorkgroupSize.end());
  targetOptions.codegenOptions.tileSizes.assign(clTileSizes.begin(),
                                                clTileSizes.end());
  targetOptions.codegenOptions.useWorkgroupMemory = clUseWorkgroupMemory;
  targetOptions.vulkanTargetEnv = clVulkanTargetEnv;
  return targetOptions;
}

// Returns the Vulkan target environment for conversion.
static spirv::TargetEnvAttr getSPIRVTargetEnv(
    const std::string &vulkanTargetEnv, MLIRContext *context) {
  if (auto attr = mlir::parseAttribute(vulkanTargetEnv, context)) {
    if (auto vkTargetEnv = attr.dyn_cast<Vulkan::TargetEnvAttr>()) {
      return convertTargetEnv(vkTargetEnv);
    }
  }

  emitError(Builder(context).getUnknownLoc())
      << "cannot parse vulkan target environment as #vk.target_env attribute ";
  return {};
}

// Returns a list of entry point names matching the expected export ordinals.
static std::vector<std::string> populateEntryPointNames(
    spirv::ModuleOp spvModuleOp) {
  std::vector<std::string> entryPointNames;
  spvModuleOp.walk([&](spirv::EntryPointOp entryPointOp) {
    entryPointNames.push_back(std::string(entryPointOp.fn()));
  });
  return entryPointNames;
}

<<<<<<< HEAD
class VulkanSPIRVTargetBackend : public SPIRVTargetBackend {
=======
// Records a full execution barrier that forces visibility of all buffers.
static void recordFullExecutionBarrier(Value commandBuffer, Location loc,
                                       OpBuilder &builder) {
  Value memoryBarrier = builder.create<IREE::HAL::MakeMemoryBarrierOp>(
      loc, IREE::HAL::AccessScopeBitfield::DispatchWrite,
      IREE::HAL::AccessScopeBitfield::DispatchRead);
  builder.create<IREE::HAL::CommandBufferExecutionBarrierOp>(
      loc, commandBuffer, IREE::HAL::ExecutionStageBitfield::Dispatch,
      IREE::HAL::ExecutionStageBitfield::Dispatch,
      ArrayRef<Value>{memoryBarrier}, ArrayRef<Value>{});
}

/// The codegeneration emits a function `numWorkgroupsFn` for each entry point
/// function. This function has arguments the !shapex.ranked_shape for all the
/// input and output shaped types. Using this the function returns the number of
/// workgroups to use. To use this function on the host side, generate the
/// !shapex.ranked_shape values that describe the shape of the inputs and
/// outputs of the dispatch region and "inline" the function body.
static std::array<Value, 3> calculateWorkgroupCountFromNumWorkgroupsFn(
    Location loc, FuncOp numWorkgroupsFn, IREE::HAL::InterfaceOp interface,
    ArrayRef<Optional<TensorRewriteAdaptor>> operands,
    ArrayRef<Optional<TensorRewriteAdaptor>> results, OpBuilder &builder) {
  std::array<Value, 3> returnValue = {nullptr, nullptr, nullptr};
  // TODO: This is really just inlining a function. For now assume that the
  // `numWorkgroupsFn` has a single block to make inlining easier.
  if (!numWorkgroupsFn || !llvm::hasSingleElement(numWorkgroupsFn))
    return returnValue;
  SmallVector<SmallVector<Value, 4>, 4> shapeValues;
  shapeValues.reserve(operands.size() + results.size());
  auto getShapeValuesFn =
      [&](ArrayRef<Optional<TensorRewriteAdaptor>> values) -> LogicalResult {
    for (auto val : values) {
      if (!val) continue;
      Optional<SmallVector<Value, 4>> shape = val->getShapeDims(builder);
      if (!shape) return emitError(loc, "shape computation for operand failed");
      shapeValues.push_back(shape.getValue());
    }
    return success();
  };
  if (failed(getShapeValuesFn(operands)) || failed(getShapeValuesFn(results)))
    return returnValue;
  BlockAndValueMapping mapper;
  for (Operation &op : numWorkgroupsFn.front()) {
    if (isa<mlir::ReturnOp>(op)) {
      for (unsigned i = 0, e = std::min<unsigned>(3, op.getNumOperands());
           i != e; ++i) {
        returnValue[i] = mapper.lookupOrNull(op.getOperand(i));
      }
      break;
    }
    if (auto shapeOp = dyn_cast<Shape::RankedDimOp>(op)) {
      if (BlockArgument arg = shapeOp.shape().dyn_cast<BlockArgument>()) {
        auto &dimValues = shapeValues[arg.getArgNumber()];
        mapper.map(arg, dimValues[shapeOp.getIndex()]);
        continue;
      }
      return returnValue;
    }
    // If all its operands are mapped, clone it.
    if (llvm::all_of(op.getOperands(), [&mapper](Value operand) {
          return mapper.contains(operand);
        })) {
      builder.clone(op, mapper);
      continue;
    }
  }
  return returnValue;
}

class VulkanSPIRVTargetBackend : public TargetBackend {
>>>>>>> f5fe759e
 public:
  VulkanSPIRVTargetBackend(VulkanSPIRVTargetOptions options)
      : SPIRVTargetBackend(options.codegenOptions),
        options_(std::move(options)) {}

  // NOTE: we could vary these based on the options such as 'vulkan-v1.1'.
  std::string name() const override { return "vulkan_spirv"; }
  std::string filter_pattern() const override { return "vulkan*"; }

  void getDependentDialects(DialectRegistry &registry) const override {
    // clang-format off
    registry.insert<AffineDialect,
                    Vulkan::VulkanDialect,
                    gpu::GPUDialect,
                    linalg::LinalgDialect,
                    scf::SCFDialect,
                    spirv::SPIRVDialect,
                    vector::VectorDialect>();
    // clang-format on
  }

  void declareTargetOps(IREE::Flow::ExecutableOp sourceOp,
                        IREE::HAL::ExecutableOp executableOp) override {
    spirv::TargetEnvAttr spvTargetEnv =
        getSPIRVTargetEnv(options_.vulkanTargetEnv, sourceOp.getContext());
<<<<<<< HEAD
    declareTargetOpsForEnv(sourceOp, executableOp, spvTargetEnv);
=======
    innerModuleOp.setAttr(spirv::getTargetEnvAttrName(), spvTargetEnv);
  }

  void buildTranslationPassPipeline(IREE::HAL::ExecutableTargetOp targetOp,
                                    OpPassManager &passManager) override {
    buildSPIRVTransformPassPipeline(passManager, options_.codegenOptions);
  }

  LogicalResult recordDispatch(Location loc, DispatchState dispatchState,
                               DeviceSwitchBuilder &switchBuilder) override {
    // Multiple entry points might be generated for a single dispatch function.
    // Under such circumstances, we will have a special attribute indicating the
    // schedule of the split entry points. Try to see if we can find such
    // schedule attribute first.
    ArrayAttr entryPointScheduleAttr;
    spirv::ModuleOp spvModuleOp;
    IREE::HAL::ExecutableOp executableOp = dispatchState.executableOp;
    for (auto executableTargetOp :
         executableOp.getBlock().getOps<IREE::HAL::ExecutableTargetOp>()) {
      if (matchPattern(executableTargetOp.target_backend_filter(),
                       filter_pattern())) {
        ModuleOp innerModuleOp = executableTargetOp.getInnerModule();
        auto spvModuleOps = innerModuleOp.getOps<spirv::ModuleOp>();
        assert(llvm::hasSingleElement(spvModuleOps));
        spvModuleOp = *spvModuleOps.begin();
        entryPointScheduleAttr = innerModuleOp.getAttrOfType<ArrayAttr>(
            iree_compiler::getEntryPointScheduleAttrName());
        break;
      }
    }
    if (!spvModuleOp)
      return executableOp.emitError("unable to find spv.module");

    SmallVector<spirv::FuncOp, 2> spvEntryPointFns;
    if (!entryPointScheduleAttr) {
      for (spirv::FuncOp spvFuncOp : spvModuleOp.getOps<spirv::FuncOp>()) {
        if (SymbolTable::getSymbolVisibility(spvFuncOp) ==
            SymbolTable::Visibility::Public)
          spvEntryPointFns.push_back(spvFuncOp);
      }
      if (!llvm::hasSingleElement(spvEntryPointFns)) {
        return spvModuleOp.emitError(
                   "expected a single entry point function, found ")
               << spvEntryPointFns.size();
      }
    } else {
      llvm::StringMap<spirv::FuncOp> publicFns;
      for (spirv::FuncOp spvFuncOp : spvModuleOp.getOps<spirv::FuncOp>()) {
        if (SymbolTable::getSymbolVisibility(spvFuncOp) ==
            SymbolTable::Visibility::Public)
          publicFns[spvFuncOp.sym_name()] = spvFuncOp;
      }
      for (Attribute entryNameAttr : entryPointScheduleAttr) {
        StringRef entryName = entryNameAttr.cast<StringAttr>().getValue();
        spirv::FuncOp spvFuncOp = publicFns.lookup(entryName);
        if (!spvFuncOp)
          return spvModuleOp.emitError("unable to find entry point function ")
                 << entryName;
        spvEntryPointFns.push_back(spvFuncOp);
      }
    }

    auto *region = switchBuilder.addConditionRegion(
        IREE::HAL::DeviceMatchIDAttr::get(filter_pattern(), loc.getContext()),
        {
            dispatchState.workload,
            dispatchState.commandBuffer,
            dispatchState.executable,
        });

    auto &entryBlock = region->front();
    auto builder = OpBuilder::atBlockBegin(&entryBlock);
    auto workload = entryBlock.getArgument(0);
    auto commandBuffer = entryBlock.getArgument(1);
    auto executable = entryBlock.getArgument(2);

    // We have multiple entry points to dispatch. Record in the order
    // specified by entry point schedule and insert barrier between sequential
    // ones.
    for (auto it : llvm::enumerate(spvEntryPointFns)) {
      spirv::FuncOp spvFuncOp = it.value();
      auto workgroupSize = calculateDispatchWorkgroupSize(
          loc, spvModuleOp, spvFuncOp.sym_name(), workload, builder);

      FlatSymbolRefAttr numWorkgroupsFnAttr =
          spvFuncOp.getAttrOfType<FlatSymbolRefAttr>(
              getNumWorkgroupsFnAttrName());

      std::array<Value, 3> workgroupCount = {nullptr, nullptr, nullptr};
      if (numWorkgroupsFnAttr) {
        FuncOp numWorkgroupsFn = dyn_cast<FuncOp>(SymbolTable::lookupSymbolIn(
            spvFuncOp.getParentOfType<ModuleOp>(), numWorkgroupsFnAttr));
        if (!numWorkgroupsFn) return failure();
        workgroupCount = calculateWorkgroupCountFromNumWorkgroupsFn(
            loc, numWorkgroupsFn, executableOp.getInterfaceOp(),
            dispatchState.operands, dispatchState.results, builder);
      } else {
        workgroupCount = calculateDispatchWorkgroupCount(
            loc, workload, workgroupSize, builder);
      }

      if (llvm::any_of(workgroupCount,
                       [](Value v) -> bool { return v == nullptr; }))
        return spvFuncOp.emitError("unable to find workgroup count");

      // Ordinals are fixed based on the precomputed schedule, so use
      // CommandBufferDispatchOp instead of CommandBufferDispatchSymbolOp.
      builder.create<IREE::HAL::CommandBufferDispatchOp>(
          loc, commandBuffer, executable,
          builder.getI32IntegerAttr(/*entryPointOrdinal=*/it.index()),
          workgroupCount[0], workgroupCount[1], workgroupCount[2]);
      if (it.index() + 1 != spvEntryPointFns.size()) {
        recordFullExecutionBarrier(commandBuffer, loc, builder);
      }
    }

    builder.create<IREE::HAL::ReturnOp>(loc);
    return success();
  }

  // Finds the spv.ExecutionMode operation to get the workgroup size from.
  // TODO(ravishankarm): This might not be the only way this is specified. You
  // could also have a spec constant, but that is not generated in the
  // spv.module right now.
  // TODO(ravishankarm): change workgroup size calculation to something we can
  // query independently so that we don't need to lookup the value here.
  std::array<Value, 3> calculateDispatchWorkgroupSize(
      Location loc, IREE::HAL::ExecutableOp executableOp,
      IREE::HAL::ExecutableEntryPointOp entryPointOp, Value workload,
      OpBuilder &builder) override {
    // TODO(ravishankarm): possibly emit different recordDispatch logic if the
    // workgroup sizes differ among targets.
    spirv::ModuleOp spvModuleOp;
    for (auto executableTargetOp :
         executableOp.getBlock().getOps<IREE::HAL::ExecutableTargetOp>()) {
      if (matchPattern(executableTargetOp.target_backend_filter(),
                       filter_pattern())) {
        ModuleOp innerModuleOp = executableTargetOp.getInnerModule();
        assert(!innerModuleOp.getAttr(
            iree_compiler::getEntryPointScheduleAttrName()));
        auto spvModuleOps = innerModuleOp.getOps<spirv::ModuleOp>();
        assert(llvm::hasSingleElement(spvModuleOps));
        spvModuleOp = *spvModuleOps.begin();
        break;
      }
    }
    return calculateDispatchWorkgroupSize(
        loc, spvModuleOp, entryPointOp.sym_name(), workload, builder);
  }

  std::array<Value, 3> calculateDispatchWorkgroupSize(
      Location loc, spirv::ModuleOp spvModuleOp, StringRef entryPointName,
      Value workload, OpBuilder &builder) {
    std::array<Value, 3> workgroupSize;
    for (auto executionModeOp :
         spvModuleOp.getBlock().getOps<spirv::ExecutionModeOp>()) {
      if (executionModeOp.fn() == entryPointName &&
          executionModeOp.execution_mode() == spirv::ExecutionMode::LocalSize) {
        for (int i = 0; i < executionModeOp.values().size(); ++i) {
          workgroupSize[i] =
              builder.create<ConstantIndexOp>(loc, executionModeOp.values()[i]
                                                       .cast<IntegerAttr>()
                                                       .getValue()
                                                       .getZExtValue());
        }
        break;
      }
    }

    // Pad out the workgroup size with 1's (if the original rank was < 3).
    for (int i = 0; i < workgroupSize.size(); ++i) {
      if (!workgroupSize[i]) {
        workgroupSize[i] = builder.create<ConstantIndexOp>(loc, 1);
      }
    }

    return workgroupSize;
>>>>>>> f5fe759e
  }

  LogicalResult serializeExecutable(IREE::HAL::ExecutableTargetOp targetOp,
                                    OpBuilder &executableBuilder) override {
    iree::SpirVExecutableDefT spirvExecutableDef;

    ModuleOp innerModuleOp = targetOp.getInnerModule();
    auto spvModuleOp = *innerModuleOp.getOps<spirv::ModuleOp>().begin();

    // The sequencer and runtime use ordinals instead of names. We provide the
    // list of entry point names here that are then passed in
    // VkShaderModuleCreateInfo.
    if (auto scheduleAttr = innerModuleOp.getAttrOfType<ArrayAttr>(
            iree_compiler::getEntryPointScheduleAttrName())) {
      // We have multiple entry points in this module. Make sure the order
      // specified in the schedule attribute is respected.
      for (Attribute entryPoint : scheduleAttr) {
        spirvExecutableDef.entry_points.emplace_back(
            entryPoint.cast<StringAttr>().getValue().str());
      }
    } else {
      spirvExecutableDef.entry_points = populateEntryPointNames(spvModuleOp);
    }

    // Serialize the spirv::ModuleOp into the binary that we will embed in the
    // final flatbuffer.
    SmallVector<uint32_t, 256> spvBinary;
    if (failed(spirv::serialize(spvModuleOp, spvBinary))) {
      return targetOp.emitError() << "failed to serialize spv.module";
    }
    spirvExecutableDef.code = {spvBinary.begin(), spvBinary.end()};
    if (spirvExecutableDef.code.empty()) {
      return targetOp.emitError()
             << "failed to translate and serialize SPIR-V executable";
    }

    // Pack the executable definition and get the bytes with the proper header.
    // The header is used to verify the contents at runtime.
    ::flatbuffers::FlatBufferBuilder fbb;
    auto executableOffset =
        iree::SpirVExecutableDef::Pack(fbb, &spirvExecutableDef);
    iree::FinishSpirVExecutableDefBuffer(fbb, executableOffset);
    std::vector<uint8_t> bytes;
    bytes.resize(fbb.GetSize());
    std::memcpy(bytes.data(), fbb.GetBufferPointer(), bytes.size());

    // Add the binary data to the target executable.
    executableBuilder.create<IREE::HAL::ExecutableBinaryOp>(
        targetOp.getLoc(),
        static_cast<uint32_t>(IREE::HAL::ExecutableFormat::SpirV),
        std::move(bytes));

    return success();
  }

 protected:
  VulkanSPIRVTargetOptions options_;
};

void registerVulkanSPIRVTargetBackends(
    std::function<VulkanSPIRVTargetOptions()> queryOptions) {
  getVulkanSPIRVTargetOptionsFromFlags();
  static TargetBackendRegistration registration("vulkan-spirv", [=]() {
    return std::make_unique<VulkanSPIRVTargetBackend>(queryOptions());
  });
}

}  // namespace HAL
}  // namespace IREE
}  // namespace iree_compiler
}  // namespace mlir<|MERGE_RESOLUTION|>--- conflicted
+++ resolved
@@ -19,7 +19,6 @@
 #include "iree/compiler/Dialect/Flow/IR/FlowOps.h"
 #include "iree/compiler/Dialect/HAL/Target/SPIRVCommon/SPIRVTarget.h"
 #include "iree/compiler/Dialect/HAL/Target/TargetRegistry.h"
-#include "iree/compiler/Dialect/Shape/IR/ShapeOps.h"
 #include "iree/compiler/Dialect/Vulkan/IR/VulkanAttributes.h"
 #include "iree/compiler/Dialect/Vulkan/IR/VulkanDialect.h"
 #include "iree/compiler/Dialect/Vulkan/Utils/TargetEnvUtils.h"
@@ -106,80 +105,7 @@
   return entryPointNames;
 }
 
-<<<<<<< HEAD
 class VulkanSPIRVTargetBackend : public SPIRVTargetBackend {
-=======
-// Records a full execution barrier that forces visibility of all buffers.
-static void recordFullExecutionBarrier(Value commandBuffer, Location loc,
-                                       OpBuilder &builder) {
-  Value memoryBarrier = builder.create<IREE::HAL::MakeMemoryBarrierOp>(
-      loc, IREE::HAL::AccessScopeBitfield::DispatchWrite,
-      IREE::HAL::AccessScopeBitfield::DispatchRead);
-  builder.create<IREE::HAL::CommandBufferExecutionBarrierOp>(
-      loc, commandBuffer, IREE::HAL::ExecutionStageBitfield::Dispatch,
-      IREE::HAL::ExecutionStageBitfield::Dispatch,
-      ArrayRef<Value>{memoryBarrier}, ArrayRef<Value>{});
-}
-
-/// The codegeneration emits a function `numWorkgroupsFn` for each entry point
-/// function. This function has arguments the !shapex.ranked_shape for all the
-/// input and output shaped types. Using this the function returns the number of
-/// workgroups to use. To use this function on the host side, generate the
-/// !shapex.ranked_shape values that describe the shape of the inputs and
-/// outputs of the dispatch region and "inline" the function body.
-static std::array<Value, 3> calculateWorkgroupCountFromNumWorkgroupsFn(
-    Location loc, FuncOp numWorkgroupsFn, IREE::HAL::InterfaceOp interface,
-    ArrayRef<Optional<TensorRewriteAdaptor>> operands,
-    ArrayRef<Optional<TensorRewriteAdaptor>> results, OpBuilder &builder) {
-  std::array<Value, 3> returnValue = {nullptr, nullptr, nullptr};
-  // TODO: This is really just inlining a function. For now assume that the
-  // `numWorkgroupsFn` has a single block to make inlining easier.
-  if (!numWorkgroupsFn || !llvm::hasSingleElement(numWorkgroupsFn))
-    return returnValue;
-  SmallVector<SmallVector<Value, 4>, 4> shapeValues;
-  shapeValues.reserve(operands.size() + results.size());
-  auto getShapeValuesFn =
-      [&](ArrayRef<Optional<TensorRewriteAdaptor>> values) -> LogicalResult {
-    for (auto val : values) {
-      if (!val) continue;
-      Optional<SmallVector<Value, 4>> shape = val->getShapeDims(builder);
-      if (!shape) return emitError(loc, "shape computation for operand failed");
-      shapeValues.push_back(shape.getValue());
-    }
-    return success();
-  };
-  if (failed(getShapeValuesFn(operands)) || failed(getShapeValuesFn(results)))
-    return returnValue;
-  BlockAndValueMapping mapper;
-  for (Operation &op : numWorkgroupsFn.front()) {
-    if (isa<mlir::ReturnOp>(op)) {
-      for (unsigned i = 0, e = std::min<unsigned>(3, op.getNumOperands());
-           i != e; ++i) {
-        returnValue[i] = mapper.lookupOrNull(op.getOperand(i));
-      }
-      break;
-    }
-    if (auto shapeOp = dyn_cast<Shape::RankedDimOp>(op)) {
-      if (BlockArgument arg = shapeOp.shape().dyn_cast<BlockArgument>()) {
-        auto &dimValues = shapeValues[arg.getArgNumber()];
-        mapper.map(arg, dimValues[shapeOp.getIndex()]);
-        continue;
-      }
-      return returnValue;
-    }
-    // If all its operands are mapped, clone it.
-    if (llvm::all_of(op.getOperands(), [&mapper](Value operand) {
-          return mapper.contains(operand);
-        })) {
-      builder.clone(op, mapper);
-      continue;
-    }
-  }
-  return returnValue;
-}
-
-class VulkanSPIRVTargetBackend : public TargetBackend {
->>>>>>> f5fe759e
  public:
   VulkanSPIRVTargetBackend(VulkanSPIRVTargetOptions options)
       : SPIRVTargetBackend(options.codegenOptions),
@@ -205,187 +131,7 @@
                         IREE::HAL::ExecutableOp executableOp) override {
     spirv::TargetEnvAttr spvTargetEnv =
         getSPIRVTargetEnv(options_.vulkanTargetEnv, sourceOp.getContext());
-<<<<<<< HEAD
     declareTargetOpsForEnv(sourceOp, executableOp, spvTargetEnv);
-=======
-    innerModuleOp.setAttr(spirv::getTargetEnvAttrName(), spvTargetEnv);
-  }
-
-  void buildTranslationPassPipeline(IREE::HAL::ExecutableTargetOp targetOp,
-                                    OpPassManager &passManager) override {
-    buildSPIRVTransformPassPipeline(passManager, options_.codegenOptions);
-  }
-
-  LogicalResult recordDispatch(Location loc, DispatchState dispatchState,
-                               DeviceSwitchBuilder &switchBuilder) override {
-    // Multiple entry points might be generated for a single dispatch function.
-    // Under such circumstances, we will have a special attribute indicating the
-    // schedule of the split entry points. Try to see if we can find such
-    // schedule attribute first.
-    ArrayAttr entryPointScheduleAttr;
-    spirv::ModuleOp spvModuleOp;
-    IREE::HAL::ExecutableOp executableOp = dispatchState.executableOp;
-    for (auto executableTargetOp :
-         executableOp.getBlock().getOps<IREE::HAL::ExecutableTargetOp>()) {
-      if (matchPattern(executableTargetOp.target_backend_filter(),
-                       filter_pattern())) {
-        ModuleOp innerModuleOp = executableTargetOp.getInnerModule();
-        auto spvModuleOps = innerModuleOp.getOps<spirv::ModuleOp>();
-        assert(llvm::hasSingleElement(spvModuleOps));
-        spvModuleOp = *spvModuleOps.begin();
-        entryPointScheduleAttr = innerModuleOp.getAttrOfType<ArrayAttr>(
-            iree_compiler::getEntryPointScheduleAttrName());
-        break;
-      }
-    }
-    if (!spvModuleOp)
-      return executableOp.emitError("unable to find spv.module");
-
-    SmallVector<spirv::FuncOp, 2> spvEntryPointFns;
-    if (!entryPointScheduleAttr) {
-      for (spirv::FuncOp spvFuncOp : spvModuleOp.getOps<spirv::FuncOp>()) {
-        if (SymbolTable::getSymbolVisibility(spvFuncOp) ==
-            SymbolTable::Visibility::Public)
-          spvEntryPointFns.push_back(spvFuncOp);
-      }
-      if (!llvm::hasSingleElement(spvEntryPointFns)) {
-        return spvModuleOp.emitError(
-                   "expected a single entry point function, found ")
-               << spvEntryPointFns.size();
-      }
-    } else {
-      llvm::StringMap<spirv::FuncOp> publicFns;
-      for (spirv::FuncOp spvFuncOp : spvModuleOp.getOps<spirv::FuncOp>()) {
-        if (SymbolTable::getSymbolVisibility(spvFuncOp) ==
-            SymbolTable::Visibility::Public)
-          publicFns[spvFuncOp.sym_name()] = spvFuncOp;
-      }
-      for (Attribute entryNameAttr : entryPointScheduleAttr) {
-        StringRef entryName = entryNameAttr.cast<StringAttr>().getValue();
-        spirv::FuncOp spvFuncOp = publicFns.lookup(entryName);
-        if (!spvFuncOp)
-          return spvModuleOp.emitError("unable to find entry point function ")
-                 << entryName;
-        spvEntryPointFns.push_back(spvFuncOp);
-      }
-    }
-
-    auto *region = switchBuilder.addConditionRegion(
-        IREE::HAL::DeviceMatchIDAttr::get(filter_pattern(), loc.getContext()),
-        {
-            dispatchState.workload,
-            dispatchState.commandBuffer,
-            dispatchState.executable,
-        });
-
-    auto &entryBlock = region->front();
-    auto builder = OpBuilder::atBlockBegin(&entryBlock);
-    auto workload = entryBlock.getArgument(0);
-    auto commandBuffer = entryBlock.getArgument(1);
-    auto executable = entryBlock.getArgument(2);
-
-    // We have multiple entry points to dispatch. Record in the order
-    // specified by entry point schedule and insert barrier between sequential
-    // ones.
-    for (auto it : llvm::enumerate(spvEntryPointFns)) {
-      spirv::FuncOp spvFuncOp = it.value();
-      auto workgroupSize = calculateDispatchWorkgroupSize(
-          loc, spvModuleOp, spvFuncOp.sym_name(), workload, builder);
-
-      FlatSymbolRefAttr numWorkgroupsFnAttr =
-          spvFuncOp.getAttrOfType<FlatSymbolRefAttr>(
-              getNumWorkgroupsFnAttrName());
-
-      std::array<Value, 3> workgroupCount = {nullptr, nullptr, nullptr};
-      if (numWorkgroupsFnAttr) {
-        FuncOp numWorkgroupsFn = dyn_cast<FuncOp>(SymbolTable::lookupSymbolIn(
-            spvFuncOp.getParentOfType<ModuleOp>(), numWorkgroupsFnAttr));
-        if (!numWorkgroupsFn) return failure();
-        workgroupCount = calculateWorkgroupCountFromNumWorkgroupsFn(
-            loc, numWorkgroupsFn, executableOp.getInterfaceOp(),
-            dispatchState.operands, dispatchState.results, builder);
-      } else {
-        workgroupCount = calculateDispatchWorkgroupCount(
-            loc, workload, workgroupSize, builder);
-      }
-
-      if (llvm::any_of(workgroupCount,
-                       [](Value v) -> bool { return v == nullptr; }))
-        return spvFuncOp.emitError("unable to find workgroup count");
-
-      // Ordinals are fixed based on the precomputed schedule, so use
-      // CommandBufferDispatchOp instead of CommandBufferDispatchSymbolOp.
-      builder.create<IREE::HAL::CommandBufferDispatchOp>(
-          loc, commandBuffer, executable,
-          builder.getI32IntegerAttr(/*entryPointOrdinal=*/it.index()),
-          workgroupCount[0], workgroupCount[1], workgroupCount[2]);
-      if (it.index() + 1 != spvEntryPointFns.size()) {
-        recordFullExecutionBarrier(commandBuffer, loc, builder);
-      }
-    }
-
-    builder.create<IREE::HAL::ReturnOp>(loc);
-    return success();
-  }
-
-  // Finds the spv.ExecutionMode operation to get the workgroup size from.
-  // TODO(ravishankarm): This might not be the only way this is specified. You
-  // could also have a spec constant, but that is not generated in the
-  // spv.module right now.
-  // TODO(ravishankarm): change workgroup size calculation to something we can
-  // query independently so that we don't need to lookup the value here.
-  std::array<Value, 3> calculateDispatchWorkgroupSize(
-      Location loc, IREE::HAL::ExecutableOp executableOp,
-      IREE::HAL::ExecutableEntryPointOp entryPointOp, Value workload,
-      OpBuilder &builder) override {
-    // TODO(ravishankarm): possibly emit different recordDispatch logic if the
-    // workgroup sizes differ among targets.
-    spirv::ModuleOp spvModuleOp;
-    for (auto executableTargetOp :
-         executableOp.getBlock().getOps<IREE::HAL::ExecutableTargetOp>()) {
-      if (matchPattern(executableTargetOp.target_backend_filter(),
-                       filter_pattern())) {
-        ModuleOp innerModuleOp = executableTargetOp.getInnerModule();
-        assert(!innerModuleOp.getAttr(
-            iree_compiler::getEntryPointScheduleAttrName()));
-        auto spvModuleOps = innerModuleOp.getOps<spirv::ModuleOp>();
-        assert(llvm::hasSingleElement(spvModuleOps));
-        spvModuleOp = *spvModuleOps.begin();
-        break;
-      }
-    }
-    return calculateDispatchWorkgroupSize(
-        loc, spvModuleOp, entryPointOp.sym_name(), workload, builder);
-  }
-
-  std::array<Value, 3> calculateDispatchWorkgroupSize(
-      Location loc, spirv::ModuleOp spvModuleOp, StringRef entryPointName,
-      Value workload, OpBuilder &builder) {
-    std::array<Value, 3> workgroupSize;
-    for (auto executionModeOp :
-         spvModuleOp.getBlock().getOps<spirv::ExecutionModeOp>()) {
-      if (executionModeOp.fn() == entryPointName &&
-          executionModeOp.execution_mode() == spirv::ExecutionMode::LocalSize) {
-        for (int i = 0; i < executionModeOp.values().size(); ++i) {
-          workgroupSize[i] =
-              builder.create<ConstantIndexOp>(loc, executionModeOp.values()[i]
-                                                       .cast<IntegerAttr>()
-                                                       .getValue()
-                                                       .getZExtValue());
-        }
-        break;
-      }
-    }
-
-    // Pad out the workgroup size with 1's (if the original rank was < 3).
-    for (int i = 0; i < workgroupSize.size(); ++i) {
-      if (!workgroupSize[i]) {
-        workgroupSize[i] = builder.create<ConstantIndexOp>(loc, 1);
-      }
-    }
-
-    return workgroupSize;
->>>>>>> f5fe759e
   }
 
   LogicalResult serializeExecutable(IREE::HAL::ExecutableTargetOp targetOp,
