--- conflicted
+++ resolved
@@ -40,11 +40,7 @@
         "DispatchLinalgOnTensors.cpp",
         "ExportBenchmarkFuncs.cpp",
         "FusionOfTensorOps.cpp",
-<<<<<<< HEAD
         "GenerateDispatchTags.cpp",
-        "HoistUnstreamableOps.cpp",
-=======
->>>>>>> 38c24744
         "InjectDispatchTracing.cpp",
         "InterchangeGenericOps.cpp",
         "OutlineDispatchRegions.cpp",
