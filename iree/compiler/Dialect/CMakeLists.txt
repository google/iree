--- conflicted
+++ resolved
@@ -12,45 +12,8 @@
 # See the License for the specific language governing permissions and
 # limitations under the License.
 
-<<<<<<< HEAD
-add_subdirectory(Flow/Analysis)
-add_subdirectory(Flow/Conversion/HLOToFlow)
-add_subdirectory(Flow/Conversion/StandardToFlow)
-add_subdirectory(Flow/IR)
-add_subdirectory(Flow/Transforms)
-add_subdirectory(Flow/Utils)
-
-add_subdirectory(HAL)
-
-add_subdirectory(VM/Analysis)
-add_subdirectory(VM/Conversion)
-add_subdirectory(VM/Conversion/StandardToVM)
-add_subdirectory(VM/IR)
-add_subdirectory(VM/Target/Bytecode)
-add_subdirectory(VM/Tools)
-add_subdirectory(VM/Transforms)
-
-iree_cc_library(
-  NAME
-    Dialect
-  HDRS
-    "IREEDialect.h"
-    "Traits.h"
-    "Types.h"
-  SRCS
-    "IREEDialect.cpp"
-  DEPS
-    LLVMSupport
-    MLIRIR
-    MLIRParser
-    MLIRSupport
-  ALWAYSLINK
-  PUBLIC
-)
-=======
 add_subdirectory(Flow)
 add_subdirectory(HAL)
 add_subdirectory(IREE)
 add_subdirectory(Interpreter)
-add_subdirectory(VM)
->>>>>>> a4521892
+add_subdirectory(VM)