// Copyright 2020 Google LLC
//
// Licensed under the Apache License, Version 2.0 (the "License");
// you may not use this file except in compliance with the License.
// You may obtain a copy of the License at
//
//      https://www.apache.org/licenses/LICENSE-2.0
//
// Unless required by applicable law or agreed to in writing, software
// distributed under the License is distributed on an "AS IS" BASIS,
// WITHOUT WARRANTIES OR CONDITIONS OF ANY KIND, either express or implied.
// See the License for the specific language governing permissions and
// limitations under the License.

#ifndef IREE_COMPILER_CONVERSION_CODEGENUTILS_GETNUMWORKGROUPS_H_
#define IREE_COMPILER_CONVERSION_CODEGENUTILS_GETNUMWORKGROUPS_H_

#include <array>
#include <cstdint>

#include "iree/compiler/Dialect/HAL/IR/HALOps.h"
#include "iree/compiler/Dialect/HAL/Utils/TypeUtils.h"
#include "llvm/ADT/ArrayRef.h"
#include "llvm/ADT/StringRef.h"
#include "mlir/Dialect/Linalg/IR/LinalgOps.h"
#include "mlir/IR/Function.h"
#include "mlir/IR/PatternMatch.h"
#include "mlir/IR/Value.h"
#include "mlir/Support/LLVM.h"

namespace mlir {
namespace iree_compiler {

/// Generates a function that computes the number of workgroups as
<<<<<<< HEAD
///  [ceil(`parallelLoopRange`[2] / `tileSizes`[2]),
///   ceil(`parallelLoopRange`[1] / `tileSizes`[1]),
///   ceil(`parallelLoopRange`[0] / `tileSizes`[0])]
/// distributed across workgroups.`loopIndices` is used for selecting the three
/// dimensions for distribution; it must contain three indices.
=======
///  [ceil(`loopUpperBounds`[2] / `tileSizes`[2]),
///   ceil(`loopUpperBounds`[1] / `tileSizes`[1]),
///   ceil(`loopUpperBounds`[0] / `tileSizes`[0])]
/// where `loopUpperBounds` is the ranges of the parallel loops of `linalgOp`
///  distributed across workgroups. `distributedLoops` are the loop dimensions
///  that are distributed.
LogicalResult createNumWorkgroupsFromResultShape(
    OpBuilder &builder, linalg::LinalgOp linalgOp, FuncOp entryPointFn,
    llvm::StringRef numWorkgroupsFnAttr, llvm::ArrayRef<int64_t> tileSizes,
    llvm::ArrayRef<unsigned> distributedLoops);

/// Generates a function that computes the number of workgroups as
///  [ceil(`loopUpperBounds`[2] / `tileSizes`[2]),
///   ceil(`loopUpperBounds`[1] / `tileSizes`[1]),
///   ceil(`loopUpperBounds`[0] / `tileSizes`[0])]
/// where `loopUpperBounds` is the ranges of the parallel loops of `linalgOp`
/// distributed across workgroups. Assumes that upto 3 outer parallel loops of
/// the `linalgOp` are distributed.
>>>>>>> 35e837ed
LogicalResult createNumWorkgroupsFromResultShape(
    PatternRewriter &rewriter, linalg::LinalgOp linalgOp, FuncOp entryPointFn,
    llvm::StringRef numWorkgroupsFnAttr, llvm::ArrayRef<int64_t> tileSizes,
    ArrayRef<int64_t> loopIndices);

/// Generates a function that computes the number of workgroups as
///  ceil(`loopUpperBounds`[0] * `loopUpperBounds`[1] * ... *
///       `loopUpperBounds`[n-1]  /  `workgroupSizeX`)
/// where `loopUpperBounds` is the ranges of the parallel loops of `linalgOp`
/// distributed across workgroups.
LogicalResult createNumWorkgroupsFromLinearizedResultShape(
    ConversionPatternRewriter &rewriter, linalg::LinalgOp linalgOp,
    FuncOp entryPointFn, llvm::StringRef numWorkgroupsFnAttr,
    int64_t workgroupSizeX);

/// For a given `entryPointFn` return the function that computes the number of
/// workgroups to use at launch time.
FuncOp getNumWorkgroupsFn(FuncOp entryPointFn,
                          llvm::StringRef numWorkgroupsFnAttr);

/// The codegeneration emits a function `numWorkgroupsFn` for each entry point
/// function. This function has arguments the !shapex.ranked_shape for all the
/// input and output shaped types. Using this the function returns the number of
/// workgroups to use. To use this function on the host side, generate the
/// !shapex.ranked_shape values that describe the shape of the inputs and
/// outputs of the dispatch region and "inline" the function body.
std::array<Value, 3> calculateWorkgroupCountFromNumWorkgroupsFn(
    Location loc, FuncOp numWorkgroupsFn,
    mlir::iree_compiler::IREE::HAL::InterfaceOp interface,
    llvm::ArrayRef<
        llvm::Optional<mlir::iree_compiler::IREE::HAL::TensorRewriteAdaptor>>
        operands,
    llvm::ArrayRef<
        llvm::Optional<mlir::iree_compiler::IREE::HAL::TensorRewriteAdaptor>>
        results,
    ConversionPatternRewriter &rewriter);

}  // namespace iree_compiler
}  // namespace mlir

#endif  // IREE_COMPILER_CONVERSION_CODEGENUTILS_GETNUMWORKGROUPS_H_<|MERGE_RESOLUTION|>--- conflicted
+++ resolved
@@ -32,13 +32,6 @@
 namespace iree_compiler {
 
 /// Generates a function that computes the number of workgroups as
-<<<<<<< HEAD
-///  [ceil(`parallelLoopRange`[2] / `tileSizes`[2]),
-///   ceil(`parallelLoopRange`[1] / `tileSizes`[1]),
-///   ceil(`parallelLoopRange`[0] / `tileSizes`[0])]
-/// distributed across workgroups.`loopIndices` is used for selecting the three
-/// dimensions for distribution; it must contain three indices.
-=======
 ///  [ceil(`loopUpperBounds`[2] / `tileSizes`[2]),
 ///   ceil(`loopUpperBounds`[1] / `tileSizes`[1]),
 ///   ceil(`loopUpperBounds`[0] / `tileSizes`[0])]
@@ -57,11 +50,9 @@
 /// where `loopUpperBounds` is the ranges of the parallel loops of `linalgOp`
 /// distributed across workgroups. Assumes that upto 3 outer parallel loops of
 /// the `linalgOp` are distributed.
->>>>>>> 35e837ed
 LogicalResult createNumWorkgroupsFromResultShape(
     PatternRewriter &rewriter, linalg::LinalgOp linalgOp, FuncOp entryPointFn,
-    llvm::StringRef numWorkgroupsFnAttr, llvm::ArrayRef<int64_t> tileSizes,
-    ArrayRef<int64_t> loopIndices);
+    llvm::StringRef numWorkgroupsFnAttr, llvm::ArrayRef<int64_t> tileSizes);
 
 /// Generates a function that computes the number of workgroups as
 ///  ceil(`loopUpperBounds`[0] * `loopUpperBounds`[1] * ... *
