// Copyright 2020 Google LLC
//
// Licensed under the Apache License, Version 2.0 (the "License");
// you may not use this file except in compliance with the License.
// You may obtain a copy of the License at
//
//      https://www.apache.org/licenses/LICENSE-2.0
//
// Unless required by applicable law or agreed to in writing, software
// distributed under the License is distributed on an "AS IS" BASIS,
// WITHOUT WARRANTIES OR CONDITIONS OF ANY KIND, either express or implied.
// See the License for the specific language governing permissions and
// limitations under the License.

//===- HLOToLinalgOnBuffers.cpp - Pass to convert HLO to Linalg on buffers-===//
//
// Pass to convert from HLO to linalg on buffers. Currently only handles cases
// where the dispatch region contains a single mhlo op that can be converted
// to linalg on buffers.
//
//===----------------------------------------------------------------------===//

#include <cstddef>

#include "iree/compiler/Conversion/HLOToLinalg/Passes.h"
#include "iree/compiler/Dialect/HAL/IR/HALOps.h"
#include "iree/compiler/Dialect/IREE/IR/IREEOps.h"
#include "iree/compiler/Dialect/Shape/IR/ShapeOps.h"
#include "llvm/ADT/APInt.h"
#include "llvm/ADT/STLExtras.h"
#include "llvm/ADT/SetVector.h"
#include "llvm/ADT/SmallVector.h"
#include "mlir/Dialect/Linalg/IR/LinalgOps.h"
#include "mlir/Dialect/Linalg/IR/LinalgTypes.h"
#include "mlir/Dialect/Linalg/Transforms/Transforms.h"
#include "mlir/Dialect/StandardOps/IR/Ops.h"
#include "mlir/IR/AffineExpr.h"
#include "mlir/IR/Attributes.h"
#include "mlir/IR/Function.h"
#include "mlir/IR/Matchers.h"
#include "mlir/IR/StandardTypes.h"
#include "mlir/Pass/Pass.h"
#include "mlir/Transforms/DialectConversion.h"
#include "tensorflow/compiler/mlir/hlo/include/mlir-hlo/Dialect/mhlo/IR/hlo_ops.h"
#include "tensorflow/compiler/mlir/hlo/include/mlir-hlo/Dialect/mhlo/transforms/map_lmhlo_to_scalar_op.h"

namespace mlir {
namespace iree_compiler {

// -----------------------------------------------------------------------------
// Utility functions.
// -----------------------------------------------------------------------------

static std::vector<int64_t> convertDenseIntAttr(
    mlir::DenseIntElementsAttr attr) {
  auto values = attr.getValues<int64_t>();
  return {values.begin(), values.end()};
}

/// Returns the constant value associated with the init value if the defining
/// operation is a constant.
static Attribute getInitValueAsConst(Value init) {
  DenseElementsAttr attr;
  if (!matchPattern(init, m_Constant(&attr))) return {};
  auto type = attr.getType().dyn_cast<ShapedType>();
  if (!type || type.getRank() != 0) return {};
  if (auto intType = type.getElementType().dyn_cast<IntegerType>())
    return IntegerAttr::get(intType, attr.getValue<APInt>({}));
  else if (auto floatType = type.getElementType().dyn_cast<FloatType>())
    return FloatAttr::get(floatType, attr.getValue<APFloat>({}));
  return {};
}

/// Returns an ArrayAttr that contains `nLoops` attributes. All the attributes
/// are "parallel" except the last `nReduction` elements, where are "reduction"
/// attributes.
// TODO(hanchung): Use helpers in StructuredOpsUtils.h instead of hardcoded
// strings once the build system is set up.
static ArrayAttr getParallelAndReductionIterAttrs(Builder b, unsigned nLoops,
                                                  unsigned nReduction) {
  SmallVector<Attribute, 3> attrs(nLoops - nReduction,
                                  b.getStringAttr("parallel"));
  attrs.append(nReduction, b.getStringAttr("reduction"));
  return b.getArrayAttr(attrs);
}

/// Emits linalg.fill op to fill the given `buffer` with zero value.
static LogicalResult zeroFillBuffer(Location loc, Value buffer,
                                    OpBuilder &builder) {
  auto zeroAttr =
      builder.getZeroAttr(buffer.getType().cast<MemRefType>().getElementType());
  if (!zeroAttr) return failure();
  auto zeroValue = builder.create<ConstantOp>(loc, zeroAttr);
  builder.create<linalg::FillOp>(loc, buffer, zeroValue);
  return success();
}

//===----------------------------------------------------------------------===//
// Linalg tensor and buffer conversion utilities.
//===----------------------------------------------------------------------===//

/// Returns the memory space for the given descriptor `type`.
// Note: This function should be kept in consistence with SPIRVTypeConverter's
// getMemorySpaceForStorageClass(). But it does not make sense to directly use
// that here.
static unsigned mapDescriptorTypeToMemorySpace(IREE::HAL::DescriptorType type) {
  switch (type) {
    case IREE::HAL::DescriptorType::StorageBuffer:
    case IREE::HAL::DescriptorType::StorageBufferDynamic:
      return 0;
    case IREE::HAL::DescriptorType::UniformBuffer:
    case IREE::HAL::DescriptorType::UniformBufferDynamic:
      return 4;
    default:
      llvm_unreachable("unexpected descriptor type");
  }
}

/// Returns the MemRefType to use for a given `tensorType`.
static MemRefType getMemrefTypeForTensor(
    RankedTensorType tensorType, ArrayRef<AffineMap> affineMapComposition = {},
    unsigned memorySpace = 0) {
  return MemRefType::get(tensorType.getShape(), tensorType.getElementType(),
                         affineMapComposition, memorySpace);
}

/// Returns the MemRefType to use for a `value` of type RankedTensorType.
static MemRefType getMemrefTypeForTensor(
    Value value, ArrayRef<AffineMap> affineMapComposition = {},
    unsigned memorySpace = 0) {
  return getMemrefTypeForTensor(value.getType().cast<RankedTensorType>());
}

/// Returns a corresponding memref type for the given `tensorType` stored in the
/// given `descriptorType`.
static MemRefType getTensorBackingBufferType(
    RankedTensorType tensorType, IREE::HAL::DescriptorType descriptorType) {
  // Get the memory space from the HAL interface so we can carry that over via
  // memref.
  return getMemrefTypeForTensor(tensorType, /*affineMapComposition=*/{},
                                mapDescriptorTypeToMemorySpace(descriptorType));
}

/// Resolves the given `result` tensor to the corresponding buffer backing it if
/// the given `operand` buffer has been assigned a backing buffer and that
/// buffer is the same as `replacement`. Returns nullptr on failure.
///
/// This is based on the assumption that the view-like operation chain that
/// manipulates the tensors are processed in the reverse order when assigning
/// backing buffers to tensors, so if an operand tensor to a view-like op is
/// resolved, then the result buffer for it must also be resolved.
static Value resolveResult(Value operand, Value replacement, Value result,
                           TensorToBufferMap const &resultTensorToBufferMap) {
  return resultTensorToBufferMap.lookup(operand) == replacement
             ? resultTensorToBufferMap.lookup(result)
             : nullptr;
}

namespace {
//===----------------------------------------------------------------------===//
// Linalg on buffers conversion base class.
//===----------------------------------------------------------------------===//

/// Base class to convert linalg on tensors to Linalg on buffers.
///
/// This base class handles getting/allocating interface buffers for the Linalg
/// op inputs and outputs, so that all derived classes can assume the inputs and
/// outputs are already buffers and perform the main conversion logic.
//
/// All derived classes implement a static apply method with the following
/// signature:
///
/// ```c++
/// LogicalResult apply(SrcOpTy op, ArrayRef<Value> inputBuffers,
///                     ArrayRef<Value> resultBuffers,
///                     ConversionPatternRewriter& rewriter) const;
/// ```
///
/// The `op` is the op being converted. `inputBuffers` contains the buffers to
/// use for as inputs to the converted op, and `resultBuffers` contains the
/// buffer to use for the outputs of the converted op. The method returns a
/// linalg op on buffers.
template <typename DerivedTy, typename SrcOpTy>
struct ConvertToLinalgBufferOp : public OpConversionPattern<SrcOpTy> {
  ConvertToLinalgBufferOp(MLIRContext *context,
                          TensorToBufferMap const &resultTensorToBufferMap,
                          PatternBenefit benefit = 1)
      : OpConversionPattern<SrcOpTy>(context, benefit),
        resultTensorToBufferMap(resultTensorToBufferMap) {}

  LogicalResult matchAndRewrite(
      SrcOpTy srcOp, ArrayRef<Value> operands,
      ConversionPatternRewriter &rewriter) const override {
    Operation *op = srcOp.getOperation();

    // Prepare interface buffers for results.
    SmallVector<Value, 1> resultBuffers;
    resultBuffers.reserve(op->getNumResults());
    for (auto result : llvm::enumerate(op->getResults())) {
      Value resultBuffer = resultTensorToBufferMap.lookup(result.value());
      if (!resultBuffer) {
        return rewriter.notifyMatchFailure(op, [&](Diagnostic &diag) {
          diag << "failed to create buffer for result #" << result.index();
        });
      }
      resultBuffers.push_back(resultBuffer);
    }

    // Apply the main conversion logic.
    OpBuilder::InsertionGuard linalgOpGuard(rewriter);
    if (failed(static_cast<DerivedTy const *>(this)->apply(
            srcOp, operands, resultBuffers, rewriter))) {
      return rewriter.notifyMatchFailure(
          op, "failed to apply main conversion logic");
    }

    // Ops using this Linalg op's results are expecting tensors. But here we
    // feed them buffers. This is okay because it is hidden as internal state
    // during conversion process. But this relies on collaborating patterns to
    // properly handle ops using the results.
    rewriter.replaceOp(srcOp, resultBuffers);
    return success();
  }

 protected:
  /// Map from tensor value that is a result of the dispatch function to the
  /// buffer that holds the result
  TensorToBufferMap const &resultTensorToBufferMap;
};
}  // namespace

//===----------------------------------------------------------------------===//
// mhlo.dot conversion patterns.
//===----------------------------------------------------------------------===//

namespace {
enum class DotOperationType {
  VectorDot = 0,
  MatrixVector = 1,
  MatrixMatrix = 2,
  Unsupported = 3
};
}

static DotOperationType getDotOperationType(mhlo::DotOp dotOp) {
  ArrayRef<int64_t> lhsShape =
      dotOp.lhs().getType().cast<ShapedType>().getShape();
  ArrayRef<int64_t> rhsShape =
      dotOp.rhs().getType().cast<ShapedType>().getShape();
  auto shapeMatches = [](int64_t a, int64_t b) {
    return a == ShapedType::kDynamicSize || b == ShapedType::kDynamicSize ||
           a == b;
  };
  if (lhsShape.size() == 1 && rhsShape.size() == 1 &&
      shapeMatches(lhsShape[0], rhsShape[0]))
    return DotOperationType::VectorDot;
  if (lhsShape.size() == 2 && rhsShape.size() == 1 &&
      shapeMatches(lhsShape[1], rhsShape[0]))
    return DotOperationType::MatrixVector;
  if (rhsShape.size() == 2 && rhsShape.size() == 2 &&
      shapeMatches(lhsShape[1], rhsShape[0]))
    return DotOperationType::MatrixMatrix;
  return DotOperationType::Unsupported;
}

namespace {
/// Converts mhlo.dot operation to linalg.matmul op
template <DotOperationType opType, typename LinalgOpTy>
struct DotOpConversion
    : public ConvertToLinalgBufferOp<DotOpConversion<opType, LinalgOpTy>,
                                     mhlo::DotOp> {
  using ConvertToLinalgBufferOp<DotOpConversion<opType, LinalgOpTy>,
                                mhlo::DotOp>::ConvertToLinalgBufferOp;
  LogicalResult apply(mhlo::DotOp op, ArrayRef<Value> inputBuffers,
                      ArrayRef<Value> resultBuffers,
                      ConversionPatternRewriter &rewriter) const {
    if (getDotOperationType(op) == opType) {
      if (failed(zeroFillBuffer(op.getLoc(), resultBuffers[0], rewriter))) {
        rewriter.notifyMatchFailure(op, "failed to zero fill result buffer");
        return failure();
      }
      rewriter.create<LinalgOpTy>(
          op.getLoc(), TypeRange{},
          ValueRange{inputBuffers[0], inputBuffers[1], resultBuffers[0]});
      return success();
    }
    return failure();
  }
};
}  // namespace

//===----------------------------------------------------------------------===//
// mhlo.convolution conversion patterns and utility functions.
//===----------------------------------------------------------------------===//

namespace {
/// Converts mhlo.convolution operation to linalg.conv op.
struct ConvOpConversion
    : public ConvertToLinalgBufferOp<ConvOpConversion, mhlo::ConvOp> {
  using ConvertToLinalgBufferOp<ConvOpConversion,
                                mhlo::ConvOp>::ConvertToLinalgBufferOp;
  LogicalResult apply(mhlo::ConvOp op, ArrayRef<Value> inputBuffers,
                      ArrayRef<Value> resultBuffers,
                      ConversionPatternRewriter &rewriter) const;
};
}  // namespace

LogicalResult ConvOpConversion::apply(
    mhlo::ConvOp op, ArrayRef<Value> inputBuffers,
    ArrayRef<Value> resultBuffers, ConversionPatternRewriter &rewriter) const {
  if (const auto dimensionNumbers = op.dimension_numbers()) {
    const int inputSpatialRank =
        llvm::size(dimensionNumbers.input_spatial_dimensions());
    // The dimensions for input should follow the order of
    // batch_count, spatial_dims..., input_feature_count.
    if (dimensionNumbers.input_batch_dimension().getInt() != 0 ||
        dimensionNumbers.input_feature_dimension().getInt() !=
            (inputSpatialRank + 1))
      return failure();

    const int kernelSpatialRank =
        llvm::size(dimensionNumbers.kernel_spatial_dimensions());
    // The dimensions for filter should follow the order of
    // spatial_dims..., input_feature_count, num_output_feature_count.
    if (dimensionNumbers.kernel_input_feature_dimension().getInt() !=
            kernelSpatialRank ||
        dimensionNumbers.kernel_output_feature_dimension().getInt() !=
            (kernelSpatialRank + 1))
      return failure();

    const int outputSpatialRank =
        llvm::size(dimensionNumbers.output_spatial_dimensions());
    // The dimensions for output should follow the order of
    // batch_count, spatial_dims.., output_feature_count.
    if (dimensionNumbers.output_batch_dimension().getInt() != 0 ||
        dimensionNumbers.output_feature_dimension().getInt() !=
            (outputSpatialRank + 1))
      return failure();

    if (inputSpatialRank != outputSpatialRank ||
        inputSpatialRank != kernelSpatialRank)
      return failure();

    auto inputSpatialDim = dimensionNumbers.input_spatial_dimensions().begin();
    auto kernelSpatialDim =
        dimensionNumbers.kernel_spatial_dimensions().begin();
    auto outputSpatialDim =
        dimensionNumbers.output_spatial_dimensions().begin();
    // Check spatial dims are ordred correctly.
    for (int i = 0; i < inputSpatialRank; ++i) {
      const int dim = i + 1;
      if ((*inputSpatialDim++).getZExtValue() != dim ||
          (*outputSpatialDim++).getZExtValue() != dim ||
          (*kernelSpatialDim++).getZExtValue() != i)
        return failure();
    }
  }

  llvm::SmallVector<Attribute, 4> strides;
  if (auto windowStrides = op.window_strides()) {
    auto range = windowStrides->getAttributeValues();
    strides.append(range.begin(), range.end());
  }
  auto stridesArg = ArrayAttr::get(strides, op.getContext());

  // TODO(ataei): Only support dilated convolution for now. We need to consider
  // LHS dilation for deconvolution cases.
  llvm::SmallVector<Attribute, 4> dilation;
  if (auto rhsDilation = op.rhs_dilation()) {
    auto range = rhsDilation->getAttributeValues();
    dilation.append(range.begin(), range.end());
  }
  auto dilationArg = ArrayAttr::get(dilation, op.getContext());

  // Set padding only if it is non-zero.
  DenseIntElementsAttr padding = op.paddingAttr();
  if (!padding || !llvm::any_of(padding.getValues<APInt>(), [](APInt intVal) {
        return !intVal.isNullValue();
      })) {
    padding = nullptr;
  }

  if (failed(zeroFillBuffer(op.getLoc(), resultBuffers[0], rewriter))) {
    rewriter.notifyMatchFailure(op, "failed to zero fill result buffer");
    return failure();
  }
  rewriter.create<linalg::ConvOp>(op.getLoc(), inputBuffers[1], inputBuffers[0],
                                  resultBuffers[0], stridesArg, dilationArg,
                                  padding);
  return success();
}

//===----------------------------------------------------------------------===//
// mhlo.concatenate conversion patterns and utility functions.
//===----------------------------------------------------------------------===//

namespace {
/// Converts a mhlo.concatenate op to an indexed_generic op. The
/// implementation adds more dimensions to make the loops correct, because
/// each dimension in indexing maps matches to exactly one range.
class ConcatenateOpConversion
    : public ConvertToLinalgBufferOp<ConcatenateOpConversion,
                                     mhlo::ConcatenateOp> {
 public:
  using ConvertToLinalgBufferOp<ConcatenateOpConversion,
                                mhlo::ConcatenateOp>::ConvertToLinalgBufferOp;
  LogicalResult apply(mhlo::ConcatenateOp op, ArrayRef<Value> inputBuffers,
                      ArrayRef<Value> resultBuffers,
                      ConversionPatternRewriter &rewriter) const;
};
}  // namespace

LogicalResult ConcatenateOpConversion::apply(
    mhlo::ConcatenateOp op, ArrayRef<Value> inputBuffers,
    ArrayRef<Value> resultBuffers, ConversionPatternRewriter &rewriter) const {
  Location loc = op.getLoc();
  int dim = op.dimension().getSExtValue();
  int rank = inputBuffers[0].getType().cast<ShapedType>().getRank();

  SmallVector<Attribute, 2> indexingMaps;
  SmallVector<AffineExpr, 4> exprs;
  exprs.resize(rank);
  for (int i = 0, j = 0, e = rank; i < e; ++i) {
    if (i == dim) continue;
    exprs[i] = rewriter.getAffineDimExpr(j++);
  }
  int nloops = rank + inputBuffers.size();
  for (int i = 0, e = inputBuffers.size(); i < e; ++i) {
    exprs[dim] = rewriter.getAffineDimExpr(rank + i);
    indexingMaps.emplace_back(AffineMapAttr::get(AffineMap::get(
        nloops, /*symbolCount=*/0, exprs, rewriter.getContext())));
  }
  exprs[dim] = rewriter.getAffineDimExpr(rank - 1);
  indexingMaps.emplace_back(AffineMapAttr::get(
      AffineMap::get(nloops, /*symbolCount=*/0, exprs, rewriter.getContext())));

  SmallVector<Type, 4> bodyArgTypes, opResultTypes;
  // Also make the dimension to be concatenated not a parallel loop.
  int nonParallelLoops = nloops - rank + 1;
  SmallVector<Value, 2> linalgOpArgs(inputBuffers.begin(), inputBuffers.end());
  linalgOpArgs.push_back(resultBuffers[0]);
  auto linalgOp = rewriter.create<linalg::IndexedGenericOp>(
      loc, opResultTypes, linalgOpArgs,
      rewriter.getI64IntegerAttr(inputBuffers.size()),  // args_in
      rewriter.getI64IntegerAttr(1),                    // args_out
      rewriter.getArrayAttr(indexingMaps),
      getParallelAndReductionIterAttrs(rewriter, nloops, nonParallelLoops),
      /*doc=*/nullptr, /*library_call=*/nullptr, /*symbol_source=*/nullptr);

  // Add a block to the region.
  auto *region = &linalgOp.region();
  auto *block = rewriter.createBlock(region, region->end());
  bodyArgTypes.append(nloops, rewriter.getIndexType());
  auto resultType = op.getResult().getType().dyn_cast<ShapedType>();
  bodyArgTypes.append(linalgOpArgs.size(), resultType.getElementType());
  block->addArguments(bodyArgTypes);
  rewriter.setInsertionPointToEnd(block);

  Value accBound = rewriter.create<ConstantIndexOp>(loc, 0);
  Value dimArg = block->getArgument(rank - 1);
  Value res = block->getArgument(nloops);
  // Update the output buffer only when it iterate on the correct index of the
  // operand. For example, if we are updating the first element of the
  // concatenating dimension, the index of the first operand must be 0. If it's
  // 1 or other, we need to keep the element the same.
  Value canUpdate =
      rewriter.create<ConstantIntOp>(loc, /*value=*/0, /*width=*/1);
  for (int i = 0, e = inputBuffers.size(); i < e; ++i) {
    Value t1 = rewriter.create<SubIOp>(loc, dimArg, accBound);
    // The loop indice of operands start from the `rank`-th argument of the
    // block.
    Value t2 = rewriter.create<CmpIOp>(loc, CmpIPredicate::eq, t1,
                                       block->getArgument(rank + i));
    canUpdate = rewriter.create<OrOp>(loc, canUpdate, t2);

    Value dimSize = rewriter.create<DimOp>(loc, inputBuffers[i], dim);
    Value lbCond =
        rewriter.create<CmpIOp>(loc, CmpIPredicate::sge, dimArg, accBound);
    accBound = rewriter.create<AddIOp>(loc, accBound, dimSize);
    Value ubCond =
        rewriter.create<CmpIOp>(loc, CmpIPredicate::slt, dimArg, accBound);
    Value cond = rewriter.create<AndOp>(loc, lbCond, ubCond);
    // The first `nloops` arguments are indices.
    res = rewriter.create<SelectOp>(loc, cond, block->getArgument(nloops + i),
                                    res);
  }
  res = rewriter.create<SelectOp>(
      loc, canUpdate, res, block->getArgument(nloops + inputBuffers.size()));
  rewriter.create<linalg::YieldOp>(loc, res);

  return success();
}

//===----------------------------------------------------------------------===//
// mhlo.pad conversion patterns and utility functions.
//===----------------------------------------------------------------------===//

namespace {
/// Converts mhlo.pad operation to linalg.indexed_generic op.
// TODO(#1604): Lower the pad op to a Linalg named op.
struct PadOpConversion
    : public ConvertToLinalgBufferOp<PadOpConversion, mhlo::PadOp> {
  using ConvertToLinalgBufferOp<PadOpConversion,
                                mhlo::PadOp>::ConvertToLinalgBufferOp;

  LogicalResult apply(mhlo::PadOp op, ArrayRef<Value> inputBuffers,
                      ArrayRef<Value> resultBuffers,
                      ConversionPatternRewriter &rewriter) const;
};
}  // namespace

/// Returns an AffineMapAttr that is the indexing map to use for the input of a
/// mhlo.pad `op`.
static AffineMapAttr getPadOpInputIndexingMap(
    mhlo::PadOp op, int rank, ConversionPatternRewriter &rewriter) {
  const auto edgePaddingLow = convertDenseIntAttr(op.edge_padding_low());
  SmallVector<AffineExpr, 4> exprs;
  for (int i = 0; i < rank; ++i)
    exprs.push_back((rewriter.getAffineDimExpr(i) - edgePaddingLow[i]));
  return AffineMapAttr::get(
      AffineMap::get(rank, /*symbolCount=*/0, exprs, rewriter.getContext()));
}

LogicalResult PadOpConversion::apply(
    mhlo::PadOp op, ArrayRef<Value> inputBuffers, ArrayRef<Value> resultBuffers,
    ConversionPatternRewriter &rewriter) const {
  mhlo::PadOp::Adaptor adaptor(inputBuffers);
  auto loc = op.getLoc();

  Attribute paddingConstVal = getInitValueAsConst(adaptor.padding_value());
  Value paddingVal =
      paddingConstVal
          ? rewriter.create<ConstantOp>(loc, paddingConstVal).getResult()
<<<<<<< HEAD
          : rewriter.create<LoadOp>(loc, adaptor.padding_value());
=======
          : adaptor.padding_value();

  auto operandType = adaptor.operand().getType().cast<ShapedType>();
  int rank = operandType.getRank();

  SmallVector<Attribute, 2> indexingMaps;
  indexingMaps.emplace_back(getPadOpInputIndexingMap(op, rank, rewriter));
  if (!paddingConstVal) {
    indexingMaps.emplace_back(AffineMapAttr::get(
        AffineMap::get(rank, /*symbolCount=*/0, rewriter.getContext())));
  }
  indexingMaps.emplace_back(AffineMapAttr::get(
      AffineMap::getMultiDimIdentityMap(rank, rewriter.getContext())));

  SmallVector<Type, 2> resultTypes = {};
  SmallVector<Value, 2> linalgOpArgs = {adaptor.operand()};
  if (!paddingConstVal) linalgOpArgs.push_back(adaptor.padding_value());
  linalgOpArgs.push_back(resultBuffers[0]);
  auto linalgOp = rewriter.create<linalg::IndexedGenericOp>(
      loc, resultTypes, linalgOpArgs,
      rewriter.getI64IntegerAttr(linalgOpArgs.size() - 1),  // args_in
      rewriter.getI64IntegerAttr(1),                        // args_out
      rewriter.getArrayAttr(indexingMaps),
      getParallelAndReductionIterAttrs(rewriter, rank, /*nReduction=*/0),
      /*doc=*/nullptr, /*library_call=*/nullptr, /*symbol_source=*/nullptr);
>>>>>>> 92b0c5be

  const auto &edgePaddingLow = op.edge_padding_low();
  const auto &interiorPadding = op.interior_padding();
  SmallVector<Value, 3> offsets, sizes, strides;
  for (auto it : llvm::enumerate(llvm::zip(edgePaddingLow, interiorPadding))) {
    Value startIndex = rewriter.create<ConstantIndexOp>(
        loc, std::get<0>(it.value()).getZExtValue());
    offsets.push_back(startIndex);
    Value size = rewriter.create<DimOp>(loc, resultBuffers[0], it.index());
    sizes.push_back(size);
    Value stride = rewriter.create<ConstantIndexOp>(
        loc, std::get<1>(it.value()).getZExtValue() + 1);
    strides.push_back(stride);
  }

  // TODO(hanchung): Move SubViewOp this down to before where it is used.
  // The pass for splitting dispatch function for vulkan requires no other ops
  // interleave with Linalg structured ops, so put the SubViewOp in the
  // beginning.
  auto subViewOp = rewriter.create<SubViewOp>(loc, resultBuffers[0], offsets,
                                              sizes, strides);
  rewriter.create<linalg::FillOp>(loc, resultBuffers[0], paddingVal);
  rewriter.create<linalg::CopyOp>(loc, inputBuffers[0], subViewOp);

  return success();
}

//===----------------------------------------------------------------------===//
// mhlo.slice conversion patterns.
//===----------------------------------------------------------------------===//

namespace {
/// Converts mhlo.slice operation to linalg.subview + linalg.copy
struct SliceOpConversion
    : public ConvertToLinalgBufferOp<SliceOpConversion, mhlo::SliceOp> {
  using ConvertToLinalgBufferOp<SliceOpConversion,
                                mhlo::SliceOp>::ConvertToLinalgBufferOp;

  LogicalResult apply(mhlo::SliceOp op, ArrayRef<Value> inputBuffers,
                      ArrayRef<Value> resultBuffers,
                      ConversionPatternRewriter &rewriter) const;
};
}  // namespace

LogicalResult SliceOpConversion::apply(
    mhlo::SliceOp op, ArrayRef<Value> inputBuffers,
    ArrayRef<Value> resultBuffers, ConversionPatternRewriter &rewriter) const {
  auto loc = op.getLoc();
  auto argType = inputBuffers[0].getType().template dyn_cast<ShapedType>();
  if (!argType || !argType.hasRank())
    return op.emitError("expected known-rank args");

  SmallVector<Value, 3> offsets, sizes, strides;
  for (int i = 0, e = argType.getRank(); i < e; ++i) {
    Value startIndex = rewriter.create<ConstantIndexOp>(
        loc, op.start_indices().getValue<int64_t>(i));
    offsets.push_back(startIndex);
    Value size = rewriter.create<DimOp>(loc, resultBuffers[0], i);
    sizes.push_back(size);
    Value stride = rewriter.create<ConstantIndexOp>(
        loc, op.strides().getValue<int64_t>(i));
    strides.push_back(stride);
  }
  auto subViewOp =
      rewriter.create<SubViewOp>(loc, inputBuffers[0], offsets, sizes, strides);
  rewriter.create<linalg::CopyOp>(loc, subViewOp, resultBuffers[0]);

  return success();
}

//===----------------------------------------------------------------------===//
// mhlo.torch_index_select conversion patterns.
//===----------------------------------------------------------------------===//

namespace {
/// Converts xla-hlo.torch_index_select op to a linalg.indexed_generic op.
/// Different from other ops on buffers, torch_index_select op needs indirect
/// access based on the `index` operand. Thus, an accessing on buffer is
/// involved inside the indexed_generic op and the input buffer is not passed as
/// an argument of the op. However, it doesn't affect anything on dependency
/// graph. It is just a magic buffer outside operations.
struct TorchIndexSelectOpConversion
    : public ConvertToLinalgBufferOp<TorchIndexSelectOpConversion,
                                     mhlo::TorchIndexSelectOp> {
  using ConvertToLinalgBufferOp<
      TorchIndexSelectOpConversion,
      mhlo::TorchIndexSelectOp>::ConvertToLinalgBufferOp;

  LogicalResult apply(mhlo::TorchIndexSelectOp op, ArrayRef<Value> inputBuffers,
                      ArrayRef<Value> resultBuffers,
                      ConversionPatternRewriter &rewriter) const;
};
}  // namespace

LogicalResult TorchIndexSelectOpConversion::apply(
    mhlo::TorchIndexSelectOp op, ArrayRef<Value> inputBuffers,
    ArrayRef<Value> resultBuffers, ConversionPatternRewriter &rewriter) const {
  mhlo::TorchIndexSelectOp::Adaptor adaptor(inputBuffers);
  int axis = op.dim().getSExtValue();
  int batch = op.batch_dims().getSExtValue();
  auto indexShapeType = adaptor.index().getType().dyn_cast<ShapedType>();
  int nIndices = indexShapeType.getRank();
  if (batch < 0)
    return op.emitError("expected batch_dims is greater than or equal to zero");

  Location loc = op.getLoc();
  Value output = op.getResult();
  int rank = output.getType().cast<ShapedType>().getRank();
  SmallVector<Attribute, 2> indexingMaps;
  SmallVector<AffineExpr, 4> exprs;
  for (int i = 0; i < batch; ++i) exprs.push_back(rewriter.getAffineDimExpr(i));
  for (int i = 0, e = nIndices - batch; i < e; ++i)
    exprs.push_back(rewriter.getAffineDimExpr(axis + i));
  indexingMaps.emplace_back(AffineMapAttr::get(
      AffineMap::get(rank, /*symbolCount=*/0, exprs, rewriter.getContext())));
  indexingMaps.emplace_back(
      AffineMapAttr::get(rewriter.getMultiDimIdentityMap(rank)));

  SmallVector<Type, 4> bodyArgTypes, opResultTypes;
  SmallVector<Value, 2> linalgOpArgs = {adaptor.index(), resultBuffers[0]};
  auto linalgOp = rewriter.create<linalg::IndexedGenericOp>(
      loc, opResultTypes, linalgOpArgs,
      rewriter.getI64IntegerAttr(1),  // args_in
      rewriter.getI64IntegerAttr(1),  // args_out
      rewriter.getArrayAttr(indexingMaps),
      getParallelAndReductionIterAttrs(rewriter, rank, /*nReduction=*/0),
      /*doc=*/nullptr, /*library_call=*/nullptr, /*symbol_source=*/nullptr);

  // Add a block to the region.
  auto *region = &linalgOp.region();
  auto *block = rewriter.createBlock(region, region->end());
  bodyArgTypes.append(rank, rewriter.getIndexType());
  for (auto blockArgs : linalgOpArgs) {
    bodyArgTypes.push_back(
        blockArgs.getType().cast<ShapedType>().getElementType());
  }
  block->addArguments(bodyArgTypes);
  rewriter.setInsertionPointToEnd(block);

  SmallVector<Value, 4> indices;
  Value castedValue = rewriter.create<IndexCastOp>(
      loc, block->getArgument(rank), rewriter.getIndexType());
  for (int i = 0; i < axis; ++i) indices.push_back(block->getArgument(i));
  indices.push_back(castedValue);
  for (int i = axis + nIndices - batch; i < rank; ++i)
    indices.push_back(block->getArgument(i));

  Value res = rewriter.create<LoadOp>(loc, adaptor.input(), indices);
  rewriter.create<linalg::YieldOp>(loc, res);

  return success();
}

//===----------------------------------------------------------------------===//
// mhlo.reduce_window conversion patterns and utility functions.
//===----------------------------------------------------------------------===//

namespace {

/// mhlo.reduce_window is mapped to a linalg.pooling operation. The type of
/// the pooling is determined based on the body of the reduce window
/// operation. This class enumerates the different variants.
enum class PoolingType {
  kMin,
  kMax,
  kAdd,
};

struct ReduceWindowOpConversion
    : public ConvertToLinalgBufferOp<ReduceWindowOpConversion,
                                     mhlo::ReduceWindowOp> {
  using ConvertToLinalgBufferOp<ReduceWindowOpConversion,
                                mhlo::ReduceWindowOp>::ConvertToLinalgBufferOp;

  LogicalResult apply(mhlo::ReduceWindowOp op, ArrayRef<Value> inputBuffers,
                      ArrayRef<Value> resultBuffers,
                      ConversionPatternRewriter &rewriter) const;
};
}  // namespace

static PoolingType getPoolingType(Region &region) {
  assert(region.getBlocks().size() == 1 &&
         "expected the region has exactlly one block");
  Block &block = region.front();
  assert(block.getOperations().size() == 2 &&
         "expected the block has exactlly two operations");
  auto op = block.begin();
  if (isa<mhlo::MinOp>(op)) return PoolingType::kMin;
  if (isa<mhlo::MaxOp>(op)) return PoolingType::kMax;
  if (isa<mhlo::AddOp>(op)) return PoolingType::kAdd;

  llvm_unreachable("unknown pooling type");
}

LogicalResult ReduceWindowOpConversion::apply(
    mhlo::ReduceWindowOp op, ArrayRef<Value> inputBuffers,
    ArrayRef<Value> resultBuffers, ConversionPatternRewriter &rewriter) const {
  auto loc = op.getLoc();

  // Create a fake window dimension.
  SmallVector<int64_t, 4> shapes;
  for (auto dim : op.window_dimensions().getValues<int64_t>())
    shapes.push_back(dim);
  Type type = rewriter.getIntegerType(32);
  auto memrefType = MemRefType::get(shapes, type);
  auto fakeWindowDims = rewriter.create<AllocOp>(loc, memrefType);

  llvm::SmallVector<Attribute, 4> strides;
  if (op.window_strides().hasValue()) {
    strides.insert(strides.begin(),
                   op.window_strides().getValue().getAttributeValues().begin(),
                   op.window_strides().getValue().getAttributeValues().end());
  }
  auto stridesArg = ArrayAttr::get(strides, op.getContext());

  // TODO(hanchung): Use template lambda after migrating to C++20.
  auto createOp = [&](auto *type_ptr) -> linalg::LinalgOp {
    return cast<linalg::LinalgOp>(
        rewriter
            .create<std::remove_pointer_t<decltype(type_ptr)>>(
                loc, ArrayRef<Type>{}, inputBuffers[0],
                fakeWindowDims.getResult(), resultBuffers[0], stridesArg,
                /*dilations=*/nullptr,
                /*padding=*/nullptr)
            .getOperation());
  };
  linalg::LinalgOp poolingOp;
  PoolingType poolingType = getPoolingType(op.body());

  if (failed(zeroFillBuffer(loc, resultBuffers[0], rewriter))) {
    rewriter.notifyMatchFailure(op, "failed to zero fill result buffer");
    return failure();
  }
  switch (poolingType) {
    case PoolingType::kMin: {
      poolingOp = createOp(static_cast<linalg::PoolingMinOp *>(nullptr));
      break;
    }
    case PoolingType::kMax: {
      poolingOp = createOp(static_cast<linalg::PoolingMaxOp *>(nullptr));
      break;
    }
    case PoolingType::kAdd: {
      poolingOp = createOp(static_cast<linalg::PoolingSumOp *>(nullptr));
      break;
    }
  }

  rewriter.create<DeallocOp>(loc, fakeWindowDims);

  return success();
}

//===----------------------------------------------------------------------===//
// mhlo.reduce conversion patterns and utility functions.
//===----------------------------------------------------------------------===//

/// Returns a permutation AffineMap that puts all reduction dimensions to the
/// last. The order of parallel loops and reduction loops are all sorted. E.g.,
/// if `rank` is 4 and `reductionDims` is {1, 3}, then
/// "(d0, d1, d2, d3) -> (d0, d2, d1, d3)" is used. The inverse permutation of
/// the AffineMap is returned.
static AffineMap getTransposeMapForReduction(MLIRContext *context, int rank,
                                             ArrayRef<int> reductionDims) {
  llvm::SmallSetVector<int, 4> s;
  for (auto dim : reductionDims) s.insert(dim);

  SmallVector<unsigned, 4> permutation;
  for (int i = 0; i < rank; ++i)
    if (!s.count(i)) permutation.push_back(i);
  for (auto dim : reductionDims) permutation.push_back(dim);

  auto map = AffineMap::getPermutationMap(permutation, context);
  return inversePermutation(map);
}

/// Checks whether an op is wthin an xla-hlo reduce region. During conversion,
/// the body of the reduce gets moved into a linalg.indexed_generic op. So check
/// if the op is within a linalg.indexed_generic op.
static bool isWithinReduceOpRegion(Operation *op) {
  return isa<linalg::IndexedGenericOp>(op->getParentOp());
}

namespace {

/// Type converter for converting the region of an mhlo::reduce op.
class ReduceRegionTypeConverter : public TypeConverter {
 public:
  Type convertType(Type type) const {
    if (type.isSignlessIntOrFloat()) {
      return type;
    } else if (auto tensorType = type.dyn_cast<RankedTensorType>()) {
      if (tensorType.getRank() == 0) return tensorType.getElementType();
    }
    return nullptr;
  }
};

/// Converts the mhlo.reduce op on tensors to a linalg.indexed_generic op on
/// buffers. Expects that the reduce op is the only op within the dispatch
/// function. This pattern also fuses std.constant operations which are defining
/// ops of the init value with the linalg.indexed_generic op.
struct ReduceOpConversion
    : public ConvertToLinalgBufferOp<ReduceOpConversion, mhlo::ReduceOp> {
  using ConvertToLinalgBufferOp<ReduceOpConversion,
                                mhlo::ReduceOp>::ConvertToLinalgBufferOp;
  LogicalResult apply(mhlo::ReduceOp reduceOp, ArrayRef<Value> inputBuffers,
                      ArrayRef<Value> resultBuffers,
                      ConversionPatternRewriter &rewriter) const;

 private:
  ReduceRegionTypeConverter converter;
};

/// Base class for converting operations within the reduction op region. Derived
/// classes implement the following static method to implement the conversion.
///
///   static Operation *apply(OpTy op, ArrayRef<Value> operands,
///                           ConversionPatternRewriter &rewriter);
template <typename DerivedTy, typename OpTy>
struct ReduceRegionOpConversion : public OpConversionPattern<OpTy> {
  using OpConversionPattern<OpTy>::OpConversionPattern;
  LogicalResult matchAndRewrite(
      OpTy op, ArrayRef<Value> operands,
      ConversionPatternRewriter &rewriter) const override {
    // Only convert it if it is within a reduce op region.
    if (!isWithinReduceOpRegion(op)) return failure();
    Operation *replacement = DerivedTy::apply(op, operands, rewriter);
    if (!replacement) return failure();
    rewriter.replaceOp(op, replacement->getResults());
    return success();
  }

 protected:
  ReduceRegionTypeConverter converter;
};

/// Converts XLA ops within reduce region to standard ops.
template <typename OpTy>
struct ReduceRegionXLAOpConversion final
    : public ReduceRegionOpConversion<ReduceRegionXLAOpConversion<OpTy>, OpTy> {
  using ReduceRegionOpConversion<ReduceRegionXLAOpConversion<OpTy>,
                                 OpTy>::ReduceRegionOpConversion;
  static Operation *apply(OpTy op, ArrayRef<Value> operands,
                          ConversionPatternRewriter &rewriter) {
    Value result = lmhlo::HloOpToStdScalarOp::map<OpTy>(
        op, operands[0].getType(), operands, &rewriter);
    return result.getDefiningOp();
  }
};

/// Converts mhlo.return to within a reduce region to a linalg.yield.
struct ReduceRegionReturnOpConversion final
    : public ReduceRegionOpConversion<ReduceRegionReturnOpConversion,
                                      mhlo::ReturnOp> {
  using ReduceRegionOpConversion<ReduceRegionReturnOpConversion,
                                 mhlo::ReturnOp>::ReduceRegionOpConversion;
  static Operation *apply(mhlo::ReturnOp op, ArrayRef<Value> operands,
                          ConversionPatternRewriter &rewriter) {
    return rewriter.create<linalg::YieldOp>(op.getLoc(), operands[0]);
  }
};
}  // namespace

LogicalResult ReduceOpConversion::apply(
    mhlo::ReduceOp reduceOp, ArrayRef<Value> inputBuffers,
    ArrayRef<Value> resultBuffers, ConversionPatternRewriter &rewriter) const {
  if (reduceOp.getNumOperands() != 2) return failure();
  Value src = *reduceOp.operands().begin();
  Value initVal = *reduceOp.init_values().begin();
  if (reduceOp.getNumResults() != 1) return failure();

  auto srcArgType = src.getType().template cast<ShapedType>();
  unsigned nInputRank = srcArgType.getRank();
  if (!nInputRank) return failure();

  // Get the reduction dimension. For now expects only a single reduction
  // dimension.
  auto loc = reduceOp.getLoc();
  DenseIntElementsAttr dimensionsAttr = reduceOp.dimensions();
  SmallVector<int, 4> reductionDims;
  for (const auto &dim : dimensionsAttr.getIntValues())
    reductionDims.push_back(dim.getSExtValue());

  // Check if initVal is constant. If so, inline the value into the region.
  Attribute initConstVal = getInitValueAsConst(initVal);
  if (initConstVal) {
    if (initVal.hasOneUse()) rewriter.eraseOp(initVal.getDefiningOp());
    initVal = rewriter.create<ConstantOp>(initVal.getDefiningOp()->getLoc(),
                                          initConstVal);
  }

  // Prepare indexing maps for linalg generic op. The elements are for src,
  // initial value and dst, respectively.
  // Transpose `src` to make the reduction loops be the innermost, because it's
  // easier to fully utilize processors.
  SmallVector<Attribute, 3> indexingMaps;
  indexingMaps.emplace_back(AffineMapAttr::get(getTransposeMapForReduction(
      rewriter.getContext(), nInputRank, reductionDims)));
  if (!initConstVal)
    indexingMaps.emplace_back(AffineMapAttr::get(
        AffineMap::get(nInputRank, /*symbolCount=*/0, rewriter.getContext())));
  // The indexing map of `dst` should drop the reduction loops. Since the
  // reduction loops now are all in the innermost, drops `reductionDims.size()`
  // dimensions. We don't need an inverse permutation here because they are the
  // same.
  SmallVector<AffineExpr, 4> exprs;
  for (int i = 0, e = nInputRank - reductionDims.size(); i < e; ++i)
    exprs.push_back(rewriter.getAffineDimExpr(i));
  indexingMaps.emplace_back(AffineMapAttr::get(
      exprs.empty()
          ? AffineMap::get(nInputRank, /*symbolCount=*/0, rewriter.getContext())
          : AffineMap::get(nInputRank, /*symbolCount=*/0, exprs,
                           rewriter.getContext())));

  SmallVector<Type, 2> resultTypes = {};
  SmallVector<Value, 2> linalgOpArgs = {inputBuffers[0]};
  if (!initConstVal) linalgOpArgs.push_back(inputBuffers[1]);
  linalgOpArgs.push_back(resultBuffers[0]);
  if (failed(zeroFillBuffer(loc, resultBuffers[0], rewriter))) {
    rewriter.notifyMatchFailure(reduceOp, "failed to zero fill result buffer");
    return failure();
  }
  auto linalgOp = rewriter.create<linalg::IndexedGenericOp>(
      loc, resultTypes, linalgOpArgs,
      rewriter.getI64IntegerAttr(linalgOpArgs.size() - 1),  // args_in
      rewriter.getI64IntegerAttr(1),                        // args_out
      rewriter.getArrayAttr(indexingMaps),
      getParallelAndReductionIterAttrs(rewriter, nInputRank,
                                       reductionDims.size()),
      /*doc=*/nullptr, /*library_call=*/nullptr, /*symbol_source=*/nullptr);

  linalgOp.region().takeBody(reduceOp.body());
  {
    OpBuilder::InsertionGuard regionGuard(rewriter);

    // Convert the signature of the body. The reduce op region apply function
    // has a signature (lhs, rhs) -> output, all of the same tensor type t. This
    // is converted to a function with the same signature but with element
    // types. E.g., "(tensor<f32>, tensor<f32>) -> tensor<f32>" will be
    // converted to "(f32, f32, f32)".
    TypeConverter::SignatureConversion signatureConverter(2);
    Type argType = linalgOp.region().front().getArgument(0).getType();
    Type convertedType = converter.convertType(argType);
    Type indexType = rewriter.getIndexType();
    for (unsigned i = 0; i < nInputRank; ++i) {
      signatureConverter.addInputs(indexType);
    }
    signatureConverter.addInputs(0, convertedType);
    if (!initConstVal) signatureConverter.addInputs(convertedType);
    signatureConverter.addInputs(1, convertedType);
    Block *entryBlock = rewriter.applySignatureConversion(&linalgOp.region(),
                                                          signatureConverter);

    // The indexed generic op generated here combines the input value with the
    // init value for the zero-th iteration of the reduction loop. This is
    // yielded by the region to model a store of the value to the output. The
    // input value with the output value for all other iterations.
    unsigned numArgs = entryBlock->getNumArguments();
    BlockArgument blockDstArg = entryBlock->getArgument(numArgs - 1);
    rewriter.setInsertionPointToStart(entryBlock);
    Value initArg =
        initConstVal ? initVal : entryBlock->getArgument(numArgs - 2);
    // The reduction dimensions are the innermost loops now, compare all
    // reduction indices to zero. If they are all zero, it's the first time to
    // update the output element, i.e., we should take initial value to compute
    // with the input element.
    Value zero = rewriter.create<ConstantOp>(
        loc, indexType, rewriter.getIntegerAttr(indexType, 0));
    Value cond = rewriter.create<ConstantOp>(loc, rewriter.getBoolAttr(true));
    for (int i = nInputRank - reductionDims.size(); i < nInputRank; ++i) {
      Value isZero = rewriter.create<CmpIOp>(loc, CmpIPredicate::eq,
                                             entryBlock->getArgument(i), zero);
      cond = rewriter.create<AndOp>(loc, cond, isZero);
    }
    Value lhs = rewriter.create<SelectOp>(loc, cond, initArg, blockDstArg);
    rewriter.replaceUsesOfBlockArgument(blockDstArg, lhs);
  }
  return success();
}

//===----------------------------------------------------------------------===//
// Linalg op on tensors to linalg op on buffers conversion base class.
//===----------------------------------------------------------------------===//

namespace {
template <typename LinalgOpTy>
struct LinalgOpOnTensorConversion
    : public ConvertToLinalgBufferOp<LinalgOpOnTensorConversion<LinalgOpTy>,
                                     LinalgOpTy> {
  using ConvertToLinalgBufferOp<LinalgOpOnTensorConversion<LinalgOpTy>,
                                LinalgOpTy>::ConvertToLinalgBufferOp;
  LogicalResult apply(LinalgOpTy op, ArrayRef<Value> inputBuffers,
                      ArrayRef<Value> resultBuffers,
                      ConversionPatternRewriter &rewriter) const {
    if (!op.hasTensorSemantics()) return failure();
    SmallVector<Value, 2> opArgs(inputBuffers.begin(), inputBuffers.end());
    opArgs.append(resultBuffers.begin(), resultBuffers.end());

    // Create a new op with the same traits as the original
    // generic/indexed_generic op, but with memrefs.
    // TODO(ravishankarm): Figure out how to do this inplace.
    auto linalgBufferOp = rewriter.template create<LinalgOpTy>(
        op.getLoc(), ArrayRef<Type>(), opArgs, op.args_in(), op.args_out(),
        op.indexing_maps(), op.iterator_types(),
        /*doc=*/nullptr,
        /*library_call=*/nullptr,
        /*symbol_source=*/nullptr);
    // Move the region from the replaced op into the new op.
    unsigned numTensorOperands = op.getNumOperands();
    // indexed_generic op has arguments for each index. In the case of generic
    // op, `numIndices` is zero.
    unsigned numIndices =
        op.region().begin()->getNumArguments() - numTensorOperands;
    auto &region = linalgBufferOp.region();
    region.takeBody(op.region());
    // Need to convert the signature to take extra arguments for the return
    // type.
    TypeConverter::SignatureConversion signatureConverter(numIndices +
                                                          numTensorOperands);
    for (int i = 0; i < numIndices; ++i)
      signatureConverter.addInputs(i, rewriter.getIndexType());
    for (auto arg : llvm::enumerate(opArgs)) {
      if (arg.index() < numTensorOperands) {
        signatureConverter.addInputs(
            numIndices + arg.index(),
            arg.value().getType().cast<MemRefType>().getElementType());
      } else {
        signatureConverter.addInputs(
            arg.value().getType().cast<MemRefType>().getElementType());
      }
    }
    rewriter.applySignatureConversion(&region, signatureConverter);
    return success();
  }
};

/// Convert linalg.tensor_reshape to linalg.reshape. The former has copy
/// semantics while the later is an aliasing instruction. As long as the operand
/// to the tensor_reshape has a single use, this distinction can be ignored.
struct TensorReshapeOpConversion
    : public OpConversionPattern<linalg::TensorReshapeOp> {
  TensorReshapeOpConversion(MLIRContext *context,
                            TensorToBufferMap const &resultTensorToBufferMap,
                            PatternBenefit benefit = 1)
      : OpConversionPattern<linalg::TensorReshapeOp>(context, benefit),
        resultTensorToBufferMap(resultTensorToBufferMap) {}

  LogicalResult matchAndRewrite(
      linalg::TensorReshapeOp reshapeOp, ArrayRef<Value> operands,
      ConversionPatternRewriter &rewriter) const override {
    linalg::TensorReshapeOp::Adaptor adaptor(operands);
    if (Value buffer =
            resolveResult(reshapeOp.src(), adaptor.src(), reshapeOp.result(),
                          resultTensorToBufferMap))
      rewriter.replaceOp(reshapeOp, buffer);
    else
      rewriter.replaceOpWithNewOp<linalg::ReshapeOp>(
          reshapeOp, getMemrefTypeForTensor(reshapeOp.result()), adaptor.src(),
          reshapeOp.reassociation());
    return success();
  }

 private:
  TensorToBufferMap const &resultTensorToBufferMap;
};
}  // namespace

//===----------------------------------------------------------------------===//
// hal.interface.*.tensor and shapex.* conversion.
//===----------------------------------------------------------------------===//

namespace {

/// Conversion for a shapex.tie_shape op on tensors to that on buffers. The
/// converted operation uses the same shape information.
struct ShapeOpPattern final : public OpConversionPattern<Shape::TieShapeOp> {
  ShapeOpPattern(MLIRContext *context,
                 TensorToBufferMap const &resultTensorToBufferMap,
                 PatternBenefit benefit = 1)
      : OpConversionPattern<Shape::TieShapeOp>(context, benefit),
        resultTensorToBufferMap(resultTensorToBufferMap) {}

  LogicalResult matchAndRewrite(
      Shape::TieShapeOp shapeOp, ArrayRef<Value> operands,
      ConversionPatternRewriter &rewriter) const override {
    Shape::TieShapeOp::Adaptor adaptor(operands);
    if (Value buffer = resolveResult(shapeOp.operand(), adaptor.operand(),
                                     shapeOp.result(), resultTensorToBufferMap))
      rewriter.replaceOp(shapeOp, buffer);
    else
      rewriter.replaceOpWithNewOp<Shape::TieShapeOp>(
          shapeOp, getMemrefTypeForTensor(shapeOp.result()), adaptor.operand(),
          adaptor.shape());
    return success();
  }

 private:
  TensorToBufferMap const &resultTensorToBufferMap;
};

/// Replaces all uses hal.interface.load.tensor with iree.placeholder.
struct HALInterfaceLoadTensorOpEraser final
    : public OpConversionPattern<IREE::HAL::InterfaceLoadTensorOp> {
  HALInterfaceLoadTensorOpEraser(
      MLIRContext *context, TensorToBufferMap const &resultTensorToBufferMap,
      PatternBenefit benefit = 1)
      : OpConversionPattern<IREE::HAL::InterfaceLoadTensorOp>(context, benefit),
        resultTensorToBufferMap(resultTensorToBufferMap) {}

  LogicalResult matchAndRewrite(IREE::HAL::InterfaceLoadTensorOp loadOp,
                                ArrayRef<Value> operands,
                                ConversionPatternRewriter &rewriter) const {
    if (!matchPattern(loadOp.offset(), m_Zero()))
      return loadOp.emitError("unhandled non-zero offset");

    // Get the corresponding memref type from the tensor type.
    auto tensorType = loadOp.result().getType().cast<RankedTensorType>();
    auto bindingOp = loadOp.queryBindingOp();
    assert(bindingOp);
    auto bufferType = getTensorBackingBufferType(tensorType, bindingOp.type());

    // Create the placeholder op for the backing buffer. Make sure shape
    // annotation is carried over if exists.
    auto phOp = rewriter.create<IREE::PlaceholderOp>(
        loadOp.getLoc(), bufferType, "interface buffer");
    phOp.setAttr("binding", loadOp.binding());
    Value buffer = phOp.getResult();

    // If the result of the load is already mapped to a buffer, a copy is
    // required from the buffer above into the mapped buffer. This happens when
    // in the original computation the loaded tensor value goes through a chain
    // of view-like operations and is used as an operand to a store tensor
    // operation.
    if (Value outputBuffer = resultTensorToBufferMap.lookup(loadOp.result())) {
      rewriter.create<linalg::CopyOp>(loadOp.getLoc(), buffer, outputBuffer);
      rewriter.replaceOp(loadOp, outputBuffer);
    } else {
      rewriter.replaceOp(loadOp, buffer);
    }
    return success();
  }

 private:
  TensorToBufferMap const &resultTensorToBufferMap;
};

/// Erases the hal.interface.store.tensor and replace all uses with the buffer.
struct HALInterfaceStoreTensorOpEraser final
    : public OpConversionPattern<IREE::HAL::InterfaceStoreTensorOp> {
  HALInterfaceStoreTensorOpEraser(
      MLIRContext *context, TensorToBufferMap const &resultTensorToBufferMap,
      PatternBenefit benefit = 1)
      : OpConversionPattern<IREE::HAL::InterfaceStoreTensorOp>(context,
                                                               benefit),
        resultTensorToBufferMap(resultTensorToBufferMap) {}

  LogicalResult matchAndRewrite(
      IREE::HAL::InterfaceStoreTensorOp storeOp, ArrayRef<Value> operands,
      ConversionPatternRewriter &rewriter) const override {
    IREE::HAL::InterfaceStoreTensorOp::Adaptor adaptor(operands);
    Value operand = adaptor.operand();
    // If we are just storing the buffer back to itself again, we can trivially
    // remove this op. Otherwise, copy the content from the source buffer to the
    // destination buffer.
    Value outputBuffer = resultTensorToBufferMap.lookup(storeOp.operand());
    if (outputBuffer == operand) {
      rewriter.eraseOp(storeOp);
      return success();
    }
    if (outputBuffer) {
      rewriter.replaceOpWithNewOp<linalg::CopyOp>(storeOp, operand,
                                                  outputBuffer);
      return success();
    }
    return failure();
  }

 private:
  TensorToBufferMap const &resultTensorToBufferMap;
};
}  // namespace

/// When converting all tensor-based ops to buffer-based ops, Instead of
/// creating a tensor value that is stored into memory using
/// hal.interface.store.tensor, a buffer is needed into which the operations
/// that computes the result will write into directly. Create these buffers
/// using a iree.placeholder instruction that return the memref view of a
/// interface buffer. These are added at the start of the function so that any
/// operation that needs to write into this buffer can use it and maintain SSA
/// property of the buffer. The map `resultTensorToBufferMap` is updated to
/// associate the tensor value that is stored with the buffer created. So when
/// that value is seen during lowering the correct result buffer is used.
///
/// There might be a sequence of view-like operations on memref, which dont
/// modify the buffer, but just the way they are referenced. For example,
///
/// %a = linalg.tensor_reshape %tensor [..] : tensor<typeA> into tensor<typeB>
/// %b = shapex.tie_shape %a, ... : tensor<typeB> ...
/// hal.interface.store.tensor %b ... : tensor<typeB>
///
/// When converted to buffers these instructions need to be replayed "in
/// reverse" to get the buffer to use as replacement.
///
/// %b = iree.placeholder ... : memref<typeB>
/// %a = shapex.tie_shape %b, ... : memref<typeB>
/// %buffer = linalg.reshape %a [..] : memref<typeB> into memref<typeA>
///
/// For each of the view-like operations, mark the tensor to buffer conversion
/// as resolved and associate the source of the view operand with the
/// corresponding result buffer.
///
/// Note : The tensor_reshape op is also treated as a view-like operation, while
/// in reality its semantics is a copy semantics. As long as the operand for the
/// tensor_reshape operation has a single use (the tensor_reshape) there
/// distinction can be ignored.
static LogicalResult createAndPropagateBufferUsedForResultTensor(
    IREE::HAL::InterfaceStoreTensorOp op,
    TensorToBufferMap &resultTensorToBufferMap, OpBuilder &builder) {
  if (!matchPattern(op.offset(), m_Zero()))
    return op.emitError("unhandled non-zero offset");

  // Get the corresponding memref type from the tensor type.
  Value tensor = op.operand();
  auto tensorType = tensor.getType().cast<RankedTensorType>();
  auto bindingOp = op.queryBindingOp();
  assert(bindingOp);
  auto bufferType = getTensorBackingBufferType(tensorType, bindingOp.type());

  // Create the placeholder op for the backing buffer. Make sure shape
  // annotation is carried over if exists.
  auto phOp = builder.create<IREE::PlaceholderOp>(op.getLoc(), bufferType,
                                                  "interface buffer");
  phOp.setAttr("binding", op.binding());
  Value buffer = phOp;
  resultTensorToBufferMap[tensor] = buffer;

  while (true) {
    if (auto tieShapeOp = tensor.getDefiningOp<Shape::TieShapeOp>()) {
      if (!tieShapeOp.result().hasOneUse()) break;
      builder.setInsertionPointAfter(tieShapeOp.shape().getDefiningOp());
      auto newTieShapeOp = builder.create<Shape::TieShapeOp>(
          op.getLoc(), buffer.getType(), buffer, tieShapeOp.shape());
      tensor = tieShapeOp.operand();
      buffer = newTieShapeOp.result();
      resultTensorToBufferMap[tensor] = buffer;
      continue;
    }
    if (auto tensorReshapeOp =
            tensor.getDefiningOp<linalg::TensorReshapeOp>()) {
      if (!tensorReshapeOp.result().hasOneUse()) break;
      auto newReshapeOp = builder.create<linalg::ReshapeOp>(
          op.getLoc(), getMemrefTypeForTensor(tensorReshapeOp.getSrcType()),
          buffer, tensorReshapeOp.reassociation());
      tensor = tensorReshapeOp.src();
      buffer = newReshapeOp.result();
      resultTensorToBufferMap[tensor] = buffer;
      continue;
    }
    break;
  }
  return success();
}

/// Processes the hal.interface.store.tensor instructions to get buffer views
/// for the inputs/outputs to the dispatch function.
static LogicalResult createAndPropagateBufferUsedForResultTensors(
    FuncOp funcOp, TensorToBufferMap &resultTensorToBufferMap) {
  OpBuilder builder(funcOp.getBody());
  auto walkResult = funcOp.walk(
      [&](IREE::HAL::InterfaceStoreTensorOp storeTensorOp) -> WalkResult {
        return createAndPropagateBufferUsedForResultTensor(
            storeTensorOp, resultTensorToBufferMap, builder);
      });
  return failure(walkResult.wasInterrupted());
}

//===----------------------------------------------------------------------===//
// Pass specification.
//===----------------------------------------------------------------------===//

namespace {
struct ConvertHLOToLinalgOnBuffersPass
    : public PassWrapper<ConvertHLOToLinalgOnBuffersPass, FunctionPass> {
  void runOnFunction() override;
};
}  // namespace

void populateHLOToLinalgOnBuffersConversionPatterns(
    MLIRContext *context, OwningRewritePatternList &patterns,
    TensorToBufferMap const &resultTensorToBufferMap) {
  patterns.insert<
      ConvOpConversion, ConcatenateOpConversion,
      DotOpConversion<DotOperationType::MatrixMatrix, linalg::MatmulOp>,
      LinalgOpOnTensorConversion<linalg::GenericOp>,
      LinalgOpOnTensorConversion<linalg::IndexedGenericOp>, PadOpConversion,
      ReduceOpConversion, ReduceWindowOpConversion, SliceOpConversion,
      TensorReshapeOpConversion, TorchIndexSelectOpConversion>(
      context, resultTensorToBufferMap);
  // Reduce region operation conversions.
  patterns.insert<ReduceRegionXLAOpConversion<mhlo::AddOp>,
                  ReduceRegionXLAOpConversion<mhlo::MinOp>,
                  ReduceRegionXLAOpConversion<mhlo::MaxOp>,
                  ReduceRegionReturnOpConversion>(context);
}

void ConvertHLOToLinalgOnBuffersPass::runOnFunction() {
  MLIRContext *context = &getContext();
  FuncOp funcOp = getFunction();

  // First create buffers for all StoreTensorOps.
  TensorToBufferMap resultTensorToBufferMap;
  if (failed(createAndPropagateBufferUsedForResultTensors(
          funcOp, resultTensorToBufferMap)))
    return signalPassFailure();

  OwningRewritePatternList patterns;
  populateHLOToLinalgOnBuffersConversionPatterns(context, patterns,
                                                 resultTensorToBufferMap);
  patterns.insert<HALInterfaceLoadTensorOpEraser,
                  HALInterfaceStoreTensorOpEraser, ShapeOpPattern>(
      context, resultTensorToBufferMap);

  ConversionTarget target(*context);
  // Make sure all XLA HLO ops are converted to Linalg ops after this pass.
  target.addIllegalDialect<mhlo::MhloDialect>();
  // All Linalg ops should operate on buffers. So hal.interface.*.tensor ops
  // should be gone.
  target.addIllegalOp<IREE::HAL::InterfaceLoadTensorOp,
                      IREE::HAL::InterfaceStoreTensorOp>();
  target.addDynamicallyLegalOp<Shape::TieShapeOp>(
      [](Shape::TieShapeOp op) -> bool {
        return op.operand().getType().isa<MemRefType>();
      });
  // Also convert away linalg.tensor_reshape.
  target.addIllegalOp<linalg::TensorReshapeOp>();
  target.addDynamicallyLegalDialect<linalg::LinalgDialect>(
      Optional<ConversionTarget::DynamicLegalityCallbackFn>([](Operation *op) {
        // The generated structured Linalg ops should have buffer semantics.
        if (auto linalgOp = dyn_cast<linalg::LinalgOp>(op))
          return linalgOp.hasBufferSemantics();
        // The other Linalg ops (like linalg.yield) are okay.
        return true;
      }));
  // Let the rest fall through.
  target.markUnknownOpDynamicallyLegal([](Operation *) { return true; });

  if (failed(applyFullConversion(getFunction(), target, patterns))) {
    return signalPassFailure();
  }
}

std::unique_ptr<OperationPass<FuncOp>> createHLOToLinalgOnBuffersPass() {
  return std::make_unique<ConvertHLOToLinalgOnBuffersPass>();
}

static PassRegistration<ConvertHLOToLinalgOnBuffersPass> pass(
    "iree-codegen-hlo-to-linalg-on-buffers",
    "Convert from XLA-HLO ops to Linalg ops on buffers");
}  // namespace iree_compiler
}  // namespace mlir<|MERGE_RESOLUTION|>--- conflicted
+++ resolved
@@ -531,10 +531,7 @@
   Value paddingVal =
       paddingConstVal
           ? rewriter.create<ConstantOp>(loc, paddingConstVal).getResult()
-<<<<<<< HEAD
           : rewriter.create<LoadOp>(loc, adaptor.padding_value());
-=======
-          : adaptor.padding_value();
 
   auto operandType = adaptor.operand().getType().cast<ShapedType>();
   int rank = operandType.getRank();
@@ -559,7 +556,6 @@
       rewriter.getArrayAttr(indexingMaps),
       getParallelAndReductionIterAttrs(rewriter, rank, /*nReduction=*/0),
       /*doc=*/nullptr, /*library_call=*/nullptr, /*symbol_source=*/nullptr);
->>>>>>> 92b0c5be
 
   const auto &edgePaddingLow = op.edge_padding_low();
   const auto &interiorPadding = op.interior_padding();
