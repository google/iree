--- conflicted
+++ resolved
@@ -1,42 +1,4 @@
-<<<<<<< HEAD
 // RUN: iree-opt -split-input-file -iree-codegen-linalg-tile-and-fuse -iree-spirv-enable-vectorization %s | IreeFileCheck %s
-
-// Test to check that convolution with padding is not tiled.
-module attributes {
-  spv.target_env =
-    #spv.target_env<#spv.vce<v1.3,
-    [Shader], [SPV_KHR_storage_buffer_storage_class]>,
-    {max_compute_workgroup_invocations = 128 : i32,
-     max_compute_workgroup_size = dense<[128, 128, 64]> : vector<3xi32>}>} {
-  func @conv_padding() {
-    %0 = iree.placeholder for "interace buffer" {binding = @legacy_io::@arg0} : memref<?x?x?x?xf32>
-    %1 = iree.placeholder for "interace buffer" {binding = @legacy_io::@arg1} : memref<?x?x?x?xf32>
-    %2 = iree.placeholder for "interace buffer" {binding = @legacy_io::@ret0} : memref<?x?x?x?xf32>
-    linalg.conv(%0, %1, %2)
-      {dilations = [1, 1],
-       padding = dense<[[1, 1], [0, 1]]> : tensor<2x2xi64>, strides = [1, 1]} :
-      memref<?x?x?x?xf32>, memref<?x?x?x?xf32>, memref<?x?x?x?xf32>
-    return
-  }
-  hal.interface @legacy_io attributes {sym_visibility = "private"} {
-    hal.interface.binding @arg0, set=0, binding=0, type="StorageBuffer", access="Read"
-    hal.interface.binding @arg1, set=0, binding=1, type="StorageBuffer", access="Read"
-    hal.interface.binding @ret0, set=0, binding=2, type="StorageBuffer", access="Write"
-  }
-}
-//       CHECK: func @conv_padding()
-//   CHECK-DAG:   %[[ARG0:.+]] = iree.placeholder for "interace buffer" {binding = @legacy_io::@arg0}
-//   CHECK-DAG:   %[[ARG1:.+]] = iree.placeholder for "interace buffer" {binding = @legacy_io::@arg1}
-//   CHECK-DAG:   %[[RET0:.+]] = iree.placeholder for "interace buffer" {binding = @legacy_io::@ret0}
-//       CHECK:   linalg.conv
-//  CHECK-SAME:     %[[ARG0]]
-//  CHECK-SAME:     %[[ARG1]]
-//  CHECK-SAME:     %[[RET0]]
-
-// -----
-=======
-// RUN: iree-opt -split-input-file -iree-codegen-linalg-tile-and-fuse -canonicalize -cse %s | IreeFileCheck %s
->>>>>>> 35e837ed
 
 module attributes {
   spv.target_env =
@@ -426,48 +388,6 @@
 //       CHECK:   linalg.fill(%[[SV_RET0]], %{{.*}})
 //  CHECK-SAME:     "workgroup"
 //       CHECK:   linalg.conv
-<<<<<<< HEAD
-//  CHECK-SAME:     %[[ARG0]], %[[VIEW1]], %[[VIEW2]]
-//  CHECK-SAME:     "workgroup"
-
-// -----
-
-module attributes {
-  spv.target_env = #spv.target_env<#spv.vce<v1.3, [Shader, Float16, Int16, Int8, StorageBuffer16BitAccess, StorageUniform16, StoragePushConstant16, StorageBuffer8BitAccess, UniformAndStorageBuffer8BitAccess, StoragePushConstant8, GroupNonUniform, VariablePointers, VariablePointersStorageBuffer], [SPV_KHR_16bit_storage, SPV_KHR_8bit_storage, SPV_KHR_storage_buffer_storage_class, SPV_KHR_variable_pointers]>, ARM:IntegratedGPU, {max_compute_shared_memory_size = 32768 : i32, max_compute_workgroup_invocations = 512 : i32, max_compute_workgroup_size = dense<512> : vector<3xi32>, subgroup_size = 16 : i32}>
-}  {
-  func @conv_tiled_and_vectorized() attributes {hal.num_workgroups_fn = @get_num_workgroups} {
-    %cst = constant 0.000000e+00 : f32
-    %0 = iree.placeholder for "interface buffer" {binding = @legacy_io::@ret0} : memref<1x112x112x32xf32>
-    %1 = iree.placeholder for "interface buffer" {binding = @legacy_io::@arg0} : memref<1x225x225x16xf32>
-    %2 = iree.placeholder for "interface buffer" {binding = @legacy_io::@arg1} : memref<3x3x16x32xf32>
-    linalg.fill(%0, %cst) : memref<1x112x112x32xf32>, f32
-    linalg.conv(%2, %1, %0) {dilations = [1, 1], strides = [2, 2]} : memref<3x3x16x32xf32>, memref<1x225x225x16xf32>, memref<1x112x112x32xf32>
-    return
-  }
-
-  func private @get_num_workgroups(!shapex.ranked_shape<[1,225,225,16]>, !shapex.ranked_shape<[3,3,16,32]>, !shapex.ranked_shape<[1,112,112,32]>) -> (index, index, index)
-
-  hal.interface @legacy_io attributes {sym_visibility = "private"} {
-    hal.interface.binding @arg0, set=0, binding=0, type="StorageBuffer", access="Read"
-    hal.interface.binding @arg1, set=0, binding=1, type="StorageBuffer", access="Read"
-    hal.interface.binding @ret0, set=0, binding=2, type="StorageBuffer", access="Write|Discard"
-  }
-}
-
-// CHECK-LABEL: func @conv_tiled_and_vectorized()
-
-// CHECK-COUNT-4: vector.transfer_read
-
-// check tiling loop along filter height/width and input channel
-// CHECK: scf.for %{{.*}} = %c0 to %c3 step %c1
-// CHECK:   scf.for %{{.*}} = %c0 to %c3 step %c1
-// CHECK:     scf.for %{{.*}} = %c0 to %c16 step %c4
-
-// CHECK-COUNT-16: vector.contract
-
-// CHECK-COUNT-3: scf.yield
-// CHECK-COUNT-4: vector.transfer_write
-=======
 //  CHECK-SAME:     %[[ARG0]], %[[SV_ARG1]], %[[SV_RET0]]
 //  CHECK-SAME:     "workgroup"
 
@@ -595,4 +515,41 @@
 //  CHECK-SAME:       )
 //  CHECK-SAME:     outs(%[[SV_RET0]]
 //  CHECK-SAME:       )
->>>>>>> 35e837ed
+
+// -----
+
+module attributes {
+  spv.target_env = #spv.target_env<#spv.vce<v1.3, [Shader, Float16, Int16, Int8, StorageBuffer16BitAccess, StorageUniform16, StoragePushConstant16, StorageBuffer8BitAccess, UniformAndStorageBuffer8BitAccess, StoragePushConstant8, GroupNonUniform, VariablePointers, VariablePointersStorageBuffer], [SPV_KHR_16bit_storage, SPV_KHR_8bit_storage, SPV_KHR_storage_buffer_storage_class, SPV_KHR_variable_pointers]>, ARM:IntegratedGPU, {max_compute_shared_memory_size = 32768 : i32, max_compute_workgroup_invocations = 512 : i32, max_compute_workgroup_size = dense<512> : vector<3xi32>, subgroup_size = 16 : i32}>
+}  {
+  func @conv_tiled_and_vectorized() attributes {hal.num_workgroups_fn = @get_num_workgroups} {
+    %cst = constant 0.000000e+00 : f32
+    %0 = iree.placeholder for "interface buffer" {binding = @legacy_io::@ret0} : memref<1x112x112x32xf32>
+    %1 = iree.placeholder for "interface buffer" {binding = @legacy_io::@arg0} : memref<1x225x225x16xf32>
+    %2 = iree.placeholder for "interface buffer" {binding = @legacy_io::@arg1} : memref<3x3x16x32xf32>
+    linalg.fill(%0, %cst) : memref<1x112x112x32xf32>, f32
+    linalg.conv(%2, %1, %0) {dilations = [1, 1], strides = [2, 2]} : memref<3x3x16x32xf32>, memref<1x225x225x16xf32>, memref<1x112x112x32xf32>
+    return
+  }
+
+  func private @get_num_workgroups(!shapex.ranked_shape<[1,225,225,16]>, !shapex.ranked_shape<[3,3,16,32]>, !shapex.ranked_shape<[1,112,112,32]>) -> (index, index, index)
+
+  hal.interface @legacy_io attributes {sym_visibility = "private"} {
+    hal.interface.binding @arg0, set=0, binding=0, type="StorageBuffer", access="Read"
+    hal.interface.binding @arg1, set=0, binding=1, type="StorageBuffer", access="Read"
+    hal.interface.binding @ret0, set=0, binding=2, type="StorageBuffer", access="Write|Discard"
+  }
+}
+
+// CHECK-LABEL: func @conv_tiled_and_vectorized()
+
+// CHECK-COUNT-4: vector.transfer_read
+
+// check tiling loop along filter height/width and input channel
+// CHECK: scf.for %{{.*}} = %c0 to %c3 step %c1
+// CHECK:   scf.for %{{.*}} = %c0 to %c3 step %c1
+// CHECK:     scf.for %{{.*}} = %c0 to %c16 step %c4
+
+// CHECK-COUNT-16: vector.contract
+
+// CHECK-COUNT-3: scf.yield
+// CHECK-COUNT-4: vector.transfer_write