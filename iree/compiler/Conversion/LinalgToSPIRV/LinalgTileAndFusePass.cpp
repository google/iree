// Copyright 2020 Google LLC
//
// Licensed under the Apache License, Version 2.0 (the "License");
// you may not use this file except in compliance with the License.
// You may obtain a copy of the License at
//
//      https://www.apache.org/licenses/LICENSE-2.0
//
// Unless required by applicable law or agreed to in writing, software
// distributed under the License is distributed on an "AS IS" BASIS,
// WITHOUT WARRANTIES OR CONDITIONS OF ANY KIND, either express or implied.
// See the License for the specific language governing permissions and
// limitations under the License.

//===- LinalgTileAndFusePass.cpp - Tile and fuse Linalg on Buffers --------===//
//
// Implements a pass to tile and fuse linalg operations on buffers.
//
//===----------------------------------------------------------------------===//

#include "iree/compiler/Conversion/CodegenUtils/FunctionUtils.h"
#include "iree/compiler/Conversion/CodegenUtils/GetNumWorkgroups.h"
#include "iree/compiler/Conversion/CodegenUtils/MarkerUtils.h"
#include "iree/compiler/Conversion/CodegenUtils/MatmulCodegenStrategy.h"
#include "iree/compiler/Conversion/Common/Attributes.h"
#include "iree/compiler/Conversion/LinalgToSPIRV/CodeGenOptionUtils.h"
#include "iree/compiler/Conversion/LinalgToSPIRV/KernelDispatchUtils.h"
#include "iree/compiler/Conversion/LinalgToSPIRV/MemorySpace.h"
#include "iree/compiler/Conversion/LinalgToSPIRV/Passes.h"
#include "iree/compiler/Conversion/LinalgToSPIRV/Utils.h"
#include "iree/compiler/Conversion/LinalgToVector/Passes.h"
#include "iree/compiler/Dialect/Shape/IR/ShapeDialect.h"
#include "mlir/Dialect/GPU/GPUDialect.h"
#include "mlir/Dialect/Linalg/Analysis/DependenceAnalysis.h"
#include "mlir/Dialect/Linalg/IR/LinalgOps.h"
#include "mlir/Dialect/Linalg/Transforms/Hoisting.h"
#include "mlir/Dialect/Linalg/Transforms/Transforms.h"
#include "mlir/Dialect/Linalg/Utils/Utils.h"
#include "mlir/IR/Function.h"
#include "mlir/IR/Identifier.h"
#include "mlir/IR/Matchers.h"
#include "mlir/IR/PatternMatch.h"
#include "mlir/Pass/Pass.h"
#include "mlir/Transforms/FoldUtils.h"
#include "mlir/Transforms/GreedyPatternRewriteDriver.h"
#include "mlir/Transforms/LoopUtils.h"

#define DEBUG_TYPE "iree-linalg-tile-and-fuse"

namespace mlir {
namespace iree_compiler {

//===----------------------------------------------------------------------===//
// Utility functions
//===----------------------------------------------------------------------===//

/// Returns a Linalg marker that replaces existing markers.
linalg::LinalgMarker getLinalgReplaceMarker(StringRef maker,
                                            MLIRContext *context) {
  return linalg::LinalgMarker(ArrayRef<Identifier>(),
                              Identifier::get(maker, context));
}

/// Returns a Linalg marker that matches any of the `matchMarkers` and replaces
/// it with `replaceMarker`.
linalg::LinalgMarker getLinalgMatchAndReplaceMarker(
    ArrayRef<StringRef> matchMarkers, StringRef replaceMarker,
    MLIRContext *context) {
  SmallVector<Identifier, 2> markers;
  markers.reserve(matchMarkers.size());
  for (StringRef marker : matchMarkers) {
    markers.emplace_back(Identifier::get(marker, context));
  }
  return linalg::LinalgMarker(markers, Identifier::get(replaceMarker, context));
}

//===----------------------------------------------------------------------===//
// Main pass
//===----------------------------------------------------------------------===//

namespace {
/// Function pass that implements tiling and fusion in Linalg on buffers.
class LinalgTileAndFusePass
    : public PassWrapper<LinalgTileAndFusePass, OperationPass<ModuleOp>> {
 public:
  LinalgTileAndFusePass(const SPIRVCodegenOptions &passOptions)
      : options(passOptions) {}
  LinalgTileAndFusePass(const LinalgTileAndFusePass &pass)
      : options(pass.options) {}

  void getDependentDialects(DialectRegistry &registry) const override {
    registry.insert<AffineDialect, gpu::GPUDialect, linalg::LinalgDialect,
                    scf::SCFDialect, ShapeDialect, vector::VectorDialect>();
  }

  void runOnOperation() override;

 private:
  SPIRVCodegenOptions options;
};
}  // namespace

//===----------------------------------------------------------------------===//
// Patterns to tile computation to map to workgroups
//===----------------------------------------------------------------------===//

/// Returns the distribution options for operations when targeting workgroups.
static linalg::LinalgLoopDistributionOptions getWorkgroupDistributionOptions() {
  linalg::LinalgLoopDistributionOptions options;

  options.procInfo = [](OpBuilder &builder, Location loc,
                        ArrayRef<Range> parallelLoopRanges) {
    return getGPUProcessorIdsAndCounts<gpu::BlockIdOp, gpu::GridDimOp>(
        builder, loc, parallelLoopRanges.size());
  };
  options.distributionMethod.assign(
      3, linalg::DistributionMethod::CyclicNumProcsEqNumIters);

  return options;
}

namespace {
/// Pattern for tiling operations. Updates the workgroup size in the surrounding
/// function operation if tiling succeeds, and generates the function that
/// computes the number of workgroups for the launch.
template <typename LinalgOpTy>
class TileToWorkgroupsPattern : public linalg::LinalgBaseTilingPattern {
 public:
  TileToWorkgroupsPattern(MLIRContext *context,
                          const linalg::LinalgDependenceGraph &dependenceGraph,
                          linalg::LinalgTilingOptions options,
                          linalg::LinalgMarker marker,
                          const LaunchConfig &launchConfig,
                          PatternBenefit benefit = 1)
      : Base(LinalgOpTy::getOperationName(), context, options, marker, benefit),
        dependenceGraph(dependenceGraph),
        launchConfig(launchConfig) {}

  LogicalResult matchAndRewrite(Operation *op,
                                PatternRewriter &rewriter) const override {
    // Find the parent FuncOp before tiling. If tiling succeeds, the op will be
    // erased.
    FuncOp funcOp = op->getParentOfType<FuncOp>();
    SmallVector<Value, 4> tensorResults;
    linalg::LinalgOp linalgOp = cast<linalg::LinalgOp>(op);
    if (!funcOp || dependenceGraph.hasDependentOperations(linalgOp) ||
        failed(Base::matchAndRewriteBase(op, rewriter, tensorResults)) ||
        !tensorResults.empty() ||
        failed(updateWorkGroupSize(funcOp, launchConfig.getWorkgroupSize())) ||
        (funcOp.getAttr(getNumWorkgroupsFnAttrName()) &&
         failed(createNumWorkgroupsFromResultShape(
             rewriter, linalgOp, funcOp, getNumWorkgroupsFnAttrName(),
             launchConfig.getTileSizes(op, 0),
             launchConfig.getWorkgroupLoopIndices())))) {
      return failure();
    }
    setMarker(op, getDeleteMarker());
    return success();
  }

 private:
  using Base = linalg::LinalgBaseTilingPattern;

  const linalg::LinalgDependenceGraph &dependenceGraph;
  const LaunchConfig &launchConfig;
};

/// Pattern for tile + fuse of operations. Updates the workgroup size in the
/// surrounding function operation if tiling succeeds, and generates the
/// function that computes the number of workgroups for the launch..
template <typename LinalgOpTy>
class TileAndFuseToWorkgroupsPattern
    : public linalg::LinalgTileAndFusePattern<LinalgOpTy> {
 public:
  TileAndFuseToWorkgroupsPattern(
      MLIRContext *context,
      const linalg::LinalgDependenceGraph &dependenceGraph,
      linalg::LinalgTilingOptions tilingOptions, linalg::LinalgMarker marker,
      const LaunchConfig &launchConfig, PatternBenefit benefit = 1)
      : Base(context, dependenceGraph, tilingOptions,
             linalg::LinalgFusionOptions().setIndicesToFuse({2}), marker,
             marker, getLinalgReplaceMarker(getDeleteMarker(), context),
             benefit),
        dependenceGraph(dependenceGraph),
        launchConfig(launchConfig) {}

  virtual LogicalResult matchAndRewrite(Operation *op,
                                        PatternRewriter &rewriter) const {
    FuncOp funcOp = op->getParentOfType<FuncOp>();
    linalg::LinalgOp linalgOp = cast<linalg::LinalgOp>(op);
    if (!funcOp || !dependenceGraph.hasDependentOperations(linalgOp) ||
        failed(Base::matchAndRewrite(op, rewriter)) ||
        failed(updateWorkGroupSize(funcOp, launchConfig.getWorkgroupSize())) ||
        (funcOp.getAttr(getNumWorkgroupsFnAttrName()) &&
         failed(createNumWorkgroupsFromResultShape(
             rewriter, linalgOp, funcOp, getNumWorkgroupsFnAttrName(),
             launchConfig.getTileSizes(op, 0),
             launchConfig.getWorkgroupLoopIndices())))) {
      return failure();
    }
    return success();
  }

 private:
  using Base = linalg::LinalgTileAndFusePattern<LinalgOpTy>;

  const linalg::LinalgDependenceGraph &dependenceGraph;
  const LaunchConfig &launchConfig;
};
}  // namespace

/// Populate patterns for first-level tiling.
static void populateTilingToWorkgroupPatterns(
    MLIRContext *context, const linalg::LinalgDependenceGraph &dependenceGraph,
    const LaunchConfig &launchConfig, OwningRewritePatternList &patterns) {
  // Function to compute first level tiling values.
  auto getOuterTileSizeFn = [&launchConfig](OpBuilder &builder,
                                            Operation *operation) {
    ArrayRef<int64_t> tileSizes = launchConfig.getTileSizes(operation, 0);
    SmallVector<Value, 4> tileSizesVal;
    if (tileSizes.empty()) return tileSizesVal;
    tileSizesVal.reserve(tileSizes.size());
    for (auto val : tileSizes) {
      tileSizesVal.push_back(
          builder.create<ConstantIndexOp>(operation->getLoc(), val));
    }
    return tileSizesVal;
  };

  patterns.insert<TileAndFuseToWorkgroupsPattern<linalg::BatchMatmulOp>,
                  TileAndFuseToWorkgroupsPattern<linalg::ConvOp>,
                  TileAndFuseToWorkgroupsPattern<linalg::MatmulOp>,
                  TileAndFuseToWorkgroupsPattern<linalg::PoolingMaxOp>,
                  TileAndFuseToWorkgroupsPattern<linalg::PoolingMinOp>,
                  TileAndFuseToWorkgroupsPattern<linalg::PoolingSumOp>,
                  TileToWorkgroupsPattern<linalg::BatchMatmulOp>,
                  TileToWorkgroupsPattern<linalg::ConvOp>,
                  TileToWorkgroupsPattern<linalg::MatmulOp>,
                  TileToWorkgroupsPattern<linalg::PoolingMaxOp>,
                  TileToWorkgroupsPattern<linalg::PoolingMinOp>,
                  TileToWorkgroupsPattern<linalg::PoolingSumOp>>(
      context, dependenceGraph,
      linalg::LinalgTilingOptions()
          .setDistributionOptions(getWorkgroupDistributionOptions())
          .setTileSizeComputationFunction(getOuterTileSizeFn)
          .setLoopType(linalg::LinalgTilingLoopType::ParallelLoops),
      getLinalgReplaceMarker(getWorkgroupMarker(), context), launchConfig);
}

//===----------------------------------------------------------------------===//
// Patterns to promote subviews to workgroup memory
//===----------------------------------------------------------------------===//

namespace {
/// Pattern to promote matmul operands to workgroup memory.
struct PromoteMatmulSubviewsPattern
    : public linalg::LinalgPromotionPattern<linalg::MatmulOp> {
  PromoteMatmulSubviewsPattern(MLIRContext *context,
                               linalg::LinalgPromotionOptions options,
                               linalg::LinalgMarker marker,
                               PatternBenefit benefit = 1)
      : linalg::LinalgPromotionPattern<linalg::MatmulOp>(
            context,
            options.setOperandsToPromote({0, 1}).setUseFullTileBuffers(
                {false, false}),
            marker, benefit) {}
};

/// Patterns to promote convolution operands to workgroup memory.
// TODO(ravishankarm): This pattern is only promoting the image subview to
// workgroup memory. In reality we should also be able to promote the filter
// subview to workgroup memory as well. Since none of the loops used to access
// the filter are tiled, this would mean the entire filter is moved to workgroup
// memory. Two reasons this is not done right now:
// 1) Linalg when tiling doesnt create a subview for the filter (since none of
//    its dimensions are tiled. This needs to be relaxed (maybe by using an
//    option).
// 2) Maybe there are better alternatives for handling filter like using
//    different storage classes, since for inference workloads these are model
//    constants. This is TBD.
struct PromoteConvSubviewsPattern
    : public linalg::LinalgPromotionPattern<linalg::ConvOp> {
  PromoteConvSubviewsPattern(MLIRContext *context,
                             linalg::LinalgPromotionOptions options,
                             linalg::LinalgMarker marker,
                             PatternBenefit benefit = 1)
      : linalg::LinalgPromotionPattern<linalg::ConvOp>(
            context,
            options.setOperandsToPromote({1}).setUseFullTileBuffers(
                {false, false}),
            marker, benefit) {}
};
}  // namespace

static void populatePromotionPatterns(MLIRContext *context,
                                      OwningRewritePatternList &patterns) {
  patterns.insert<PromoteMatmulSubviewsPattern, PromoteConvSubviewsPattern>(
      context,
      linalg::LinalgPromotionOptions()
          .setAllocationDeallocationFns(allocateWorkgroupMemory,
                                        deallocateWorkgroupMemory)
          .setCopyInOutFns(copyToWorkgroupMemory, copyToWorkgroupMemory),
      getLinalgMatchAndReplaceMarker(getWorkgroupMarker(),
                                     getWorkgroupMemoryMarker(), context));
}

//===----------------------------------------------------------------------===//
// Patterns to tile computation to map to subgroups
//===----------------------------------------------------------------------===//

/// Computes the Value for subgroupID along each dimension given number of
/// subgroups `numSubGroups` along each dimension (x-first, y-second, z-third).
static SmallVector<linalg::ProcInfo, 2> getSubgroupIdsAndCounts(
    OpBuilder &builder, Location loc, ArrayRef<int64_t> numSubgroups) {
  Type indexType = builder.getIndexType();
  Value subgroupId = builder.create<gpu::SubgroupIdOp>(loc, indexType);
  SmallVector<linalg::ProcInfo, 2> procInfo(numSubgroups.size());

  // subgroupID
  //   = id.z * nsubgroups.y * nsubgroups.x + id.y * nsubgroups.x + id.x
  using edsc::op::operator%;
  for (size_t i = 0, e = numSubgroups.size(); i != e; ++i) {
    Value nprocs = builder.create<ConstantIndexOp>(loc, numSubgroups[i]);
    Value procId = subgroupId % nprocs;
    procInfo[e - i - 1] = linalg::ProcInfo{procId, nprocs};
    subgroupId = builder.create<SignedDivIOp>(loc, subgroupId, nprocs);
  }
  return procInfo;
}

namespace {
/// Pattern to tile linalg.matmul for subgroups.
struct TileMatmulSubgroupPattern
    : public linalg::LinalgTilingPattern<linalg::MatmulOp> {
  using Base = linalg::LinalgTilingPattern<linalg::MatmulOp>;
  TileMatmulSubgroupPattern(MLIRContext *context,
                            linalg::LinalgTilingOptions options,
                            linalg::LinalgMarker marker,
                            PatternBenefit benefit = 1)
      : Base(context, options, marker, benefit) {}
};
}  // namespace

/// Patterns for second level tiling to target subgroups.
static void populateTilingToSubgroupPatterns(
    MLIRContext *context, const LaunchConfig &launchConfig,
    OwningRewritePatternList &patterns) {
  auto getInnerTileSizeFn = [&launchConfig](
                                OpBuilder &builder,
                                Operation *operation) -> SmallVector<Value, 4> {
    ArrayRef<int64_t> tileSizes = launchConfig.getTileSizes(operation, 1);
    if (tileSizes.empty()) return {};
    SmallVector<Value, 4> tileSizesVal;
    tileSizesVal.reserve(tileSizes.size());
    for (auto val : tileSizes) {
      tileSizesVal.push_back(
          builder.create<ConstantIndexOp>(operation->getLoc(), val));
    }
    return tileSizesVal;
  };

  auto getSubgroupProcInfoFn = [&launchConfig](
                                   OpBuilder &builder, Location loc,
                                   ArrayRef<Range> parallelLoopRanges) {
    ArrayRef<int64_t> numSubgroups =
        launchConfig.getNumSubgroups().take_front(parallelLoopRanges.size());
    return getSubgroupIdsAndCounts(builder, loc, numSubgroups);
  };

  linalg::LinalgLoopDistributionOptions subgroupDistributionOptions = {
      getSubgroupProcInfoFn,
      {linalg::DistributionMethod::CyclicNumProcsEqNumIters,
       linalg::DistributionMethod::CyclicNumProcsEqNumIters}};

  patterns.insert<TileMatmulSubgroupPattern>(
      context,
      linalg::LinalgTilingOptions()
          .setLoopType(linalg::LinalgTilingLoopType::ParallelLoops)
          .setTileSizeComputationFunction(getInnerTileSizeFn)
          .setDistributionOptions(subgroupDistributionOptions),
      getLinalgMatchAndReplaceMarker(
          {getWorkgroupMemoryMarker(), getWorkgroupMarker()},
          getVectorizeMarker(), context));
}

//===----------------------------------------------------------------------===//
// Patterns and methods for thread tiling.
//===----------------------------------------------------------------------===//

/// Patterns for third level tiling to target invocations.
static void populateTilingToInvocationPatterns(
    MLIRContext *context, const LaunchConfig &launchConfig,
    OwningRewritePatternList &patterns) {
  linalg::TileSizeComputationFunction getInnerTileSizeFn =
      [&launchConfig](OpBuilder &builder, Operation *operation) {
        ArrayRef<int64_t> tileSizes = launchConfig.getTileSizes(operation, 2);
        if (tileSizes.empty()) return SmallVector<Value, 4>();
        SmallVector<Value, 4> tileSizesVal;
        tileSizesVal.reserve(tileSizes.size());
        for (auto val : tileSizes) {
          tileSizesVal.push_back(
              builder.create<ConstantIndexOp>(operation->getLoc(), val));
        }
        return tileSizesVal;
      };

<<<<<<< HEAD
  auto getThreadProcInfoFn = [&launchConfig](
                                 OpBuilder &builder, Location loc,
                                 ArrayRef<Range> parallelLoopRanges) {
    int numLevels = parallelLoopRanges.size();
    Type indexType = builder.getIndexType();
    SmallVector<linalg::ProcInfo, 4> procInfo(numLevels);
    if (numLevels > 0) {
      procInfo[--numLevels] = {builder.create<gpu::ThreadIdOp>(
                                   loc, indexType, builder.getStringAttr("x")),
                               builder.create<ConstantIndexOp>(
                                   loc, launchConfig.getWorkgroupSize()[0])};
    }
    if (numLevels > 0) {
      procInfo[--numLevels] = {builder.create<gpu::ThreadIdOp>(
                                   loc, indexType, builder.getStringAttr("y")),
                               builder.create<ConstantIndexOp>(
                                   loc, launchConfig.getWorkgroupSize()[1])};
    }
    if (numLevels > 0) {
      procInfo[--numLevels] = {builder.create<gpu::ThreadIdOp>(
                                   loc, indexType, builder.getStringAttr("z")),
                               builder.create<ConstantIndexOp>(
                                   loc, launchConfig.getWorkgroupSize()[2])};
    }
    return procInfo;
  };

  linalg::LinalgLoopDistributionOptions distributionOptions;
  distributionOptions.procInfo = getThreadProcInfoFn;
  distributionOptions.distributionMethod.assign(
      3, linalg::DistributionMethod::CyclicNumProcsEqNumIters);

  auto tilingOptions =
      linalg::LinalgTilingOptions()
          .setLoopType(linalg::LinalgTilingLoopType::ParallelLoops)
          .setTileSizeComputationFunction(getInnerTileSizeFn)
          .setDistributionOptions(distributionOptions);

  patterns.insert<linalg::LinalgTilingPattern<linalg::MatmulOp>,
                  linalg::LinalgTilingPattern<linalg::FillOp>>(
      context, tilingOptions,
=======
  auto getThreadProcInfoFn = [](OpBuilder &builder, Location loc,
                                ArrayRef<Range> parallelLoopRanges) {
    return getGPUProcessorIdsAndCounts<gpu::ThreadIdOp, gpu::BlockDimOp>(
        builder, loc, parallelLoopRanges.size());
  };
  linalg::LinalgLoopDistributionOptions invocationDistributionOptions2D = {
      getThreadProcInfoFn,
      {linalg::DistributionMethod::CyclicNumProcsEqNumIters,
       linalg::DistributionMethod::CyclicNumProcsEqNumIters}};
  linalg::LinalgLoopDistributionOptions invocationDistributionOptions3D = {
      getThreadProcInfoFn,
      {linalg::DistributionMethod::CyclicNumProcsEqNumIters,
       linalg::DistributionMethod::CyclicNumProcsEqNumIters,
       linalg::DistributionMethod::CyclicNumProcsEqNumIters}};
  patterns.insert<linalg::LinalgTilingPattern<linalg::MatmulOp>,
                  linalg::LinalgTilingPattern<linalg::FillOp>>(
      context,
      linalg::LinalgTilingOptions()
          .setLoopType(linalg::LinalgTilingLoopType::ParallelLoops)
          .setTileSizeComputationFunction(getInnerTileSizeFn)
          .setDistributionOptions(invocationDistributionOptions2D),
      getLinalgMatchAndReplaceMarker(
          {getWorkgroupMemoryMarker(), getWorkgroupMarker()},
          getVectorizeMarker(), context));
  patterns.insert<linalg::LinalgTilingPattern<linalg::BatchMatmulOp>>(
      context,
      linalg::LinalgTilingOptions()
          .setLoopType(linalg::LinalgTilingLoopType::ParallelLoops)
          .setTileSizeComputationFunction(getInnerTileSizeFn)
          .setDistributionOptions(invocationDistributionOptions3D),
>>>>>>> aff3e9cb
      getLinalgMatchAndReplaceMarker(
          {getWorkgroupMemoryMarker(), getWorkgroupMarker()},
          getVectorizeMarker(), context));

  patterns.insert<linalg::LinalgTilingPattern<linalg::ConvOp>>(
      context, tilingOptions,
      getLinalgMatchAndReplaceMarker(
          {getWorkgroupMemoryMarker(), getWorkgroupMarker()},
          getConvFilterTileMarker(), context));
}

//====---------------------------------------------------------------------===//
// Patterns for vectorization
//====---------------------------------------------------------------------===//

static void populateVectorizationPatterns(MLIRContext *context,
                                          const LaunchConfig &launchConfig,
                                          OwningRewritePatternList &patterns) {
  patterns.insert<linalg::LinalgVectorizationPattern<linalg::MatmulOp>,
                  linalg::LinalgVectorizationPattern<linalg::BatchMatmulOp>,
                  linalg::LinalgVectorizationPattern<linalg::FillOp>>(
      context,
      linalg::LinalgMarker(Identifier::get(getVectorizeMarker(), context)));
}

/// Apply canonicalizations related to tiling to make promotion/vectorization
/// easier.
static void applyCanonicalizationPatterns(MLIRContext *context, Operation *op) {
  OwningRewritePatternList canonicalizationPatterns;
  canonicalizationPatterns.insert<AffineMinCanonicalizationPattern>(context);
  AffineApplyOp::getCanonicalizationPatterns(canonicalizationPatterns, context);
  AffineMinOp::getCanonicalizationPatterns(canonicalizationPatterns, context);
  SubViewOp::getCanonicalizationPatterns(canonicalizationPatterns, context);
  applyPatternsAndFoldGreedily(op, std::move(canonicalizationPatterns));
}

//====---------------------------------------------------------------------===//
// Patterns for unrolling vectors
//====---------------------------------------------------------------------===//

static void populateVectorUnrollPatterns(MLIRContext *context,
                                         OwningRewritePatternList &patterns) {
  patterns.insert<vector::UnrollVectorPattern<vector::TransferReadOp>,
                  vector::UnrollVectorPattern<vector::ContractionOp>,
                  vector::UnrollVectorPattern<vector::TransferWriteOp>>(
      context,
      vector::UnrollVectorOptions().setNativeShapeFn(getNativeVectorSize));
  vector::populateVectorToVectorCanonicalizationPatterns(patterns, context);
  vector::populateVectorToVectorTransformationPatterns(patterns, context);
}

//====---------------------------------------------------------------------===//
// Vector patterns
//====---------------------------------------------------------------------===//

static void applyVectorTransformation(FuncOp funcOp) {
  {
    OwningRewritePatternList vectorUnrollPatterns;
    populateVectorUnrollPatterns(funcOp.getContext(), vectorUnrollPatterns);
    applyPatternsAndFoldGreedily(funcOp, std::move(vectorUnrollPatterns));

    OwningRewritePatternList canonicalizationPatterns;
    vector::populateVectorSlicesLoweringPatterns(canonicalizationPatterns,
                                                 funcOp.getContext());
    applyPatternsAndFoldGreedily(funcOp, std::move(canonicalizationPatterns));
    LLVM_DEBUG({
      llvm::dbgs() << "--- After Vector Unroll ---\n";
      funcOp.print(llvm::dbgs(), OpPrintingFlags().useLocalScope());
      llvm::dbgs() << "\n\n";
    });
  }

  {
    linalg::hoistRedundantVectorTransfers(funcOp);

    LLVM_DEBUG({
      llvm::dbgs() << "--- After Hoisting ---\n";
      funcOp.print(llvm::dbgs(), OpPrintingFlags().useLocalScope());
      llvm::dbgs() << "\n\n";
    });
  }
}

//====---------------------------------------------------------------------===//
// Patterns to tile convolution window dimensions
//====---------------------------------------------------------------------===//

/// Populates `patterns` with patterns that tiles a linalg.conv along filter's
/// height, width, input channel dimensions with tile sizes 1, 1, 4.
static void populateTilingConvFilterPatterns(MLIRContext *context,
                                             OwningRewritePatternList &patterns,
                                             linalg::LinalgMarker marker) {
  auto getTileSizeFn = [](OpBuilder &builder, Operation *op) {
    Location loc = op->getLoc();
    auto zero = builder.create<ConstantIndexOp>(loc, 0);
    auto one = builder.create<ConstantIndexOp>(loc, 1);
    auto four = builder.create<ConstantIndexOp>(loc, 4);
    // linalg.conv has 7 iterators.
    SmallVector<Value, 4> tileSizes(7, zero);
    // The last 3 are for the filter.
    tileSizes[4] = four;                // input channel
    tileSizes[5] = tileSizes[6] = one;  // filter height/width
    return tileSizes;
  };

  SmallVector<unsigned, 8> loopOrder = {
      /*batch=*/0,
      /*output_height=*/1,
      /*output_width=*/2,
      /*output_channel=*/3,
      /*filter_height=*/5,
      /*filter_width=*/6,
      /*input_channel=*/4,
  };

  auto tilingOptions = linalg::LinalgTilingOptions()
                           .setLoopType(linalg::LinalgTilingLoopType::Loops)
                           .setInterchange(loopOrder)
                           .setTileSizeComputationFunction(getTileSizeFn);

  patterns.insert<linalg::LinalgTilingPattern<linalg::ConvOp>>(
      context, tilingOptions, marker);
}

//====---------------------------------------------------------------------===//
// Main pass implementation
//====---------------------------------------------------------------------===//

void LinalgTileAndFusePass::runOnOperation() {
  MLIRContext *context = &getContext();
  ModuleOp module = getOperation();

  LLVM_DEBUG(
      llvm::dbgs() << "--- IREE Linalg tile and fuse configuration ---\n";);
  for (FuncOp funcOp : module.getOps<FuncOp>()) {
    if (!isEntryPoint(funcOp)) continue;

    Region &body = funcOp.getBody();
    if (!llvm::hasSingleElement(body.getBlocks())) {
      funcOp.emitError("unhandled dispatch function with multiple blocks");
      return signalPassFailure();
    }
    Block &block = body.front();
    auto linalgOps = block.getOps<linalg::LinalgOp>();
    if (linalgOps.empty()) continue;

    LaunchConfig launchConfig;
    SmallVector<linalg::LinalgOp, 4> linalgOpsVec =
        llvm::to_vector<4>(llvm::map_range(linalgOps, [](Operation *op) {
          return cast<linalg::LinalgOp>(op);
        }));
    linalg::Aliases aliases;
    linalg::LinalgDependenceGraph dependenceGraph(aliases, linalgOpsVec);
    if (failed(launchConfig.init(context, dependenceGraph, options,
                                 linalgOpsVec))) {
      funcOp.emitError("unable to find launch configuration");
      return signalPassFailure();
    }

    LLVM_DEBUG({
      llvm::dbgs() << "@func " << funcOp.getName() << ": # workgroup sizes: [";
      interleaveComma(launchConfig.getWorkgroupSize(), llvm::dbgs());
      llvm::dbgs() << "]\n";
      for (auto op : linalgOps) {
        llvm::dbgs() << "\t" << op.getOperation()->getName() << " : ";
        TileSizesListType const &tileSizes = launchConfig.getTileSizes(op);
        llvm::dbgs() << "{";
        std::string sep = "";
        for (auto &level : enumerate(tileSizes)) {
          llvm::dbgs() << sep << level.index() << " : [";
          sep = ", ";
          interleaveComma(level.value(), llvm::dbgs());
          llvm::dbgs() << "]";
        }
        llvm::dbgs() << "}\n";
      }
    });

    {
      OwningRewritePatternList firstLevelTilingPatterns;
      populateTilingToWorkgroupPatterns(context, dependenceGraph, launchConfig,
                                        firstLevelTilingPatterns);
      applyPatternsAndFoldGreedily(funcOp, std::move(firstLevelTilingPatterns));
      applyCanonicalizationPatterns(context, funcOp);

      // Delete the ops that are marked for deletion.
      funcOp.walk([](linalg::LinalgOp linalgOp) {
        if (hasMarker(linalgOp.getOperation(), getDeleteMarker()))
          linalgOp.getOperation()->erase();
      });
    }

    LLVM_DEBUG({
      llvm::dbgs() << "--- After First level of tile+distribute ---\n";
      funcOp.print(llvm::dbgs(), OpPrintingFlags().useLocalScope());
      llvm::dbgs() << "\n\n";
    });

    if (options.useWorkgroupMemory) {
      // The promotion patterns are put separate from the tiling patterns to
      // make sure that the allocated scratchspace memory is constant sizes
      // which requires some folding to trigger.
      OwningRewritePatternList promotionPatterns;
      populatePromotionPatterns(context, promotionPatterns);
      applyPatternsAndFoldGreedily(funcOp, std::move(promotionPatterns));
      applyCanonicalizationPatterns(context, funcOp);

      LLVM_DEBUG({
        llvm::dbgs() << "--- After Promotion  ---\n";
        funcOp.print(llvm::dbgs(), OpPrintingFlags().useLocalScope());
        llvm::dbgs() << "\n\n";
      });
    }

    if (launchConfig.useVectorize()) {
      {
        OwningRewritePatternList secondLevelTilingPatterns;
        populateTilingToSubgroupPatterns(context, launchConfig,
                                         secondLevelTilingPatterns);
        applyPatternsAndFoldGreedily(funcOp,
                                     std::move(secondLevelTilingPatterns));
        applyCanonicalizationPatterns(context, funcOp);
        promoteSingleIterationLoops(funcOp);

        LLVM_DEBUG({
          llvm::dbgs() << "--- After Second level Tiling  ---\n";
          funcOp.print(llvm::dbgs(), OpPrintingFlags().useLocalScope());
          llvm::dbgs() << "\n\n";
        });
      }

      {
        OwningRewritePatternList thirdLevelTilingPatterns;
        populateTilingToInvocationPatterns(context, launchConfig,
                                           thirdLevelTilingPatterns);
        applyPatternsAndFoldGreedily(funcOp,
                                     std::move(thirdLevelTilingPatterns));
        applyCanonicalizationPatterns(context, funcOp);
        promoteSingleIterationLoops(funcOp);

        LLVM_DEBUG({
          llvm::dbgs() << "--- After Third level Tiling  ---\n";
          funcOp.print(llvm::dbgs(), OpPrintingFlags().useLocalScope());
          llvm::dbgs() << "\n\n";
        });
      }

      {
        OwningRewritePatternList tilingPatterns;
        auto marker = getLinalgMatchAndReplaceMarker(
            getConvFilterTileMarker(), getVectorizeMarker(), context);
        populateTilingConvFilterPatterns(context, tilingPatterns, marker);
        populateFoldGPUProcessorIDUsesPatterns(context, tilingPatterns);
        tilingPatterns.insert<linalg::AffineMinSCFCanonicalizationPattern>(
            context);
        applyPatternsAndFoldGreedily(funcOp, std::move(tilingPatterns));
        applyCanonicalizationPatterns(context, funcOp);

        LLVM_DEBUG({
          llvm::dbgs() << "--- After tiling linalg.conv  ---\n";
          funcOp.print(llvm::dbgs(), OpPrintingFlags().useLocalScope());
          llvm::dbgs() << "\n\n";
        });
      }

      {
        OwningRewritePatternList vectorizationPatterns;
        populateVectorizationPatterns(context, launchConfig,
                                      vectorizationPatterns);
        populateVectorizeLinalgConvPatterns(context, vectorizationPatterns);
        applyPatternsAndFoldGreedily(funcOp, std::move(vectorizationPatterns));
        LLVM_DEBUG({
          llvm::dbgs() << "--- After Vectorization ---\n";
          funcOp.print(llvm::dbgs(), OpPrintingFlags().useLocalScope());
          llvm::dbgs() << "\n\n";
        });
      }

      applyVectorTransformation(funcOp);
    }

    launchConfig.finalize(funcOp);
    SmallVector<linalg::LinalgOp, 1> toDelete;
    funcOp.walk([&](linalg::LinalgOp linalgOp) {
      if (hasMarker(linalgOp.getOperation(), getDeleteMarker()))
        linalgOp.erase();
    });
  }
}

//===----------------------------------------------------------------------===//
// Pass entry point and registration
//===----------------------------------------------------------------------===//

std::unique_ptr<OperationPass<ModuleOp>> createLinalgTileAndFusePass(
    const SPIRVCodegenOptions &options) {
  return std::make_unique<LinalgTileAndFusePass>(options);
}

static PassRegistration<LinalgTileAndFusePass> pass(
    "iree-codegen-linalg-tile-and-fuse",
    "Tile and fuse Linalg operations on buffers", [] {
      SPIRVCodegenOptions options = getSPIRVCodegenOptionsFromClOptions();
      return std::make_unique<LinalgTileAndFusePass>(options);
    });

}  // namespace iree_compiler
}  // namespace mlir<|MERGE_RESOLUTION|>--- conflicted
+++ resolved
@@ -404,54 +404,12 @@
         return tileSizesVal;
       };
 
-<<<<<<< HEAD
-  auto getThreadProcInfoFn = [&launchConfig](
-                                 OpBuilder &builder, Location loc,
-                                 ArrayRef<Range> parallelLoopRanges) {
-    int numLevels = parallelLoopRanges.size();
-    Type indexType = builder.getIndexType();
-    SmallVector<linalg::ProcInfo, 4> procInfo(numLevels);
-    if (numLevels > 0) {
-      procInfo[--numLevels] = {builder.create<gpu::ThreadIdOp>(
-                                   loc, indexType, builder.getStringAttr("x")),
-                               builder.create<ConstantIndexOp>(
-                                   loc, launchConfig.getWorkgroupSize()[0])};
-    }
-    if (numLevels > 0) {
-      procInfo[--numLevels] = {builder.create<gpu::ThreadIdOp>(
-                                   loc, indexType, builder.getStringAttr("y")),
-                               builder.create<ConstantIndexOp>(
-                                   loc, launchConfig.getWorkgroupSize()[1])};
-    }
-    if (numLevels > 0) {
-      procInfo[--numLevels] = {builder.create<gpu::ThreadIdOp>(
-                                   loc, indexType, builder.getStringAttr("z")),
-                               builder.create<ConstantIndexOp>(
-                                   loc, launchConfig.getWorkgroupSize()[2])};
-    }
-    return procInfo;
-  };
-
-  linalg::LinalgLoopDistributionOptions distributionOptions;
-  distributionOptions.procInfo = getThreadProcInfoFn;
-  distributionOptions.distributionMethod.assign(
-      3, linalg::DistributionMethod::CyclicNumProcsEqNumIters);
-
-  auto tilingOptions =
-      linalg::LinalgTilingOptions()
-          .setLoopType(linalg::LinalgTilingLoopType::ParallelLoops)
-          .setTileSizeComputationFunction(getInnerTileSizeFn)
-          .setDistributionOptions(distributionOptions);
-
-  patterns.insert<linalg::LinalgTilingPattern<linalg::MatmulOp>,
-                  linalg::LinalgTilingPattern<linalg::FillOp>>(
-      context, tilingOptions,
-=======
   auto getThreadProcInfoFn = [](OpBuilder &builder, Location loc,
                                 ArrayRef<Range> parallelLoopRanges) {
     return getGPUProcessorIdsAndCounts<gpu::ThreadIdOp, gpu::BlockDimOp>(
         builder, loc, parallelLoopRanges.size());
   };
+
   linalg::LinalgLoopDistributionOptions invocationDistributionOptions2D = {
       getThreadProcInfoFn,
       {linalg::DistributionMethod::CyclicNumProcsEqNumIters,
@@ -461,6 +419,7 @@
       {linalg::DistributionMethod::CyclicNumProcsEqNumIters,
        linalg::DistributionMethod::CyclicNumProcsEqNumIters,
        linalg::DistributionMethod::CyclicNumProcsEqNumIters}};
+
   patterns.insert<linalg::LinalgTilingPattern<linalg::MatmulOp>,
                   linalg::LinalgTilingPattern<linalg::FillOp>>(
       context,
@@ -471,19 +430,21 @@
       getLinalgMatchAndReplaceMarker(
           {getWorkgroupMemoryMarker(), getWorkgroupMarker()},
           getVectorizeMarker(), context));
-  patterns.insert<linalg::LinalgTilingPattern<linalg::BatchMatmulOp>>(
-      context,
+
+  auto threeDTilingOptions =
       linalg::LinalgTilingOptions()
           .setLoopType(linalg::LinalgTilingLoopType::ParallelLoops)
           .setTileSizeComputationFunction(getInnerTileSizeFn)
-          .setDistributionOptions(invocationDistributionOptions3D),
->>>>>>> aff3e9cb
+          .setDistributionOptions(invocationDistributionOptions3D);
+
+  patterns.insert<linalg::LinalgTilingPattern<linalg::BatchMatmulOp>>(
+      context, threeDTilingOptions,
       getLinalgMatchAndReplaceMarker(
           {getWorkgroupMemoryMarker(), getWorkgroupMarker()},
           getVectorizeMarker(), context));
 
   patterns.insert<linalg::LinalgTilingPattern<linalg::ConvOp>>(
-      context, tilingOptions,
+      context, threeDTilingOptions,
       getLinalgMatchAndReplaceMarker(
           {getWorkgroupMemoryMarker(), getWorkgroupMarker()},
           getConvFilterTileMarker(), context));
