--- conflicted
+++ resolved
@@ -68,9 +68,6 @@
 namespace {
 struct LaunchConfigInfo {
   std::array<int64_t, 3> workgroupSize = {1, 1, 1};
-  // The corresponding indices of the loops that are distributed to workgroup
-  // dimensions.
-  std::array<int64_t, 3> workgroupLoopIndices = {0, 1, 2};
   std::array<int64_t, 3> numSubgroups = {1, 1, 1};
   bool vectorize = false;
 };
@@ -390,8 +387,6 @@
   SmallVector<int64_t, 4> fourthLevel = {0, 0, 0, 0, 4, 1, 1};
   tileSizes.emplace_back(fourthLevel);
 
-  // We don't distribute along the batch dimension.
-  config.workgroupLoopIndices = {1, 2, 3};
   config.vectorize = true;
 
   return success();
@@ -506,16 +501,11 @@
 
 #undef DISPATCH
   }
-<<<<<<< HEAD
-  workgroupSize = config.workgroupSize;
-  workgroupLoopIndices = config.workgroupLoopIndices;
-  numSubgroups = config.numSubgroups;
-  vectorize = config.vectorize;
-=======
+
   launchConfig.setWorkgroupSize(config.workgroupSize);
   launchConfig.setNumSubgroups(config.numSubgroups);
   launchConfig.setVectorize(config.vectorize);
->>>>>>> 35e837ed
+
   if (!rootOperation) {
     // No root operations found. Dont need to do anything.
     return launchConfig;
