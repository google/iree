#compilation0 = #iree_codegen.compilation_info<
    lowering_config = <tile_sizes = [[32, 32, 0], [8, 8, 0], [0, 0, 8]]>,
    translation_info = <CPUDoubleTilingExpert>,
    workgroup_size = []>
#compilation1 = #iree_codegen.compilation_info<
    lowering_config = <tile_sizes = [[64, 64, 0], [4, 4, 0], [0, 0, 4]]>,
    translation_info = <CPUDoubleTilingExpert>,
    workgroup_size = []>
<<<<<<< HEAD
#compilation2 = #iree_codegen.compilation_info<
    lowering_config = <tile_sizes = [[32, 64, 0], [8, 32, 0], [0, 0, 8]], tile_interchange = [[1, 0, 2], [], []]>,
    translation_info = <CPUDoubleTilingExpert>,
    workgroup_size = []>

func @lowering_config_test() {
=======
func.func @lowering_config_test() {
>>>>>>> 393948d5
  %a = util.unfoldable_constant dense<1.0> : tensor<128x256xf32>
  %b = util.unfoldable_constant dense<2.0> : tensor<256x512xf32>
  %c = util.unfoldable_constant dense<2.0> : tensor<256x1024xf32>
  %0 = "mhlo.dot"(%a, %b) {compilation_info = #compilation0} : (tensor<128x256xf32>, tensor<256x512xf32>) -> tensor<128x512xf32>
  %1 = "mhlo.dot"(%a, %c) {compilation_info = #compilation1} : (tensor<128x256xf32>, tensor<256x1024xf32>) -> tensor<128x1024xf32>
  %2 = "mhlo.dot"(%a, %c) {compilation_info = #compilation2} : (tensor<128x256xf32>, tensor<256x1024xf32>) -> tensor<128x1024xf32>
  check.expect_almost_eq_const(%0, dense<512.0> : tensor<128x512xf32>) : tensor<128x512xf32>
  check.expect_almost_eq_const(%1, dense<512.0> : tensor<128x1024xf32>) : tensor<128x1024xf32>
  check.expect_almost_eq_const(%2, dense<512.0> : tensor<128x1024xf32>) : tensor<128x1024xf32>
  return
}<|MERGE_RESOLUTION|>--- conflicted
+++ resolved
@@ -6,16 +6,12 @@
     lowering_config = <tile_sizes = [[64, 64, 0], [4, 4, 0], [0, 0, 4]]>,
     translation_info = <CPUDoubleTilingExpert>,
     workgroup_size = []>
-<<<<<<< HEAD
 #compilation2 = #iree_codegen.compilation_info<
     lowering_config = <tile_sizes = [[32, 64, 0], [8, 32, 0], [0, 0, 8]], tile_interchange = [[1, 0, 2], [], []]>,
     translation_info = <CPUDoubleTilingExpert>,
     workgroup_size = []>
 
-func @lowering_config_test() {
-=======
 func.func @lowering_config_test() {
->>>>>>> 393948d5
   %a = util.unfoldable_constant dense<1.0> : tensor<128x256xf32>
   %b = util.unfoldable_constant dense<2.0> : tensor<256x512xf32>
   %c = util.unfoldable_constant dense<2.0> : tensor<256x1024xf32>
