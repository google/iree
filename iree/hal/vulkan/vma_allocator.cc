// Copyright 2019 Google LLC
//
// Licensed under the Apache License, Version 2.0 (the "License");
// you may not use this file except in compliance with the License.
// You may obtain a copy of the License at
//
//      https://www.apache.org/licenses/LICENSE-2.0
//
// Unless required by applicable law or agreed to in writing, software
// distributed under the License is distributed on an "AS IS" BASIS,
// WITHOUT WARRANTIES OR CONDITIONS OF ANY KIND, either express or implied.
// See the License for the specific language governing permissions and
// limitations under the License.

#include "iree/hal/vulkan/vma_allocator.h"

#include "absl/memory/memory.h"
#include "iree/base/status.h"
#include "iree/base/tracing.h"
#include "iree/hal/buffer.h"
#include "iree/hal/vulkan/status_util.h"
#include "iree/hal/vulkan/vma_buffer.h"

namespace iree {
namespace hal {
namespace vulkan {

// static
StatusOr<std::unique_ptr<VmaAllocator>> VmaAllocator::Create(
    VkPhysicalDevice physical_device,
<<<<<<< HEAD
    const ref_ptr<VkDeviceHandle>& logical_device, Options options) {
=======
    const ref_ptr<VkDeviceHandle>& logical_device, VkInstance instance) {
>>>>>>> 35cd04c8
  IREE_TRACE_SCOPE0("VmaAllocator::Create");

  const auto& syms = logical_device->syms();
  VmaVulkanFunctions vulkan_fns;
  vulkan_fns.vkGetPhysicalDeviceProperties =
      syms->vkGetPhysicalDeviceProperties;
  vulkan_fns.vkGetPhysicalDeviceMemoryProperties =
      syms->vkGetPhysicalDeviceMemoryProperties;
  vulkan_fns.vkAllocateMemory = syms->vkAllocateMemory;
  vulkan_fns.vkFreeMemory = syms->vkFreeMemory;
  vulkan_fns.vkMapMemory = syms->vkMapMemory;
  vulkan_fns.vkUnmapMemory = syms->vkUnmapMemory;
  vulkan_fns.vkFlushMappedMemoryRanges = syms->vkFlushMappedMemoryRanges;
  vulkan_fns.vkInvalidateMappedMemoryRanges =
      syms->vkInvalidateMappedMemoryRanges;
  vulkan_fns.vkBindBufferMemory = syms->vkBindBufferMemory;
  vulkan_fns.vkBindImageMemory = syms->vkBindImageMemory;
  vulkan_fns.vkGetBufferMemoryRequirements =
      syms->vkGetBufferMemoryRequirements;
  vulkan_fns.vkGetImageMemoryRequirements = syms->vkGetImageMemoryRequirements;
  vulkan_fns.vkCreateBuffer = syms->vkCreateBuffer;
  vulkan_fns.vkDestroyBuffer = syms->vkDestroyBuffer;
  vulkan_fns.vkCreateImage = syms->vkCreateImage;
  vulkan_fns.vkDestroyImage = syms->vkDestroyImage;
  vulkan_fns.vkCmdCopyBuffer = syms->vkCmdCopyBuffer;

  VmaRecordSettings record_settings;
#if VMA_RECORDING_ENABLED
  record_settings.flags =
      options.recording_flush_after_call ? VMA_RECORD_FLUSH_AFTER_CALL_BIT : 0;
  record_settings.pFilePath = options.recording_file.c_str();
#else
  record_settings.flags = 0;
  record_settings.pFilePath = nullptr;
#endif  // VMA_RECORDING_ENABLED

  VmaAllocatorCreateInfo create_info{};
  create_info.flags = 0;
  create_info.physicalDevice = physical_device;
  create_info.device = *logical_device;
  create_info.instance = instance;
  create_info.preferredLargeHeapBlockSize = 64 * 1024 * 1024;
  create_info.pAllocationCallbacks = logical_device->allocator();
  create_info.pDeviceMemoryCallbacks = nullptr;
  create_info.frameInUseCount = 0;
  create_info.pHeapSizeLimit = nullptr;
  create_info.pVulkanFunctions = &vulkan_fns;
  create_info.pRecordSettings = &record_settings;
  ::VmaAllocator vma = VK_NULL_HANDLE;
  VK_RETURN_IF_ERROR(vmaCreateAllocator(&create_info, &vma));

  auto allocator =
      absl::WrapUnique(new VmaAllocator(physical_device, logical_device, vma));
  // TODO(benvanik): query memory properties/types.
  return allocator;
}

VmaAllocator::VmaAllocator(VkPhysicalDevice physical_device,
                           const ref_ptr<VkDeviceHandle>& logical_device,
                           ::VmaAllocator vma)
    : physical_device_(physical_device),
      logical_device_(add_ref(logical_device)),
      vma_(vma) {}

VmaAllocator::~VmaAllocator() {
  IREE_TRACE_SCOPE0("VmaAllocator::dtor");
  vmaDestroyAllocator(vma_);
}

bool VmaAllocator::CanUseBufferLike(Allocator* source_allocator,
                                    MemoryTypeBitfield memory_type,
                                    BufferUsageBitfield buffer_usage,
                                    BufferUsageBitfield intended_usage) const {
  // TODO(benvanik): ensure there is a memory type that can satisfy the request.
  return source_allocator == this;
}

bool VmaAllocator::CanAllocate(MemoryTypeBitfield memory_type,
                               BufferUsageBitfield buffer_usage,
                               size_t allocation_size) const {
  // TODO(benvnik): ensure there is a memory type that can satisfy the request.
  return true;
}

Status VmaAllocator::MakeCompatible(MemoryTypeBitfield* memory_type,
                                    BufferUsageBitfield* buffer_usage) const {
  // TODO(benvanik): mutate to match supported memory types.
  return OkStatus();
}

StatusOr<ref_ptr<VmaBuffer>> VmaAllocator::AllocateInternal(
    MemoryTypeBitfield memory_type, BufferUsageBitfield buffer_usage,
    MemoryAccessBitfield allowed_access, size_t allocation_size,
    VmaAllocationCreateFlags flags) {
  IREE_TRACE_SCOPE0("VmaAllocator::AllocateInternal");

  // Guard against the corner case where the requested buffer size is 0. The
  // application is unlikely to do anything when requesting a 0-byte buffer; but
  // it can happen in real world use cases. So we should at least not crash.
  if (allocation_size == 0) allocation_size = 4;

  VkBufferCreateInfo buffer_create_info;
  buffer_create_info.sType = VK_STRUCTURE_TYPE_BUFFER_CREATE_INFO;
  buffer_create_info.pNext = nullptr;
  buffer_create_info.flags = 0;
  buffer_create_info.size = allocation_size;
  buffer_create_info.usage = 0;
  if (AllBitsSet(buffer_usage, BufferUsage::kTransfer)) {
    buffer_create_info.usage |= VK_BUFFER_USAGE_TRANSFER_SRC_BIT;
    buffer_create_info.usage |= VK_BUFFER_USAGE_TRANSFER_DST_BIT;
  }
  if (AllBitsSet(buffer_usage, BufferUsage::kDispatch)) {
    buffer_create_info.usage |= VK_BUFFER_USAGE_UNIFORM_BUFFER_BIT;
    buffer_create_info.usage |= VK_BUFFER_USAGE_STORAGE_BUFFER_BIT;
    buffer_create_info.usage |= VK_BUFFER_USAGE_INDIRECT_BUFFER_BIT;
  }
  buffer_create_info.sharingMode = VK_SHARING_MODE_EXCLUSIVE;
  buffer_create_info.queueFamilyIndexCount = 0;
  buffer_create_info.pQueueFamilyIndices = nullptr;

  VmaAllocationCreateInfo allocation_create_info;
  allocation_create_info.flags = flags;
  allocation_create_info.usage = VMA_MEMORY_USAGE_UNKNOWN;
  allocation_create_info.requiredFlags = 0;
  allocation_create_info.preferredFlags = 0;
  allocation_create_info.memoryTypeBits = 0;  // Automatic selection.
  allocation_create_info.pool = VK_NULL_HANDLE;
  allocation_create_info.pUserData = nullptr;
  if (AllBitsSet(memory_type, MemoryType::kDeviceLocal)) {
    if (AllBitsSet(memory_type, MemoryType::kHostVisible)) {
      // Device-local, host-visible.
      allocation_create_info.usage = VMA_MEMORY_USAGE_CPU_TO_GPU;
      allocation_create_info.preferredFlags |=
          VK_MEMORY_PROPERTY_DEVICE_LOCAL_BIT;
    } else {
      // Device-local only.
      allocation_create_info.usage = VMA_MEMORY_USAGE_GPU_ONLY;
      allocation_create_info.requiredFlags |=
          VK_MEMORY_PROPERTY_DEVICE_LOCAL_BIT;
    }
  } else {
    if (AllBitsSet(memory_type, MemoryType::kDeviceVisible)) {
      // Host-local, device-visible.
      allocation_create_info.usage = VMA_MEMORY_USAGE_GPU_TO_CPU;
    } else {
      // Host-local only.
      allocation_create_info.usage = VMA_MEMORY_USAGE_CPU_ONLY;
    }
  }
  if (AllBitsSet(memory_type, MemoryType::kHostCached)) {
    allocation_create_info.requiredFlags |= VK_MEMORY_PROPERTY_HOST_CACHED_BIT;
  }
  if (AllBitsSet(memory_type, MemoryType::kHostCoherent)) {
    allocation_create_info.requiredFlags |=
        VK_MEMORY_PROPERTY_HOST_COHERENT_BIT;
  }
  if (AllBitsSet(memory_type, MemoryType::kTransient)) {
    allocation_create_info.preferredFlags |=
        VK_MEMORY_PROPERTY_LAZILY_ALLOCATED_BIT;
  }
  if (AllBitsSet(buffer_usage, BufferUsage::kMapping)) {
    allocation_create_info.requiredFlags |= VK_MEMORY_PROPERTY_HOST_VISIBLE_BIT;
  }

  VkBuffer buffer = VK_NULL_HANDLE;
  VmaAllocation allocation = VK_NULL_HANDLE;
  VmaAllocationInfo allocation_info;
  VK_RETURN_IF_ERROR(vmaCreateBuffer(vma_, &buffer_create_info,
                                     &allocation_create_info, &buffer,
                                     &allocation, &allocation_info));

  return make_ref<VmaBuffer>(this, memory_type, allowed_access, buffer_usage,
                             allocation_size, 0, allocation_size, buffer,
                             allocation, allocation_info);
}

StatusOr<ref_ptr<Buffer>> VmaAllocator::Allocate(
    MemoryTypeBitfield memory_type, BufferUsageBitfield buffer_usage,
    size_t allocation_size) {
  IREE_TRACE_SCOPE0("VmaAllocator::Allocate");
  return AllocateInternal(memory_type, buffer_usage, MemoryAccess::kAll,
                          allocation_size, /*flags=*/0);
}

StatusOr<ref_ptr<Buffer>> VmaAllocator::AllocateConstant(
    BufferUsageBitfield buffer_usage, ref_ptr<Buffer> source_buffer) {
  IREE_TRACE_SCOPE0("VmaAllocator::AllocateConstant");
  // TODO(benvanik): import memory to avoid the copy.
  IREE_ASSIGN_OR_RETURN(
      auto buffer,
      AllocateInternal(MemoryType::kDeviceLocal | MemoryType::kHostVisible,
                       buffer_usage,
                       MemoryAccess::kRead | MemoryAccess::kDiscardWrite,
                       source_buffer->byte_length(),
                       /*flags=*/0));
  IREE_RETURN_IF_ERROR(
      buffer->CopyData(0, source_buffer.get(), 0, kWholeBuffer));
  buffer->set_allowed_access(MemoryAccess::kRead);
  return buffer;
}

StatusOr<ref_ptr<Buffer>> VmaAllocator::WrapMutable(
    MemoryTypeBitfield memory_type, MemoryAccessBitfield allowed_access,
    BufferUsageBitfield buffer_usage, void* data, size_t data_length) {
  IREE_TRACE_SCOPE0("VmaAllocator::WrapMutable");
  // TODO(benvanik): import memory.
  return UnimplementedErrorBuilder(IREE_LOC)
         << "Wrapping host memory is not yet implemented";
}

}  // namespace vulkan
}  // namespace hal
}  // namespace iree<|MERGE_RESOLUTION|>--- conflicted
+++ resolved
@@ -28,11 +28,8 @@
 // static
 StatusOr<std::unique_ptr<VmaAllocator>> VmaAllocator::Create(
     VkPhysicalDevice physical_device,
-<<<<<<< HEAD
-    const ref_ptr<VkDeviceHandle>& logical_device, Options options) {
-=======
-    const ref_ptr<VkDeviceHandle>& logical_device, VkInstance instance) {
->>>>>>> 35cd04c8
+    const ref_ptr<VkDeviceHandle>& logical_device, VkInstance instance,
+    Options options) {
   IREE_TRACE_SCOPE0("VmaAllocator::Create");
 
   const auto& syms = logical_device->syms();
