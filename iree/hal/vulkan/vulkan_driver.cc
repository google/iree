// Copyright 2019 Google LLC
//
// Licensed under the Apache License, Version 2.0 (the "License");
// you may not use this file except in compliance with the License.
// You may obtain a copy of the License at
//
//      https://www.apache.org/licenses/LICENSE-2.0
//
// Unless required by applicable law or agreed to in writing, software
// distributed under the License is distributed on an "AS IS" BASIS,
// WITHOUT WARRANTIES OR CONDITIONS OF ANY KIND, either express or implied.
// See the License for the specific language governing permissions and
// limitations under the License.

#include "iree/hal/vulkan/vulkan_driver.h"

#include <memory>

#include "absl/container/inlined_vector.h"
#include "iree/base/memory.h"
#include "iree/base/status.h"
#include "iree/base/target_platform.h"
#include "iree/base/tracing.h"
#include "iree/hal/device_info.h"
#include "iree/hal/vulkan/extensibility_util.h"
#include "iree/hal/vulkan/status_util.h"

namespace iree {
namespace hal {
namespace vulkan {

namespace {

// Returns a VkApplicationInfo struct populated with the default app info.
// We may allow hosting applications to override this via weak-linkage if it's
// useful, otherwise this is enough to create the application.
VkApplicationInfo GetDefaultApplicationInfo() {
  VkApplicationInfo info;
  info.sType = VK_STRUCTURE_TYPE_APPLICATION_INFO;
  info.pNext = nullptr;
  info.pApplicationName = "IREE-ML";
  info.applicationVersion = 0;
  info.pEngineName = "IREE";
  info.engineVersion = 0;
#ifdef IREE_PLATFORM_ANDROID
  info.apiVersion = VK_API_VERSION_1_1;
#else
  info.apiVersion = VK_API_VERSION_1_2;
#endif
  return info;
}

// Populates device information from the given Vulkan physical device handle.
StatusOr<DeviceInfo> PopulateDeviceInfo(VkPhysicalDevice physical_device,
                                        const ref_ptr<DynamicSymbols>& syms) {
  VkPhysicalDeviceFeatures physical_device_features;
  syms->vkGetPhysicalDeviceFeatures(physical_device, &physical_device_features);
  // TODO(benvanik): check and optionally require these features:
  // - physical_device_features.robustBufferAccess
  // - physical_device_features.shaderInt16
  // - physical_device_features.shaderInt64
  // - physical_device_features.shaderFloat64

  VkPhysicalDeviceProperties physical_device_properties;
  syms->vkGetPhysicalDeviceProperties(physical_device,
                                      &physical_device_properties);
  // TODO(benvanik): check and optionally require reasonable limits.

  // TODO(benvanik): more clever/sanitized device naming.
  std::string name = std::string(physical_device_properties.deviceName);

  DeviceFeatureBitfield supported_features = DeviceFeature::kNone;
  // TODO(benvanik): implement debugging/profiling features.
  // TODO(benvanik): use props to determine if we have timing info.
  // supported_features |= DeviceFeature::kDebugging;
  // supported_features |= DeviceFeature::kCoverage;
  // supported_features |= DeviceFeature::kProfiling;
  return DeviceInfo("vulkan", std::move(name), supported_features,
                    reinterpret_cast<DriverDeviceID>(physical_device));
}

}  // namespace

// static
StatusOr<ref_ptr<VulkanDriver>> VulkanDriver::Create(
    Options options, ref_ptr<DynamicSymbols> syms) {
  IREE_TRACE_SCOPE0("VulkanDriver::Create");

  // Load and connect to RenderDoc before instance creation.
  // Note: RenderDoc assumes that only a single VkDevice is used:
  //   https://renderdoc.org/docs/behind_scenes/vulkan_support.html#current-support
  std::unique_ptr<RenderDocCaptureManager> renderdoc_capture_manager;
  if (options.enable_renderdoc) {
    renderdoc_capture_manager = std::make_unique<RenderDocCaptureManager>();
    IREE_RETURN_IF_ERROR(renderdoc_capture_manager->Connect());
  }

  // Find the layers and extensions we need (or want) that are also available
  // on the instance. This will fail when required ones are not present.
  IREE_ASSIGN_OR_RETURN(
      auto enabled_layer_names,
      MatchAvailableInstanceLayers(options.instance_extensibility, *syms));
  IREE_ASSIGN_OR_RETURN(
      auto enabled_extension_names,
      MatchAvailableInstanceExtensions(options.instance_extensibility, *syms));
  auto instance_extensions =
      PopulateEnabledInstanceExtensions(enabled_extension_names);

  // Create the instance this driver will use for all requests.
  VkApplicationInfo app_info = GetDefaultApplicationInfo();
  app_info.apiVersion = options.api_version;
  VkInstanceCreateInfo create_info;
  create_info.sType = VK_STRUCTURE_TYPE_INSTANCE_CREATE_INFO;
  create_info.pNext = nullptr;
  create_info.flags = 0;
  create_info.pApplicationInfo = &app_info;
  create_info.enabledLayerCount = enabled_layer_names.size();
  create_info.ppEnabledLayerNames = enabled_layer_names.data();
  create_info.enabledExtensionCount = enabled_extension_names.size();
  create_info.ppEnabledExtensionNames = enabled_extension_names.data();

  // If we have the debug_utils extension then we can chain a one-shot messenger
  // callback that we can use to log out the instance creation errors. Once we
  // have the real instance we can then register a real messenger.
  union {
    VkDebugUtilsMessengerCreateInfoEXT debug_utils_create_info;
    VkDebugReportCallbackCreateInfoEXT debug_report_create_info;
  };
  if (instance_extensions.debug_utils) {
    create_info.pNext = &debug_utils_create_info;
    DebugReporter::PopulateStaticCreateInfo(&debug_utils_create_info);
  } else if (instance_extensions.debug_report) {
    create_info.pNext = &debug_report_create_info;
    DebugReporter::PopulateStaticCreateInfo(&debug_report_create_info);
  }

  // Some ICDs appear to leak in here, out of our control.
  // Warning: leak checks remain disabled if an error is returned.
  IREE_DISABLE_LEAK_CHECKS();
  VkInstance instance = VK_NULL_HANDLE;
  VK_RETURN_IF_ERROR(
      syms->vkCreateInstance(&create_info, /*pAllocator=*/nullptr, &instance))
      << "Unable to create Vulkan instance";
  IREE_ENABLE_LEAK_CHECKS();

  // TODO(benvanik): enable validation layers if needed.

  // Now that the instance has been created we can fetch all of the instance
  // symbols.
  IREE_RETURN_IF_ERROR(syms->LoadFromInstance(instance));

  // The real debug messenger (not just the static one used above) can now be
  // created as we've loaded all the required symbols.
  // TODO(benvanik): strip in release builds.
  std::unique_ptr<DebugReporter> debug_reporter;
  if (instance_extensions.debug_utils) {
    IREE_ASSIGN_OR_RETURN(debug_reporter,
                          DebugReporter::CreateDebugUtilsMessenger(
                              instance, syms,
                              /*allocation_callbacks=*/nullptr));
  } else if (instance_extensions.debug_report) {
    IREE_ASSIGN_OR_RETURN(
        debug_reporter, DebugReporter::CreateDebugReportCallback(
                            instance, syms, /*allocation_callbacks=*/nullptr));
  }

  return assign_ref(new VulkanDriver(
      std::move(syms), instance,
      /*owns_instance=*/true, std::move(options.device_options),
      options.default_device_index, std::move(debug_reporter),
      std::move(renderdoc_capture_manager)));
}

// static
StatusOr<ref_ptr<VulkanDriver>> VulkanDriver::CreateUsingInstance(
    Options options, ref_ptr<DynamicSymbols> syms, VkInstance instance) {
  IREE_TRACE_SCOPE0("VulkanDriver::CreateUsingInstance");

  if (instance == VK_NULL_HANDLE) {
    return InvalidArgumentErrorBuilder(IREE_LOC)
           << "VkInstance must not be VK_NULL_HANDLE";
  }

  // Find the extensions we need (or want) that are also available on the
  // instance. This will fail when required ones are not present.
  //
  // Since the instance is already created, we can't actually enable any
  // extensions or query if they are really enabled - we just have to trust
  // that the caller already enabled them for us (or we may fail later).
  IREE_ASSIGN_OR_RETURN(
      auto enabled_extension_names,
      MatchAvailableInstanceExtensions(options.instance_extensibility, *syms));
  auto instance_extensions =
      PopulateEnabledInstanceExtensions(enabled_extension_names);

  IREE_RETURN_IF_ERROR(syms->LoadFromInstance(instance));

  // TODO(benvanik): strip in release builds.
  std::unique_ptr<DebugReporter> debug_reporter;
  if (instance_extensions.debug_utils) {
    IREE_ASSIGN_OR_RETURN(debug_reporter,
                          DebugReporter::CreateDebugUtilsMessenger(
                              instance, syms,
                              /*allocation_callbacks=*/nullptr));
  } else if (instance_extensions.debug_report) {
    IREE_ASSIGN_OR_RETURN(
        debug_reporter, DebugReporter::CreateDebugReportCallback(
                            instance, syms, /*allocation_callbacks=*/nullptr));
  }

  // Note: no RenderDocCaptureManager here since the VkInstance is already
  // created externally. Applications using this function must provide their
  // own RenderDoc / debugger integration as desired.

  return assign_ref(
      new VulkanDriver(std::move(syms), instance, /*owns_instance=*/false,
                       std::move(options.device_options),
                       options.default_device_index, std::move(debug_reporter),
                       /*debug_capture_manager=*/nullptr));
}

VulkanDriver::VulkanDriver(
    ref_ptr<DynamicSymbols> syms, VkInstance instance, bool owns_instance,
    VulkanDevice::Options device_options, int default_device_index,
    std::unique_ptr<DebugReporter> debug_reporter,
    std::unique_ptr<RenderDocCaptureManager> renderdoc_capture_manager)
    : Driver("vulkan"),
      syms_(std::move(syms)),
      instance_(instance),
      owns_instance_(owns_instance),
      device_options_(std::move(device_options)),
      default_device_index_(default_device_index),
      debug_reporter_(std::move(debug_reporter)),
      renderdoc_capture_manager_(std::move(renderdoc_capture_manager)) {}

VulkanDriver::~VulkanDriver() {
  IREE_TRACE_SCOPE0("VulkanDriver::dtor");
  debug_reporter_.reset();
  if (owns_instance_) {
    syms()->vkDestroyInstance(instance_, /*pAllocator=*/nullptr);
  }
}

StatusOr<std::vector<DeviceInfo>> VulkanDriver::EnumerateAvailableDevices() {
  IREE_TRACE_SCOPE0("VulkanDriver::EnumerateAvailableDevices");

  // Query all available devices (at this moment, note that this may change!).
  uint32_t physical_device_count = 0;
  VK_RETURN_IF_ERROR(syms()->vkEnumeratePhysicalDevices(
      instance_, &physical_device_count, nullptr));
  absl::InlinedVector<VkPhysicalDevice, 2> physical_devices(
      physical_device_count);
  VK_RETURN_IF_ERROR(syms()->vkEnumeratePhysicalDevices(
      instance_, &physical_device_count, physical_devices.data()));

  // Convert to our HAL structure.
  std::vector<DeviceInfo> device_infos;
  device_infos.reserve(physical_device_count);
  for (auto physical_device : physical_devices) {
    // TODO(benvanik): if we fail should we just ignore the device in the list?
    IREE_ASSIGN_OR_RETURN(auto device_info,
                          PopulateDeviceInfo(physical_device, syms()));
    device_infos.push_back(std::move(device_info));
  }
  return device_infos;
}

StatusOr<ref_ptr<Device>> VulkanDriver::CreateDefaultDevice() {
  IREE_TRACE_SCOPE0("VulkanDriver::CreateDefaultDevice");

  // Query available devices.
  IREE_ASSIGN_OR_RETURN(auto available_devices, EnumerateAvailableDevices());
  if (default_device_index_ < 0 ||
      default_device_index_ >= available_devices.size()) {
    return NotFoundErrorBuilder(IREE_LOC)
           << "Device index " << default_device_index_ << " not found "
           << "(of " << available_devices.size() << ")";
  }

  // Just create the first one we find.
  return CreateDevice(available_devices[default_device_index_].device_id());
}

StatusOr<ref_ptr<Device>> VulkanDriver::CreateDevice(DriverDeviceID device_id) {
  IREE_TRACE_SCOPE0("VulkanDriver::CreateDevice");

  auto physical_device = reinterpret_cast<VkPhysicalDevice>(device_id);
  IREE_ASSIGN_OR_RETURN(auto device_info,
                        PopulateDeviceInfo(physical_device, syms()));

  // Attempt to create the device.
  // This may fail if the device was enumerated but is in exclusive use,
  // disabled by the system, or permission is denied.
  IREE_ASSIGN_OR_RETURN(
      auto device,
      VulkanDevice::Create(add_ref(this), instance(), device_info,
                           physical_device, device_options_, syms(),
                           renderdoc_capture_manager_.get()));

  IREE_LOG(INFO) << "Created Vulkan Device: " << device->info().name();

  return device;
}

StatusOr<ref_ptr<Device>> VulkanDriver::WrapDevice(
    VkPhysicalDevice physical_device, VkDevice logical_device,
    const QueueSet& compute_queue_set, const QueueSet& transfer_queue_set) {
  IREE_TRACE_SCOPE0("VulkanDriver::WrapDevice");

  IREE_ASSIGN_OR_RETURN(auto device_info,
                        PopulateDeviceInfo(physical_device, syms()));

  // Attempt to create the device.
  // This may fail if the VkDevice does not support all necessary features.
  IREE_ASSIGN_OR_RETURN(
<<<<<<< HEAD
      auto device,
      VulkanDevice::Wrap(add_ref(this), device_info, physical_device,
                         logical_device, device_options_, compute_queue_set,
                         transfer_queue_set, syms()));
=======
      auto device, VulkanDevice::Wrap(
                       add_ref(this), instance(), device_info, physical_device,
                       logical_device, device_extensibility_spec_,
                       compute_queue_set, transfer_queue_set, syms()));
>>>>>>> 35cd04c8
  return device;
}

}  // namespace vulkan
}  // namespace hal
}  // namespace iree<|MERGE_RESOLUTION|>--- conflicted
+++ resolved
@@ -313,17 +313,10 @@
   // Attempt to create the device.
   // This may fail if the VkDevice does not support all necessary features.
   IREE_ASSIGN_OR_RETURN(
-<<<<<<< HEAD
       auto device,
-      VulkanDevice::Wrap(add_ref(this), device_info, physical_device,
-                         logical_device, device_options_, compute_queue_set,
-                         transfer_queue_set, syms()));
-=======
-      auto device, VulkanDevice::Wrap(
-                       add_ref(this), instance(), device_info, physical_device,
-                       logical_device, device_extensibility_spec_,
-                       compute_queue_set, transfer_queue_set, syms()));
->>>>>>> 35cd04c8
+      VulkanDevice::Wrap(add_ref(this), instance(), device_info,
+                         physical_device, logical_device, device_options_,
+                         compute_queue_set, transfer_queue_set, syms()));
   return device;
 }
 
