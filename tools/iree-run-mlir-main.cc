--- conflicted
+++ resolved
@@ -124,59 +124,6 @@
   return std::string(driver.data, driver.size);
 }
 
-<<<<<<< HEAD
-void BuildDefaultIREEVMTransformPassPipeline(mlir::OpPassManager& passManager) {
-  static mlir::iree_compiler::IREEVMPipelineHooks defaultHooks = {
-      // buildConstEvalPassPipelineCallback =
-      [](mlir::OpPassManager& pm) {
-        pm.addPass(mlir::iree_compiler::ConstEval::createJitGlobalsPass());
-      }};
-
-  buildIREEVMTransformPassPipeline(
-      // TODO: Using the default global registry will make plugin based
-      // target backends opaque. If we are keeping this tool, do something
-      // better.
-      mlir::iree_compiler::IREE::HAL::TargetBackendRegistry::getGlobal(),
-      mlir::iree_compiler::BindingOptions::FromFlags::get(),
-      mlir::iree_compiler::InputDialectOptions::FromFlags::get(),
-      mlir::iree_compiler::PreprocessingOptions::FromFlags::get(),
-      mlir::iree_compiler::HighLevelOptimizationOptions::FromFlags::get(),
-      mlir::iree_compiler::SchedulingOptions::FromFlags::get(),
-      mlir::iree_compiler::IREE::HAL::TargetOptions::FromFlags::get(),
-      mlir::iree_compiler::IREE::VM::TargetOptions::FromFlags::get(),
-      defaultHooks, passManager);
-}
-
-// Prepares a module for evaluation by running MLIR import and IREE translation.
-// Returns the serialized flatbuffer data.
-Status PrepareModule(std::string target_backend,
-                     std::unique_ptr<llvm::MemoryBuffer> file_buffer,
-                     mlir::DialectRegistry& registry, std::string* out_module) {
-  IREE_TRACE_SCOPE();
-  out_module->clear();
-
-  mlir::MLIRContext context;
-  context.appendDialectRegistry(registry);
-  context.allowUnregisteredDialects();
-
-  // Parse input MLIR module.
-  llvm::SourceMgr source_mgr;
-  source_mgr.AddNewSourceBuffer(std::move(file_buffer), llvm::SMLoc());
-  mlir::OwningOpRef<mlir::ModuleOp> mlir_module =
-      mlir::parseSourceFile<mlir::ModuleOp>(source_mgr, &context);
-  if (!mlir_module) {
-    return iree_make_status(IREE_STATUS_FAILED_PRECONDITION,
-                            "could not parse MLIR file");
-  }
-
-  // Translate from MLIR to IREE bytecode.
-  printf("Compiling for target backend '%s'...\n", target_backend.c_str());
-  mlir::PassManager pass_manager(mlir_module->getContext());
-  pass_manager.enableVerifier(verify_passes_flag);
-  if (failed(mlir::applyPassManagerCLOptions(pass_manager))) {
-    return iree_make_status(IREE_STATUS_INTERNAL,
-                            "failed to apply pass manager CL options");
-=======
 // Tries to guess a set of target backends from the |device_flag_values| when
 // possible. Since multiple target backends can be used for a particular device
 // (such as llvm-cpu or vmvx for local-sync and local-task) this is just
@@ -194,7 +141,6 @@
     if (!target_backend.empty()) {
       target_backends.insert(std::move(target_backend));
     }
->>>>>>> a905d212
   }
   // Join all target backends together.
   std::string result;
