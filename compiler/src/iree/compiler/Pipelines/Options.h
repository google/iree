--- conflicted
+++ resolved
@@ -63,10 +63,12 @@
 //   1. Through a preprocessing pass pipeline.
 //   2. Through a Transform dialect spec file.
 //   3. Through a PDL spec file.
+//   4. Through a PDLL spec file.
 struct PreprocessingOptions {
   std::string preprocessingPassPipeline;
   std::string preprocessingTransformSpecFilename;
   std::string preprocessingPDLSpecFilename;
+  std::string preprocessingPDLLSpecFilename;
 
   // DEPRECATED: do not put pass-specific options here and instead use the
   // pass pipeline.
@@ -199,30 +201,6 @@
   using FromFlags = OptionsFromFlags<SchedulingOptions>;
 };
 
-<<<<<<< HEAD
-struct PreprocessingOptions {
-  /// Options for converting Linalg matmul ops to transposed variants.
-  enum class TransposeMatmulInput {
-    /// Transpose LHS input matrix.
-    Lhs,
-    /// Transpose RHS input matrix.
-    Rhs,
-    /// Transpose neither input (disable).
-    None
-  };
-
-  std::string preprocessingPassPipeline;
-  std::string preprocessingTransformSpecFilename;
-  std::string preprocessingPDLSpecFilename;
-  TransposeMatmulInput preprocessingTransposeMatmulInput =
-      TransposeMatmulInput::None;
-  std::string preprocessingPDLLSpecFilename;
-  void bindOptions(OptionsBinder &binder);
-  using FromFlags = OptionsFromFlags<PreprocessingOptions>;
-};
-
-=======
->>>>>>> 71a99455
 } // namespace mlir::iree_compiler
 
 #endif // IREE_COMPILER_PIPELINES_OPTIONS_H_