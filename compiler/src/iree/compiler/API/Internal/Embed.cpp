--- conflicted
+++ resolved
@@ -64,17 +64,14 @@
   // and ireeCompilerGlobalShutdown. Upon reaching zero, must be deleted.
   std::atomic<int> refCount{1};
   mlir::DialectRegistry registry;
-<<<<<<< HEAD
+  PluginManager pluginManager;
+
 
   // Command line handling.
   bool usesCommandLine = false;
   // Populated and retained if we have to copy and handle our own permuted
   // argv (i.e. Windows). Otherwise, not used.
   llvm::SmallVector<const char *> retainedArgv;
-=======
-  bool usesCommandLine;
-  PluginManager pluginManager;
->>>>>>> 17b3e5ff
 
   // Our session options can optionally be bound to the global command-line
   // environment. If that is not the case, then these will be nullptr, and
@@ -90,12 +87,7 @@
   IREE::VM::BytecodeTargetOptions *clBytecodeTargetOptions = nullptr;
 };
 
-<<<<<<< HEAD
 GlobalInit::GlobalInit() {
-=======
-GlobalInit::GlobalInit(bool initializeCommandLine)
-    : usesCommandLine(initializeCommandLine), pluginManager() {
->>>>>>> 17b3e5ff
   // Global/static registrations.
   // Allegedly need to register passes to get good reproducers
   // TODO: Verify this (I think that this was fixed some time ago).
@@ -106,9 +98,16 @@
   // MLIRContext registration and hooks.
   mlir::iree_compiler::registerAllDialects(registry);
   mlir::iree_compiler::registerLLVMIRTranslations(registry);
-}
-
-<<<<<<< HEAD
+
+  if (!pluginManager.loadAvailablePlugins()) {
+    fprintf(stderr, "Failed to initialize IREE compiler plugins.\n");
+    abort();
+  }
+  pluginManager.globalInitialize();
+  pluginManager.registerPasses();
+  pluginManager.registerDialects(registry);
+}
+
 void GlobalInit::registerCommandLineOptions() {
   // Register MLIRContext command-line options like
   // -mlir-print-op-on-diagnostic.
@@ -130,42 +129,8 @@
   clHalTargetOptions = &IREE::HAL::TargetOptions::FromFlags::get();
   clVmTargetOptions = &IREE::VM::TargetOptions::FromFlags::get();
   clBytecodeTargetOptions = &IREE::VM::BytecodeTargetOptions::FromFlags::get();
-=======
-  if (!pluginManager.loadAvailablePlugins()) {
-    fprintf(stderr, "Failed to initialize IREE compiler plugins.\n");
-    abort();
-  }
-  pluginManager.globalInitialize();
-  pluginManager.registerPasses();
-  pluginManager.registerDialects(registry);
-
-  if (initializeCommandLine) {
-    // Register MLIRContext command-line options like
-    // -mlir-print-op-on-diagnostic.
-    mlir::registerMLIRContextCLOptions();
-    // Register assembly printer command-line options like
-    // -mlir-print-op-generic.
-    mlir::registerAsmPrinterCLOptions();
-    // Register pass manager command-line options like -mlir-print-ir-*.
-    mlir::registerPassManagerCLOptions();
-    mlir::registerDefaultTimingManagerCLOptions();
-
-    // Bind session options to the command line environment.
-    clPluginManagerOptions = &PluginManagerOptions::FromFlags::get();
-    clBindingOptions = &BindingOptions::FromFlags::get();
-    clInputOptions = &InputDialectOptions::FromFlags::get();
-    clPreprocessingOptions = &PreprocessingOptions::FromFlags::get();
-    clHighLevelOptimizationOptions =
-        &HighLevelOptimizationOptions::FromFlags::get();
-    clSchedulingOptions = &SchedulingOptions::FromFlags::get();
-    clHalTargetOptions = &IREE::HAL::TargetOptions::FromFlags::get();
-    clVmTargetOptions = &IREE::VM::TargetOptions::FromFlags::get();
-    clBytecodeTargetOptions =
-        &IREE::VM::BytecodeTargetOptions::FromFlags::get();
-
-    pluginManager.initializeCLI();
-  }
->>>>>>> 17b3e5ff
+
+  pluginManager.initializeCLI();
 }
 
 struct Session {
