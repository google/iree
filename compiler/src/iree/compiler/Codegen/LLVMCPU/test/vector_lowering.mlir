--- conflicted
+++ resolved
@@ -72,31 +72,6 @@
 
 // -----
 
-<<<<<<< HEAD
-// Make sure we don't transpose a mask but create a transposed mask instead.
-
-func.func @transpose_mask() {
-  %a = arith.constant 4 : index
-  %b = arith.constant 8 : index
-  %c0 = arith.constant 0 : index
-  %3 = hal.interface.binding.subspan set(0) binding(0) type(storage_buffer) alignment(64) offset(%c0) : memref<4x2xi1>
-  %mask = vector.create_mask %a, %b : vector<2x4xi1>
-  %transpose_mask = vector.transpose %mask, [1, 0] : vector<2x4xi1> to vector<4x2xi1>
-  vector.transfer_write %transpose_mask, %3[%c0, %c0] {in_bounds = [true, true]} : vector<4x2xi1>, memref<4x2xi1>
-  return
-}
-
-// CHECK-LABEL: func.func @transpose_mask
-//   CHECK-NOT:   vector.create_mask
-//   CHECK-NOT:   vector.constant_mask [2, 4]
-//   CHECK-NOT:   vector.transpose
-//   CHECK-NOT:   vector.shuffle
-//       CHECK:   vector.constant_mask [4, 2] : vector<4x2xi1>
-
-// -----
-
-=======
->>>>>>> 1799e240
 // Check that vector.loads whose elements are extracted and
 // consumed in a scalar fashion are scalarized.
 
@@ -149,9 +124,6 @@
 }
 
 // CHECK-LABEL:       func.func @matmul_scalar_load
-<<<<<<< HEAD
-// CHECK-COUNT-128:     memref.load
-=======
 // CHECK-COUNT-128:     memref.load
 
 // -----
@@ -174,5 +146,4 @@
 //   CHECK-NOT:   vector.constant_mask [2, 4]
 //   CHECK-NOT:   vector.transpose
 //   CHECK-NOT:   vector.shuffle
-//       CHECK:   vector.constant_mask [4, 2] : vector<4x2xi1>
->>>>>>> 1799e240
+//       CHECK:   vector.constant_mask [4, 2] : vector<4x2xi1>