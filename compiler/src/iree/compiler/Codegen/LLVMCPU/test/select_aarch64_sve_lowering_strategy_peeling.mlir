// RUN: iree-opt --pass-pipeline='builtin.module(hal.executable(hal.executable.variant(iree-llvmcpu-select-lowering-strategy)))' \
// RUN: --iree-llvmcpu-vector-pproc-strategy=peel --split-input-file %s | FileCheck %s

#pipeline_layout = #hal.pipeline.layout<push_constants = 0, sets = [
  #hal.descriptor_set.layout<0, bindings = [
    #hal.descriptor_set.binding<0, storage_buffer>,
    #hal.descriptor_set.binding<1, storage_buffer>,
    #hal.descriptor_set.binding<2, storage_buffer>,
    #hal.descriptor_set.binding<3, storage_buffer>
  ]>
]>
hal.executable private @matmul_tensors_sve  {
  hal.executable.variant @llvm target(<"llvm-cpu", "embedded-elf-arm_64", {
    data_layout = "e-m:e-p270:32:32-p271:32:32-p272:64:64-i64:64-f80:128-n8:16:32:64-S128",
    cpu_features = "+sve",
    native_vector_size = 16 : index,
    target_triple = "aarch64-none-elf"
  }>) {
    hal.executable.export @matmul_tensors layout(#pipeline_layout)
    builtin.module {
      func.func @matmul_tensors() {
        %c0 = arith.constant 0 : index
        %c1 = arith.constant 1 : index
        %M = hal.interface.constant.load[0] : index
        %N = hal.interface.constant.load[1] : index
        %K = hal.interface.constant.load[2] : index
        %lhs_binding = hal.interface.binding.subspan set(0) binding(0) type(storage_buffer)
            : !flow.dispatch.tensor<readonly:tensor<?x?xf32>>{%M, %K}
        %rhs_binding = hal.interface.binding.subspan set(0) binding(1) type(storage_buffer)
            : !flow.dispatch.tensor<readonly:tensor<?x?xf32>>{%K, %N}
        %init_binding = hal.interface.binding.subspan set(0) binding(2) type(storage_buffer)
            : !flow.dispatch.tensor<readonly:tensor<?x?xf32>>{%M, %N}
        %result_binding = hal.interface.binding.subspan set(0) binding(3) type(storage_buffer)
            : !flow.dispatch.tensor<writeonly:tensor<?x?xf32>>{%M, %N}
              %lhs = flow.dispatch.tensor.load %lhs_binding, offsets = [0, 0], sizes = [%M, %K], strides = [1, 1]
            : !flow.dispatch.tensor<readonly:tensor<?x?xf32>>{%M, %K} -> tensor<?x?xf32>
        %rhs = flow.dispatch.tensor.load %rhs_binding, offsets = [0, 0], sizes = [%K, %N], strides = [1, 1]
            : !flow.dispatch.tensor<readonly:tensor<?x?xf32>>{%K, %N} -> tensor<?x?xf32>
        %init = flow.dispatch.tensor.load %init_binding, offsets = [0, 0], sizes = [%M, %N], strides = [1, 1]
            : !flow.dispatch.tensor<readonly:tensor<?x?xf32>>{%M, %N} -> tensor<?x?xf32>
        %gemm = linalg.matmul ins(%lhs, %rhs : tensor<?x?xf32>, tensor<?x?xf32>) outs(%init : tensor<?x?xf32>) -> tensor<?x?xf32>
        flow.dispatch.tensor.store %gemm, %result_binding, offsets = [0, 0], sizes = [%M, %N], strides = [1, 1]
            : tensor<?x?xf32> -> !flow.dispatch.tensor<writeonly:tensor<?x?xf32>>{%M, %N}
        return
      }
    }
  }
}

<<<<<<< HEAD
//   CHECK-DAG: #[[CONFIG:.+]] = #iree_codegen.lowering_config<tile_sizes = {{\[}}[64, 64, 0], [64, 64, 0], [0, 0, 0], [8, 16, 0], [0, 0, 1], [0, 0, 0]]>
=======
//   CHECK-DAG: #[[CONFIG:.+]] = #iree_codegen.lowering_config<tile_sizes = {{\[}}[128, 128, 0], [128, 128, 0], [0, 0, 0], [8, [16], 0], [0, 0, 1], [0, 0, 0]]>
>>>>>>> dd176120
//   CHECK-DAG: #[[TRANSLATION:.+]] = #iree_codegen.translation_info<CPUDoubleTilingPeelingExpert>
//       CHECK: hal.executable.export public @matmul_tensors
//  CHECK-SAME:     translation_info = #[[TRANSLATION]]
//       CHECK: linalg.matmul
//  CHECK-SAME:     lowering_config = #[[CONFIG]]

// -----

#pipeline_layout = #hal.pipeline.layout<push_constants = 0, sets = [
  #hal.descriptor_set.layout<0, bindings = [
    #hal.descriptor_set.binding<0, storage_buffer>,
    #hal.descriptor_set.binding<1, storage_buffer>,
    #hal.descriptor_set.binding<2, storage_buffer>,
    #hal.descriptor_set.binding<3, storage_buffer>
  ]>
]>
hal.executable private @matmul_static_tensors_sve  {
  hal.executable.variant @llvm target(<"llvm-cpu", "embedded-elf-arm_64", {
    data_layout = "e-m:e-p270:32:32-p271:32:32-p272:64:64-i64:64-f80:128-n8:16:32:64-S128",
    cpu_features = "+sve",
    native_vector_size = 16 : index,
    target_triple = "aarch64-none-elf"
  }>) {
    hal.executable.export @static_tensors_non_pow_two_sizes layout(#pipeline_layout)
    builtin.module {
      func.func @static_tensors_non_pow_two_sizes() {
        %c0 = arith.constant 0 : index
        %0 = hal.interface.binding.subspan set(0) binding(0) type(storage_buffer) alignment(64) offset(%c0) flags(ReadOnly) : !flow.dispatch.tensor<readonly:tensor<15x14xf32>>
        %1 = hal.interface.binding.subspan set(0) binding(1) type(storage_buffer) alignment(64) offset(%c0) flags(ReadOnly) : !flow.dispatch.tensor<readonly:tensor<14x7xf32>>
        %2 = hal.interface.binding.subspan set(0) binding(2) type(storage_buffer) alignment(64) offset(%c0) : !flow.dispatch.tensor<readwrite:tensor<15x7xf32>>
        %3 = flow.dispatch.tensor.load %0, offsets = [0, 0], sizes = [15, 14], strides = [1, 1] : !flow.dispatch.tensor<readonly:tensor<15x14xf32>> -> tensor<15x14xf32>
        %4 = flow.dispatch.tensor.load %1, offsets = [0, 0], sizes = [14, 7], strides = [1, 1] : !flow.dispatch.tensor<readonly:tensor<14x7xf32>> -> tensor<14x7xf32>
        %5 = flow.dispatch.tensor.load %2, offsets = [0, 0], sizes = [15, 7], strides = [1, 1] : !flow.dispatch.tensor<readwrite:tensor<15x7xf32>> -> tensor<15x7xf32>
        %6 = linalg.matmul ins(%3, %4 : tensor<15x14xf32>, tensor<14x7xf32>) outs(%5 : tensor<15x7xf32>) -> tensor<15x7xf32>
        flow.dispatch.tensor.store %6, %2, offsets = [0, 0], sizes = [15, 7], strides = [1, 1] : tensor<15x7xf32> -> !flow.dispatch.tensor<readwrite:tensor<15x7xf32>> return }
    }
  }
}

//   CHECK-DAG: #[[CONFIG:.+]] = #iree_codegen.lowering_config<tile_sizes = {{\[}}[5, 7, 0], [5, 7, 0], [0, 0, 0], [5, [8], 0], [0, 0, 1], [0, 0, 0]]>
//   CHECK-DAG: #[[TRANSLATION:.+]] = #iree_codegen.translation_info<CPUDoubleTilingPeelingExpert>
//       CHECK: hal.executable.export public @static_tensors_non_pow_two_sizes
//  CHECK-SAME:     translation_info = #[[TRANSLATION]]
//       CHECK: linalg.matmul
//  CHECK-SAME:     lowering_config = #[[CONFIG]]

// -----

#pipeline_layout = #hal.pipeline.layout<push_constants = 0, sets = [
  #hal.descriptor_set.layout<0, bindings = [
    #hal.descriptor_set.binding<0, storage_buffer>,
    #hal.descriptor_set.binding<1, storage_buffer>,
    #hal.descriptor_set.binding<2, storage_buffer>,
    #hal.descriptor_set.binding<3, storage_buffer>
  ]>
]>
hal.executable private @static_tensors_1x1  {
  hal.executable.variant @llvm target(<"llvm-cpu", "embedded-elf-arm_64", {
    data_layout = "e-m:e-p270:32:32-p271:32:32-p272:64:64-i64:64-f80:128-n8:16:32:64-S128",
    cpu_features = "+sve",
    native_vector_size = 16 : index,
    target_triple = "aarch64-none-elf"
  }>) {
    hal.executable.export @static_tensors_1x1 layout(#pipeline_layout)
    builtin.module {
      func.func @static_tensors_1x1() {
        %c0 = arith.constant 0 : index
        %0 = hal.interface.binding.subspan set(0) binding(0) type(storage_buffer) alignment(64) offset(%c0) flags(ReadOnly) : !flow.dispatch.tensor<readonly:tensor<1x1xf32>>
        %1 = hal.interface.binding.subspan set(0) binding(1) type(storage_buffer) alignment(64) offset(%c0) flags(ReadOnly) : !flow.dispatch.tensor<readonly:tensor<1x1xf32>>
        %2 = hal.interface.binding.subspan set(0) binding(2) type(storage_buffer) alignment(64) offset(%c0) : !flow.dispatch.tensor<readwrite:tensor<1x1xf32>>
        %3 = flow.dispatch.tensor.load %0, offsets = [0, 0], sizes = [1, 1], strides = [1, 1] : !flow.dispatch.tensor<readonly:tensor<1x1xf32>> -> tensor<1x1xf32>
        %4 = flow.dispatch.tensor.load %1, offsets = [0, 0], sizes = [1, 1], strides = [1, 1] : !flow.dispatch.tensor<readonly:tensor<1x1xf32>> -> tensor<1x1xf32>
        %5 = flow.dispatch.tensor.load %2, offsets = [0, 0], sizes = [1, 1], strides = [1, 1] : !flow.dispatch.tensor<readwrite:tensor<1x1xf32>> -> tensor<1x1xf32>
        %6 = linalg.matmul ins(%3, %4 : tensor<1x1xf32>, tensor<1x1xf32>) outs(%5 : tensor<1x1xf32>) -> tensor<1x1xf32>
        flow.dispatch.tensor.store %6, %2, offsets = [0, 0], sizes = [1, 1], strides = [1, 1] : tensor<1x1xf32> -> !flow.dispatch.tensor<readwrite:tensor<1x1xf32>>
        return
      }
    }
  }
}

// TODO: FIXME - scalable "16" ([16]) for just 1 element
//  CHECK-DAG: #[[CONFIG:.+]] = #iree_codegen.lowering_config<tile_sizes = {{\[}}[0, 0, 0], [0, 0, 0], [0, 0, 0], [1, [16], 0], [0, 0, 1], [0, 0, 0]]>
//  CHECK-DAG: #[[TRANSLATION:.+]] = #iree_codegen.translation_info<CPUDoubleTilingPeelingExpert>
//      CHECK: hal.executable.export public @static_tensors_1x1
// CHECK-SAME:     translation_info = #[[TRANSLATION]]
//      CHECK: linalg.matmul
// CHECK-SAME:     lowering_config = #[[CONFIG]]<|MERGE_RESOLUTION|>--- conflicted
+++ resolved
@@ -47,11 +47,7 @@
   }
 }
 
-<<<<<<< HEAD
-//   CHECK-DAG: #[[CONFIG:.+]] = #iree_codegen.lowering_config<tile_sizes = {{\[}}[64, 64, 0], [64, 64, 0], [0, 0, 0], [8, 16, 0], [0, 0, 1], [0, 0, 0]]>
-=======
-//   CHECK-DAG: #[[CONFIG:.+]] = #iree_codegen.lowering_config<tile_sizes = {{\[}}[128, 128, 0], [128, 128, 0], [0, 0, 0], [8, [16], 0], [0, 0, 1], [0, 0, 0]]>
->>>>>>> dd176120
+//   CHECK-DAG: #[[CONFIG:.+]] = #iree_codegen.lowering_config<tile_sizes = {{\[}}[64, 64, 0], [64, 64, 0], [0, 0, 0], [8, [16], 0], [0, 0, 1], [0, 0, 0]]>
 //   CHECK-DAG: #[[TRANSLATION:.+]] = #iree_codegen.translation_info<CPUDoubleTilingPeelingExpert>
 //       CHECK: hal.executable.export public @matmul_tensors
 //  CHECK-SAME:     translation_info = #[[TRANSLATION]]
