// RUN: iree-opt --pass-pipeline='builtin.module(hal.executable(hal.executable.variant(iree-llvmcpu-select-lowering-strategy)))' --split-input-file %s | FileCheck %s

#pipeline_layout = #hal.pipeline.layout<push_constants = 0, sets = [
  #hal.descriptor_set.layout<0, bindings = [
    #hal.descriptor_set.binding<0, storage_buffer>,
    #hal.descriptor_set.binding<1, storage_buffer>,
    #hal.descriptor_set.binding<2, storage_buffer>,
    #hal.descriptor_set.binding<3, storage_buffer>
  ]>
]>
hal.executable private @matmul_tensors  {
  hal.executable.variant @llvm target(<"llvm-cpu", "embedded-elf-arm_64", {
    data_layout = "e-m:e-p270:32:32-p271:32:32-p272:64:64-i64:64-f80:128-n8:16:32:64-S128",
    native_vector_size = 16 : index,
    target_triple = "aarch64-none-elf"
  }>) {
    hal.executable.export @matmul_tensors layout(#pipeline_layout)
    builtin.module {
      func.func @matmul_tensors() {
        %c0 = arith.constant 0 : index
        %c1 = arith.constant 1 : index
        %M = hal.interface.constant.load[0] : index
        %N = hal.interface.constant.load[1] : index
        %K = hal.interface.constant.load[2] : index
        %lhs_binding = hal.interface.binding.subspan set(0) binding(0) type(storage_buffer)
            : !flow.dispatch.tensor<readonly:tensor<?x?xf32>>{%M, %K}
        %rhs_binding = hal.interface.binding.subspan set(0) binding(1) type(storage_buffer)
            : !flow.dispatch.tensor<readonly:tensor<?x?xf32>>{%K, %N}
        %init_binding = hal.interface.binding.subspan set(0) binding(2) type(storage_buffer)
            : !flow.dispatch.tensor<readonly:tensor<?x?xf32>>{%M, %N}
        %result_binding = hal.interface.binding.subspan set(0) binding(3) type(storage_buffer)
            : !flow.dispatch.tensor<writeonly:tensor<?x?xf32>>{%M, %N}
              %lhs = flow.dispatch.tensor.load %lhs_binding, offsets = [0, 0], sizes = [%M, %K], strides = [1, 1]
            : !flow.dispatch.tensor<readonly:tensor<?x?xf32>>{%M, %K} -> tensor<?x?xf32>
        %rhs = flow.dispatch.tensor.load %rhs_binding, offsets = [0, 0], sizes = [%K, %N], strides = [1, 1]
            : !flow.dispatch.tensor<readonly:tensor<?x?xf32>>{%K, %N} -> tensor<?x?xf32>
        %init = flow.dispatch.tensor.load %init_binding, offsets = [0, 0], sizes = [%M, %N], strides = [1, 1]
            : !flow.dispatch.tensor<readonly:tensor<?x?xf32>>{%M, %N} -> tensor<?x?xf32>
        %gemm = linalg.matmul ins(%lhs, %rhs : tensor<?x?xf32>, tensor<?x?xf32>) outs(%init : tensor<?x?xf32>) -> tensor<?x?xf32>
        flow.dispatch.tensor.store %gemm, %result_binding, offsets = [0, 0], sizes = [%M, %N], strides = [1, 1]
            : tensor<?x?xf32> -> !flow.dispatch.tensor<writeonly:tensor<?x?xf32>>{%M, %N}
        return
      }
    }
  }
}

<<<<<<< HEAD
// CHECK-LABEL: @matmul_tensors
//   CHECK-DAG: #[[CONFIG:.+]] = #iree_codegen.lowering_config<tile_sizes = {{\[}}[64, 64, 0], [64, 64, 0], [0, 0, 0], [20, 4, 0], [0, 0, 64], [0, 0, 0]]>
//   CHECK-DAG: #[[TRANSLATION:.+]] = #iree_codegen.translation_info<CPUDoubleTilingPeelingExpert>
//       CHECK: hal.executable.export public @matmul_tensors
//  CHECK-SAME:     translation_info = #[[TRANSLATION]]
//       CHECK: linalg.matmul
//  CHECK-SAME:     lowering_config = #[[CONFIG]]
=======
//  CHECK-DAG: #[[CONFIG:.+]] = #iree_codegen.lowering_config<tile_sizes = {{\[}}[64, 64, 0], [8, 16, 0], [0, 0, 1], [0, 0, 0]]>
//  CHECK-DAG: #[[TRANSLATION:.+]] = #iree_codegen.translation_info<CPUDoubleTilingPeelingExpert>
//      CHECK: hal.executable.export public @matmul_tensors
// CHECK-SAME:     translation_info = #[[TRANSLATION]]
//      CHECK: linalg.matmul
// CHECK-SAME:     lowering_config = #[[CONFIG]]
>>>>>>> ec070ba2

// -----

#pipeline_layout = #hal.pipeline.layout<push_constants = 0, sets = [
  #hal.descriptor_set.layout<0, bindings = [
    #hal.descriptor_set.binding<0, storage_buffer>,
    #hal.descriptor_set.binding<1, storage_buffer>,
    #hal.descriptor_set.binding<2, storage_buffer>,
    #hal.descriptor_set.binding<3, storage_buffer>
  ]>
]>
hal.executable private @matmul_tensors_sve  {
  hal.executable.variant @llvm target(<"llvm-cpu", "embedded-elf-arm_64", {
    data_layout = "e-m:e-p270:32:32-p271:32:32-p272:64:64-i64:64-f80:128-n8:16:32:64-S128",
    cpu_features = "+sve",
    native_vector_size = 16 : index,
    target_triple = "aarch64-none-elf"
  }>) {
    hal.executable.export @matmul_tensors layout(#pipeline_layout)
    builtin.module {
      func.func @matmul_tensors() {
        %c0 = arith.constant 0 : index
        %c1 = arith.constant 1 : index
        %M = hal.interface.constant.load[0] : index
        %N = hal.interface.constant.load[1] : index
        %K = hal.interface.constant.load[2] : index
        %lhs_binding = hal.interface.binding.subspan set(0) binding(0) type(storage_buffer)
            : !flow.dispatch.tensor<readonly:tensor<?x?xf32>>{%M, %K}
        %rhs_binding = hal.interface.binding.subspan set(0) binding(1) type(storage_buffer)
            : !flow.dispatch.tensor<readonly:tensor<?x?xf32>>{%K, %N}
        %init_binding = hal.interface.binding.subspan set(0) binding(2) type(storage_buffer)
            : !flow.dispatch.tensor<readonly:tensor<?x?xf32>>{%M, %N}
        %result_binding = hal.interface.binding.subspan set(0) binding(3) type(storage_buffer)
            : !flow.dispatch.tensor<writeonly:tensor<?x?xf32>>{%M, %N}
              %lhs = flow.dispatch.tensor.load %lhs_binding, offsets = [0, 0], sizes = [%M, %K], strides = [1, 1]
            : !flow.dispatch.tensor<readonly:tensor<?x?xf32>>{%M, %K} -> tensor<?x?xf32>
        %rhs = flow.dispatch.tensor.load %rhs_binding, offsets = [0, 0], sizes = [%K, %N], strides = [1, 1]
            : !flow.dispatch.tensor<readonly:tensor<?x?xf32>>{%K, %N} -> tensor<?x?xf32>
        %init = flow.dispatch.tensor.load %init_binding, offsets = [0, 0], sizes = [%M, %N], strides = [1, 1]
            : !flow.dispatch.tensor<readonly:tensor<?x?xf32>>{%M, %N} -> tensor<?x?xf32>
        %gemm = linalg.matmul ins(%lhs, %rhs : tensor<?x?xf32>, tensor<?x?xf32>) outs(%init : tensor<?x?xf32>) -> tensor<?x?xf32>
        flow.dispatch.tensor.store %gemm, %result_binding, offsets = [0, 0], sizes = [%M, %N], strides = [1, 1]
            : tensor<?x?xf32> -> !flow.dispatch.tensor<writeonly:tensor<?x?xf32>>{%M, %N}
        return
      }
    }
  }
}

// CHECK-LABEL: @matmul_tensors_sve
//   CHECK-DAG: #[[CONFIG:.+]] = #iree_codegen.lowering_config<tile_sizes = {{\[}}[128, 128, 0], [8, [16], 0], [0, 0, 1], [0, 0, 0]]>
//   CHECK-DAG: #[[TRANSLATION:.+]] = #iree_codegen.translation_info<CPUDoubleTilingExpert>
//       CHECK: hal.executable.export public @matmul_tensors
//  CHECK-SAME:     translation_info = #[[TRANSLATION]]
//       CHECK: linalg.matmul
//  CHECK-SAME:     lowering_config = #[[CONFIG]]

// -----

#pipeline_layout = #hal.pipeline.layout<push_constants = 0, sets = [
  #hal.descriptor_set.layout<0, bindings = [
    #hal.descriptor_set.binding<0, storage_buffer>,
    #hal.descriptor_set.binding<1, storage_buffer>,
    #hal.descriptor_set.binding<2, storage_buffer>,
    #hal.descriptor_set.binding<3, storage_buffer>
  ]>
]>
hal.executable private @matmul_static_tensors_sve  {
  hal.executable.variant @llvm target(<"llvm-cpu", "embedded-elf-arm_64", {
    data_layout = "e-m:e-p270:32:32-p271:32:32-p272:64:64-i64:64-f80:128-n8:16:32:64-S128",
    cpu_features = "+sve",
    native_vector_size = 16 : index,
    target_triple = "aarch64-none-elf"
  }>) {
    hal.executable.export @static_tensors_non_pow_two_sizes layout(#pipeline_layout)
    builtin.module {
      func.func @static_tensors_non_pow_two_sizes() {
        %c0 = arith.constant 0 : index
        %0 = hal.interface.binding.subspan set(0) binding(0) type(storage_buffer) alignment(64) offset(%c0) flags(ReadOnly) : !flow.dispatch.tensor<readonly:tensor<15x14xf32>>
        %1 = hal.interface.binding.subspan set(0) binding(1) type(storage_buffer) alignment(64) offset(%c0) flags(ReadOnly) : !flow.dispatch.tensor<readonly:tensor<14x7xf32>>
        %2 = hal.interface.binding.subspan set(0) binding(2) type(storage_buffer) alignment(64) offset(%c0) : !flow.dispatch.tensor<readwrite:tensor<15x7xf32>>
        %3 = flow.dispatch.tensor.load %0, offsets = [0, 0], sizes = [15, 14], strides = [1, 1] : !flow.dispatch.tensor<readonly:tensor<15x14xf32>> -> tensor<15x14xf32>
        %4 = flow.dispatch.tensor.load %1, offsets = [0, 0], sizes = [14, 7], strides = [1, 1] : !flow.dispatch.tensor<readonly:tensor<14x7xf32>> -> tensor<14x7xf32>
        %5 = flow.dispatch.tensor.load %2, offsets = [0, 0], sizes = [15, 7], strides = [1, 1] : !flow.dispatch.tensor<readwrite:tensor<15x7xf32>> -> tensor<15x7xf32>
        %6 = linalg.matmul ins(%3, %4 : tensor<15x14xf32>, tensor<14x7xf32>) outs(%5 : tensor<15x7xf32>) -> tensor<15x7xf32>
        flow.dispatch.tensor.store %6, %2, offsets = [0, 0], sizes = [15, 7], strides = [1, 1] : tensor<15x7xf32> -> !flow.dispatch.tensor<readwrite:tensor<15x7xf32>> return }
    }
  }
}

// CHECK-LABEL: @matmul_static_tensors_sve
//   CHECK-DAG: #[[CONFIG:.+]] = #iree_codegen.lowering_config<tile_sizes = {{\[}}[5, 7, 0], [5, [8], 0], [0, 0, 1], [0, 0, 0]]>
//   CHECK-DAG: #[[TRANSLATION:.+]] = #iree_codegen.translation_info<CPUDoubleTilingExpert>
//       CHECK: hal.executable.export public @static_tensors_non_pow_two_sizes
//  CHECK-SAME:     translation_info = #[[TRANSLATION]]
//       CHECK: linalg.matmul
//  CHECK-SAME:     lowering_config = #[[CONFIG]]

// -----

#pipeline_layout = #hal.pipeline.layout<push_constants = 0, sets = [
  #hal.descriptor_set.layout<0, bindings = [
    #hal.descriptor_set.binding<0, storage_buffer>,
    #hal.descriptor_set.binding<1, storage_buffer>,
    #hal.descriptor_set.binding<2, storage_buffer>,
    #hal.descriptor_set.binding<3, storage_buffer>
  ]>
]>
hal.executable private @static_tensors_1x1  {
  hal.executable.variant @llvm target(<"llvm-cpu", "embedded-elf-arm_64", {
    data_layout = "e-m:e-p270:32:32-p271:32:32-p272:64:64-i64:64-f80:128-n8:16:32:64-S128",
    cpu_features = "+sve",
    native_vector_size = 16 : index,
    target_triple = "aarch64-none-elf"
  }>) {
    hal.executable.export @static_tensors_1x1 layout(#pipeline_layout)
    builtin.module {
      func.func @static_tensors_1x1() {
        %c0 = arith.constant 0 : index
        %0 = hal.interface.binding.subspan set(0) binding(0) type(storage_buffer) alignment(64) offset(%c0) flags(ReadOnly) : !flow.dispatch.tensor<readonly:tensor<1x1xf32>>
        %1 = hal.interface.binding.subspan set(0) binding(1) type(storage_buffer) alignment(64) offset(%c0) flags(ReadOnly) : !flow.dispatch.tensor<readonly:tensor<1x1xf32>>
        %2 = hal.interface.binding.subspan set(0) binding(2) type(storage_buffer) alignment(64) offset(%c0) : !flow.dispatch.tensor<readwrite:tensor<1x1xf32>>
        %3 = flow.dispatch.tensor.load %0, offsets = [0, 0], sizes = [1, 1], strides = [1, 1] : !flow.dispatch.tensor<readonly:tensor<1x1xf32>> -> tensor<1x1xf32>
        %4 = flow.dispatch.tensor.load %1, offsets = [0, 0], sizes = [1, 1], strides = [1, 1] : !flow.dispatch.tensor<readonly:tensor<1x1xf32>> -> tensor<1x1xf32>
        %5 = flow.dispatch.tensor.load %2, offsets = [0, 0], sizes = [1, 1], strides = [1, 1] : !flow.dispatch.tensor<readwrite:tensor<1x1xf32>> -> tensor<1x1xf32>
        %6 = linalg.matmul ins(%3, %4 : tensor<1x1xf32>, tensor<1x1xf32>) outs(%5 : tensor<1x1xf32>) -> tensor<1x1xf32>
        flow.dispatch.tensor.store %6, %2, offsets = [0, 0], sizes = [1, 1], strides = [1, 1] : tensor<1x1xf32> -> !flow.dispatch.tensor<readwrite:tensor<1x1xf32>>
        return
      }
    }
  }
}

<<<<<<< HEAD
// CHECK-LABEL: @static_tensors_1x1
//   CHECK-DAG: #[[CONFIG:.+]] = #iree_codegen.lowering_config<tile_sizes = {{\[}}[0, 0, 0], [1, 1, 0], [0, 0, 1], [0, 0, 0]]>
//   CHECK-DAG: #[[TRANSLATION:.+]] = #iree_codegen.translation_info<CPUDoubleTilingExpert>
//       CHECK: hal.executable.export public @static_tensors_1x1
//  CHECK-SAME:     translation_info = #[[TRANSLATION]]
//       CHECK: linalg.matmul
//  CHECK-SAME:     lowering_config = #[[CONFIG]]
=======
//  CHECK-DAG: #[[CONFIG:.+]] = #iree_codegen.lowering_config<tile_sizes = {{\[}}[0, 0, 0], [1, 1, 0], [0, 0, 1], [0, 0, 0]]>
//  CHECK-DAG: #[[TRANSLATION:.+]] = #iree_codegen.translation_info<CPUDoubleTilingExpert>
//      CHECK: hal.executable.export public @static_tensors_1x1
// CHECK-SAME:     translation_info = #[[TRANSLATION]]
//      CHECK: linalg.matmul
// CHECK-SAME:     lowering_config = #[[CONFIG]]
>>>>>>> ec070ba2

// -----

#pipeline_layout = #hal.pipeline.layout<push_constants = 0, sets = [
  #hal.descriptor_set.layout<0, bindings = [
    #hal.descriptor_set.binding<0, storage_buffer>,
    #hal.descriptor_set.binding<1, storage_buffer>,
    #hal.descriptor_set.binding<2, storage_buffer>
  ]>
]>
hal.executable private @batch_matmul_tensors {
  hal.executable.variant @llvm target(<"llvm-cpu", "embedded-elf-arm_64", {
    data_layout = "e-m:e-p270:32:32-p271:32:32-p272:64:64-i64:64-f80:128-n8:16:32:64-S128",
    native_vector_size = 16 : index,
    target_triple = "aarch64-none-elf"
  }>) {
    hal.executable.export @batch_matmul_tensors layout(#pipeline_layout)
    builtin.module {
      func.func @batch_matmul_tensors() {
        %cst = arith.constant 0.000000e+00 : f32
        %B = hal.interface.constant.load[0] : index
        %M = hal.interface.constant.load[1] : index
        %N = hal.interface.constant.load[2] : index
        %K = hal.interface.constant.load[3] : index
        %lhs_binding = hal.interface.binding.subspan set(0) binding(0) type(storage_buffer) alignment(32)
            : !flow.dispatch.tensor<readonly:tensor<?x?x?xf32>>{%B, %M, %K}
        %rhs_binding = hal.interface.binding.subspan set(0) binding(1) type(storage_buffer) alignment(32)
            : !flow.dispatch.tensor<readonly:tensor<?x?x?xf32>>{%B, %K, %N}
        %result_binding = hal.interface.binding.subspan set(0) binding(2) type(storage_buffer) alignment(32)
            : !flow.dispatch.tensor<writeonly:tensor<?x?x?xf32>>{%B, %M, %N}
        %lhs = flow.dispatch.tensor.load %lhs_binding, offsets = [0, 0, 0], sizes = [%B, %M, %K], strides = [1, 1, 1]
            : !flow.dispatch.tensor<readonly:tensor<?x?x?xf32>>{%B, %M, %K} -> tensor<?x?x?xf32>
        %rhs = flow.dispatch.tensor.load %rhs_binding, offsets = [0, 0, 0], sizes = [%B, %K, %N], strides = [1, 1, 1]
            : !flow.dispatch.tensor<readonly:tensor<?x?x?xf32>>{%B, %K, %N} -> tensor<?x?x?xf32>
        %init = tensor.empty(%B, %M, %N) : tensor<?x?x?xf32>
        %fill = linalg.fill ins(%cst : f32) outs(%init : tensor<?x?x?xf32>) -> tensor<?x?x?xf32>
        %batch_gemm = linalg.batch_matmul
            ins(%lhs, %rhs : tensor<?x?x?xf32>, tensor<?x?x?xf32>) outs(%fill : tensor<?x?x?xf32>) -> tensor<?x?x?xf32>
        flow.dispatch.tensor.store %batch_gemm, %result_binding, offsets = [0, 0, 0], sizes = [%B, %M, %N], strides = [1, 1, 1]
            : tensor<?x?x?xf32> -> !flow.dispatch.tensor<writeonly:tensor<?x?x?xf32>>{%B, %M, %N}
        return
      }
    }
  }
}

<<<<<<< HEAD
// CHECK-LABEL: @batch_matmul_tensors
//   CHECK-DAG: #[[CONFIG:.+]] = #iree_codegen.lowering_config<tile_sizes = {{\[}}[1, 64, 64], [1, 20, 4], [0, 0, 0], [0, 0, 0]]>
//   CHECK-DAG: #[[CONFIG2:.+]] = #iree_codegen.lowering_config<tile_sizes = {{\[}}[28, 20, 0], [4, 4, 0], [0, 0, 60], [0, 0, 0]]>
//   CHECK-DAG: #[[TRANSLATION:.+]] = #iree_codegen.translation_info<Mmt4dTilingExpert>
//       CHECK: hal.executable.export public @batch_matmul_tensors
//  CHECK-SAME:     translation_info = #[[TRANSLATION]]
//       CHECK:  linalg.batch_matmul
//  CHECK-SAME:     lowering_config = #[[CONFIG2]]
=======
//  CHECK-DAG: #[[CONFIG:.+]] = #iree_codegen.lowering_config<tile_sizes = {{\[}}[1, 64, 64, 0], [1, 8, 16, 0], [0, 0, 0, 1], [0, 0, 0, 0]]>
//  CHECK-DAG: #[[TRANSLATION:.+]] = #iree_codegen.translation_info<CPUDoubleTilingPeelingExpert>
//      CHECK: hal.executable.export public @batch_matmul_tensors
// CHECK-SAME:     translation_info = #[[TRANSLATION]]
//      CHECK:  linalg.batch_matmul
// CHECK-SAME:     lowering_config = #[[CONFIG]]
>>>>>>> ec070ba2

// -----

#pipeline_layout = #hal.pipeline.layout<push_constants = 0, sets = [
  #hal.descriptor_set.layout<0, bindings = [
    #hal.descriptor_set.binding<0, storage_buffer>,
    #hal.descriptor_set.binding<1, storage_buffer>,
    #hal.descriptor_set.binding<2, storage_buffer>
  ]>
]>
hal.executable private @matmul_static {
  hal.executable.variant public @system_elf_arm_64 target(<"llvm-cpu", "system-elf-arm_64", {
    data_layout = "e-m:e-i8:8:32-i16:16:32-i64:64-i128:128-n32:64-S128",
    native_vector_size = 16 : index,
    target_triple = "aarch64-none-linux-android30"
  }>) {
    hal.executable.export public @matmul_static layout(#pipeline_layout)
    builtin.module {
      func.func @matmul_static() {
        %cst = arith.constant 0.0 : f32
        %lhs_binding = hal.interface.binding.subspan set(0) binding(0) type(storage_buffer)
            : !flow.dispatch.tensor<readonly:tensor<196x240xf32>>
        %rhs_binding = hal.interface.binding.subspan set(0) binding(1) type(storage_buffer)
            : !flow.dispatch.tensor<readonly:tensor<240x40xf32>>
        %result_binding = hal.interface.binding.subspan set(0) binding(2) type(storage_buffer)
            : !flow.dispatch.tensor<writeonly:tensor<196x40xf32>>
        %lhs = flow.dispatch.tensor.load %lhs_binding, offsets = [0, 0], sizes = [196, 240], strides = [1, 1]
            : !flow.dispatch.tensor<readonly:tensor<196x240xf32>> -> tensor<196x240xf32>
        %rhs = flow.dispatch.tensor.load %rhs_binding, offsets = [0, 0], sizes = [240, 40], strides = [1, 1]
            : !flow.dispatch.tensor<readonly:tensor<240x40xf32>> -> tensor<240x40xf32>
        %init = tensor.empty() : tensor<196x40xf32>
        %fill = linalg.fill ins(%cst : f32) outs(%init : tensor<196x40xf32>) -> tensor<196x40xf32>
        %gemm = linalg.matmul ins(%lhs, %rhs : tensor<196x240xf32>, tensor<240x40xf32>)
            outs(%fill : tensor<196x40xf32>) -> tensor<196x40xf32>
        flow.dispatch.tensor.store %gemm, %result_binding, offsets = [0, 0], sizes = [196, 40], strides = [1, 1]
            : tensor<196x40xf32> -> !flow.dispatch.tensor<writeonly:tensor<196x40xf32>>
        return
      }
    }
  }
}

<<<<<<< HEAD
// CHECK-LABEL: @matmul_static
//   CHECK-DAG: #[[CONFIG:.+]] = #iree_codegen.lowering_config<tile_sizes = {{\[}}[49, 8], [7, 4], [0, 0], [0, 0]]>
//   CHECK-DAG: #[[CONFIG2:.+]] = #iree_codegen.lowering_config<tile_sizes = {{\[}}[49, 8, 0], [7, 4, 0], [0, 0, 60], [0, 0, 0]]>
//   CHECK-DAG: #[[TRANSLATION:.+]] = #iree_codegen.translation_info<Mmt4dTilingExpert>
=======
//   CHECK-DAG: #[[CONFIG:.+]] = #iree_codegen.lowering_config<tile_sizes = {{\[}}[28, 20, 0], [4, 8, 0], [0, 0, 1], [0, 0, 0]]>
//   CHECK-DAG: #[[TRANSLATION:.+]] = #iree_codegen.translation_info<CPUDoubleTilingPeelingExpert>
>>>>>>> ec070ba2
//       CHECK: hal.executable.export public @matmul_static
//  CHECK-SAME:     translation_info = #[[TRANSLATION]]
//       CHECK: linalg.matmul
//  CHECK-SAME:     lowering_config = #[[CONFIG2]]

// -----

#pipeline_layout = #hal.pipeline.layout<push_constants = 0, sets = [
  #hal.descriptor_set.layout<0, bindings = [
    #hal.descriptor_set.binding<0, storage_buffer>,
    #hal.descriptor_set.binding<1, storage_buffer>,
    #hal.descriptor_set.binding<2, storage_buffer>
  ]>
]>
hal.executable private @conv_static {
  hal.executable.variant public @system_elf_arm_64 target(<"llvm-cpu", "system-elf-arm_64", {
    data_layout = "e-m:e-i8:8:32-i16:16:32-i64:64-i128:128-n32:64-S128",
    native_vector_size = 16 : index,
    target_triple = "aarch64-none-linux-android30"
  }>) {
    hal.executable.export public @conv_static layout(#pipeline_layout)
    builtin.module {
      func.func @conv_static() {
        %cst = arith.constant 0.000000e+00 : f32
        %c0 = arith.constant 0 : index
        %c607520 = arith.constant 607520 : index
        %0 = hal.interface.binding.subspan set(0) binding(0) type(storage_buffer) alignment(32) offset(%c0) : !flow.dispatch.tensor<readonly:tensor<1x51x41x512xf32>>
        %1 = hal.interface.binding.subspan set(0) binding(0) type(storage_buffer) alignment(32) offset(%c607520) : !flow.dispatch.tensor<readonly:tensor<3x3x512x512xf32>>
        %2 = hal.interface.binding.subspan set(0) binding(1) type(storage_buffer) alignment(32) offset(%c0) : !flow.dispatch.tensor<writeonly:tensor<1x25x20x512xf32>>
        %3 = flow.dispatch.tensor.load %0, offsets = [0, 0, 0, 0], sizes = [1, 51, 41, 512], strides = [1, 1, 1, 1] : !flow.dispatch.tensor<readonly:tensor<1x51x41x512xf32>> -> tensor<1x51x41x512xf32>
        %4 = flow.dispatch.tensor.load %1, offsets = [0, 0, 0, 0], sizes = [3, 3, 512, 512], strides = [1, 1, 1, 1] : !flow.dispatch.tensor<readonly:tensor<3x3x512x512xf32>> -> tensor<3x3x512x512xf32>
        %5 = tensor.empty() : tensor<1x25x20x512xf32>
        %6 = linalg.fill ins(%cst : f32) outs(%5 : tensor<1x25x20x512xf32>) -> tensor<1x25x20x512xf32>
        %7 = linalg.conv_2d_nhwc_hwcf {dilations = dense<1> : tensor<2xi64>, strides = dense<2> : tensor<2xi64>} ins(%3, %4 : tensor<1x51x41x512xf32>, tensor<3x3x512x512xf32>) outs(%6 : tensor<1x25x20x512xf32>) -> tensor<1x25x20x512xf32>
        flow.dispatch.tensor.store %7, %2, offsets = [0, 0, 0, 0], sizes = [1, 25, 20, 512], strides = [1, 1, 1, 1] : tensor<1x25x20x512xf32> -> !flow.dispatch.tensor<writeonly:tensor<1x25x20x512xf32>>
        return
      }
    }
  }
}

// CHECK-LABEL: @conv_static
//  CHECK-DAG: #[[CONFIG:.+]] = #iree_codegen.lowering_config<tile_sizes = {{\[}}[0, 5, 20, 64, 0, 0, 0], [1, 1, 20, 64, 0, 0, 0], [0, 0, 0, 0, 1, 1, 16], [0, 0, 0, 0, 0, 0, 0]]>
//  CHECK-DAG: #[[TRANSLATION:.+]] = #iree_codegen.translation_info<CPUConvTileAndDecomposeExpert>
//      CHECK: hal.executable.export public @conv_static
// CHECK-SAME:     translation_info = #[[TRANSLATION]]
//      CHECK:     linalg.conv_2d_nhwc_hwcf

// -----

#pipeline_layout = #hal.pipeline.layout<push_constants = 0, sets = [
  #hal.descriptor_set.layout<0, bindings = [
    #hal.descriptor_set.binding<0, storage_buffer>,
    #hal.descriptor_set.binding<1, storage_buffer>,
    #hal.descriptor_set.binding<2, storage_buffer>
  ]>
]>
hal.executable private @restrict_num_workgroups {
  hal.executable.variant public @system_elf_arm_64 target(<"llvm-cpu", "system-elf-arm_64", {
    data_layout = "e-m:e-i8:8:32-i16:16:32-i64:64-i128:128-n32:64-S128",
    native_vector_size = 16 : index,
    target_triple = "aarch64-none-linux-android30"
  }>) {
    hal.executable.export public @restrict_num_workgroups layout(#pipeline_layout)
    builtin.module {
      func.func @restrict_num_workgroups() {
        %cst = arith.constant 0.000000e+00 : f32
        %input_binding = hal.interface.binding.subspan set(0) binding(0) type(storage_buffer)
            : !flow.dispatch.tensor<readonly:tensor<1x11x11x576xf32>>
        %filter_binding = hal.interface.binding.subspan set(0) binding(1) type(storage_buffer)
            : !flow.dispatch.tensor<readonly:tensor<5x5x576xf32>>
        %result_binding = hal.interface.binding.subspan set(0) binding(2) type(storage_buffer)
            : !flow.dispatch.tensor<writeonly:tensor<1x7x7x576xf32>>
        %input = flow.dispatch.tensor.load %input_binding, offsets = [0, 0, 0, 0], sizes = [1, 11, 11, 576], strides = [1, 1, 1, 1]
            : !flow.dispatch.tensor<readonly:tensor<1x11x11x576xf32>> -> tensor<1x11x11x576xf32>
        %filter = flow.dispatch.tensor.load %filter_binding, offsets = [0, 0, 0], sizes = [5, 5, 576], strides = [1, 1, 1]
            : !flow.dispatch.tensor<readonly:tensor<5x5x576xf32>> -> tensor<5x5x576xf32>
        %init = tensor.empty() : tensor<1x7x7x576xf32>
        %fill = linalg.fill ins(%cst : f32) outs(%init : tensor<1x7x7x576xf32>) -> tensor<1x7x7x576xf32>
        %conv = linalg.depthwise_conv_2d_nhwc_hwc {dilations = dense<1> : tensor<2xi64>, strides = dense<1> : tensor<2xi64>}
            ins(%input, %filter : tensor<1x11x11x576xf32>, tensor<5x5x576xf32>)
            outs(%fill : tensor<1x7x7x576xf32>) -> tensor<1x7x7x576xf32>
        flow.dispatch.tensor.store %conv, %result_binding, offsets = [0, 0, 0, 0], sizes = [1, 7, 7, 576], strides = [1, 1, 1, 1]
            : tensor<1x7x7x576xf32> -> !flow.dispatch.tensor<writeonly:tensor<1x7x7x576xf32>>
        return
      }
    }
  }
}

// CHECK-LABEL: @restrict_num_workgroups
//   CHECK-DAG: #[[CONFIG:.+]] = #iree_codegen.lowering_config<tile_sizes = {{\[}}[0, 7, 7, 64, 0, 0], [1, 1, 1, 4, 0, 0], [0, 0, 0, 0, 1, 1], [0, 0, 0, 0, 0, 0]]>
//   CHECK-DAG: #[[TRANSLATION:.+]] = #iree_codegen.translation_info<CPUConvTileAndDecomposeExpert>
//       CHECK: hal.executable.export public @restrict_num_workgroups
//  CHECK-SAME:     translation_info = #[[TRANSLATION]]
//       CHECK: linalg.depthwise_conv_2d_nhwc_hwc
//  CHECK-SAME:     lowering_config = #[[CONFIG]]


// -----

#pipeline_layout = #hal.pipeline.layout<push_constants = 0, sets = [
  #hal.descriptor_set.layout<0, bindings = [
    #hal.descriptor_set.binding<0, storage_buffer>,
    #hal.descriptor_set.binding<1, storage_buffer>,
    #hal.descriptor_set.binding<2, storage_buffer>
  ]>
]>
hal.executable private @matmul_aarch_i8_i8_i32_static  {
  hal.executable.variant public @system_elf_arm_64 target(<"llvm-cpu", "system-elf-arm_64", {
    data_layout = "e-m:e-i8:8:32-i16:16:32-i64:64-i128:128-n32:64-S128",
    native_vector_size = 16 : index,
    target_triple = "aarch64-none-linux-android30"
  }>) {
  hal.executable.export public @matmul_aarch_i8_i8_i32_static layout(#pipeline_layout)
    builtin.module {
      func.func @matmul_aarch_i8_i8_i32_static() {
        %c0_i32 = arith.constant 0 : i32
        %c0 = arith.constant 0 : index
        %0 = hal.interface.binding.subspan set(0) binding(0) type(storage_buffer) alignment(64) offset(%c0) : !flow.dispatch.tensor<readonly:tensor<128x384xi8>>
        %1 = hal.interface.binding.subspan set(0) binding(1) type(storage_buffer) alignment(64) offset(%c0) : !flow.dispatch.tensor<readonly:tensor<384x1536xi8>>
        %2 = hal.interface.binding.subspan set(0) binding(2) type(storage_buffer) alignment(64) offset(%c0) : !flow.dispatch.tensor<writeonly:tensor<128x1536xi32>>
        %3 = flow.dispatch.tensor.load %0, offsets = [0, 0], sizes = [128, 384], strides = [1, 1] : !flow.dispatch.tensor<readonly:tensor<128x384xi8>> -> tensor<128x384xi8>
        %4 = flow.dispatch.tensor.load %1, offsets = [0, 0], sizes = [384, 1536], strides = [1, 1] : !flow.dispatch.tensor<readonly:tensor<384x1536xi8>> -> tensor<384x1536xi8>
        %5 = tensor.empty() : tensor<128x1536xi32>
        %6 = linalg.fill ins(%c0_i32 : i32) outs(%5 : tensor<128x1536xi32>) -> tensor<128x1536xi32>
        %7 = linalg.matmul ins(%3, %4 : tensor<128x384xi8>, tensor<384x1536xi8>) outs(%6 : tensor<128x1536xi32>) -> tensor<128x1536xi32>
        flow.dispatch.tensor.store %7, %2, offsets = [0, 0], sizes = [128, 1536], strides = [1, 1] : tensor<128x1536xi32> -> !flow.dispatch.tensor<writeonly:tensor<128x1536xi32>>
        return
      }
    }
  }
}

<<<<<<< HEAD
// CHECK-LABEL: @matmul_aarch_i8_i8_i32_static
//   CHECK-DAG: #[[CONFIG:.+]] = #iree_codegen.lowering_config<tile_sizes = {{\[}}[64, 64, 0], [4, 16, 0], [0, 0, 4], [0, 0, 0]]>
//   CHECK-DAG: #[[TRANSLATION:.+]] = #iree_codegen.translation_info<CPUDoubleTilingExpert>
//       CHECK: hal.executable.export public @matmul_aarch_i8_i8_i32_static
//  CHECK-SAME:     translation_info = #[[TRANSLATION]]
//       CHECK:   linalg.matmul
//  CHECK-SAME:       lowering_config = #[[CONFIG]]
=======
//  CHECK-DAG: #[[CONFIG:.+]] = #iree_codegen.lowering_config<tile_sizes = {{\[}}[64, 64, 0], [8, 16, 0], [0, 0, 1], [0, 0, 0]]>
//  CHECK-DAG: #[[TRANSLATION:.+]] = #iree_codegen.translation_info<CPUDoubleTilingPeelingExpert>
//      CHECK: hal.executable.export public @matmul_aarch_i8_i8_i32_static
// CHECK-SAME:     translation_info = #[[TRANSLATION]]
//      CHECK:   linalg.matmul
// CHECK-SAME:       lowering_config = #[[CONFIG]]
>>>>>>> ec070ba2

// -----

#pipeline_layout = #hal.pipeline.layout<push_constants = 0, sets = [
  #hal.descriptor_set.layout<0, bindings = [
    #hal.descriptor_set.binding<0, storage_buffer>,
    #hal.descriptor_set.binding<1, storage_buffer>,
    #hal.descriptor_set.binding<2, storage_buffer>
  ]>
]>
hal.executable private @matmul_aarch_i8_i8_i32_dynamic  {
  hal.executable.variant public @system_elf_arm_64 target(<"llvm-cpu", "system-elf-arm_64", {
    data_layout = "e-m:e-i8:8:32-i16:16:32-i64:64-i128:128-n32:64-S128",
    native_vector_size = 16 : index,
    target_triple = "aarch64-none-linux-android30"
  }>) {
  hal.executable.export public @matmul_aarch_i8_i8_i32_dynamic layout(#pipeline_layout)
    builtin.module {
      func.func @matmul_aarch_i8_i8_i32_dynamic() {
        %c0 = arith.constant 0 : index
        %M = hal.interface.constant.load[0] : index
        %N = hal.interface.constant.load[1] : index
        %K = hal.interface.constant.load[2] : index
        %lhs_binding = hal.interface.binding.subspan set(0) binding(0) type(storage_buffer) alignment(32) offset(%c0)
            : !flow.dispatch.tensor<readonly:tensor<?x?xi8>>{%M, %K}
        %rhs_binding = hal.interface.binding.subspan set(0) binding(1) type(storage_buffer) alignment(32) offset(%c0)
            : !flow.dispatch.tensor<readonly:tensor<?x?xi8>>{%K, %N}
        %result_binding = hal.interface.binding.subspan set(0) binding(2) type(storage_buffer) alignment(32) offset(%c0)
            : !flow.dispatch.tensor<readwrite:tensor<?x?xi32>>{%M, %N}
        %lhs = flow.dispatch.tensor.load %lhs_binding, offsets = [0, 0], sizes = [%M, %K], strides = [1, 1]
            : !flow.dispatch.tensor<readonly:tensor<?x?xi8>>{%M, %K} -> tensor<?x?xi8>
        %rhs = flow.dispatch.tensor.load %rhs_binding, offsets = [0, 0], sizes = [%K, %N], strides = [1, 1]
            : !flow.dispatch.tensor<readonly:tensor<?x?xi8>>{%K, %N} -> tensor<?x?xi8>
        %init = flow.dispatch.tensor.load %result_binding, offsets = [0, 0], sizes = [%M, %N], strides = [1, 1]
            : !flow.dispatch.tensor<readwrite:tensor<?x?xi32>>{%M, %N} -> tensor<?x?xi32>
        %gemm = linalg.matmul ins(%lhs, %rhs : tensor<?x?xi8>, tensor<?x?xi8>) outs(%init : tensor<?x?xi32>) -> tensor<?x?xi32>
        flow.dispatch.tensor.store %gemm, %result_binding, offsets = [0, 0], sizes = [%M, %N], strides = [1, 1]
            : tensor<?x?xi32> -> !flow.dispatch.tensor<readwrite:tensor<?x?xi32>>{%M, %N}
        return
      }
    }
  }
}

<<<<<<< HEAD
// CHECK-LABEL: @matmul_aarch_i8_i8_i32_dynamic
//   CHECK-DAG: #[[CONFIG:.+]] = #iree_codegen.lowering_config<tile_sizes = {{\[}}[64, 64, 0], [64, 64, 0], [0, 0, 0], [4, 16, 0], [0, 0, 4], [0, 0, 0]]>
//   CHECK-DAG: #[[TRANSLATION:.+]] = #iree_codegen.translation_info<CPUDoubleTilingPeelingExpert>
//       CHECK: hal.executable.export public @matmul_aarch_i8_i8_i32_dynamic
//  CHECK-SAME:     translation_info = #[[TRANSLATION]]
//       CHECK:   linalg.matmul
//  CHECK-SAME:       lowering_config = #[[CONFIG]]
=======
//  CHECK-DAG: #[[CONFIG:.+]] = #iree_codegen.lowering_config<tile_sizes = {{\[}}[64, 64, 0], [8, 16, 0], [0, 0, 1], [0, 0, 0]]>
//  CHECK-DAG: #[[TRANSLATION:.+]] = #iree_codegen.translation_info<CPUDoubleTilingPeelingExpert>
//      CHECK: hal.executable.export public @matmul_aarch_i8_i8_i32_dynamic
// CHECK-SAME:     translation_info = #[[TRANSLATION]]
//      CHECK:   linalg.matmul
// CHECK-SAME:       lowering_config = #[[CONFIG]]
>>>>>>> ec070ba2

// -----

#pipeline_layout = #hal.pipeline.layout<push_constants = 0, sets = [
  #hal.descriptor_set.layout<0, bindings = [
    #hal.descriptor_set.binding<0, storage_buffer>,
    #hal.descriptor_set.binding<1, storage_buffer>
  ]>
]>
hal.executable private @pack  {
  hal.executable.variant public @system_elf_arm_64 target(<"llvm-cpu", "system-elf-arm_64", {
    data_layout = "e-m:e-i8:8:32-i16:16:32-i64:64-i128:128-n32:64-S128",
    native_vector_size = 16 : index,
    target_triple = "aarch64-none-linux-android30"
  }>) {
  hal.executable.export public @pack layout(#pipeline_layout)
    builtin.module {
      func.func @pack() {
        %c0 = arith.constant 0 : index
        %cst = arith.constant 0.000000e+00 : f32
        %0 = hal.interface.binding.subspan set(0) binding(0) type(storage_buffer) alignment(64) offset(%c0) : !flow.dispatch.tensor<readonly:tensor<20x40xf32>>
        %1 = hal.interface.binding.subspan set(0) binding(1) type(storage_buffer) alignment(64) offset(%c0) : !flow.dispatch.tensor<writeonly:tensor<4x48x8x1xf32>>
        %2 = flow.dispatch.tensor.load %0, offsets = [0, 0], sizes = [20, 40], strides = [1, 1] : !flow.dispatch.tensor<readonly:tensor<20x40xf32>> -> tensor<20x40xf32>
        %3 = tensor.empty() : tensor<4x48x8x1xf32>
        %4 = tensor.pack %2 padding_value(%cst : f32) inner_dims_pos = [0, 1] inner_tiles = [8, 1] into %3 : tensor<20x40xf32> -> tensor<4x48x8x1xf32>
        flow.dispatch.tensor.store %4, %1, offsets = [0, 0, 0, 0], sizes = [4, 48, 8, 1], strides = [1, 1, 1, 1] : tensor<4x48x8x1xf32> -> !flow.dispatch.tensor<writeonly:tensor<4x48x8x1xf32>>
        return
      }
    }
  }
}

// CHECK-LABEL: @pack
//   CHECK-DAG: #[[CONFIG:.+]] = #iree_codegen.lowering_config<tile_sizes = {{\[}}[2, 40], [1, 1]]>
//   CHECK-DAG: #[[TRANSLATION:.+]] = #iree_codegen.translation_info<CPUDataTiling>
//       CHECK: hal.executable.export public @pack
//  CHECK-SAME:     translation_info = #[[TRANSLATION]]
//       CHECK:   tensor.pack
//  CHECK-SAME:       lowering_config = #[[CONFIG]]

// -----

#pipeline_layout = #hal.pipeline.layout<push_constants = 0, sets = [
  #hal.descriptor_set.layout<0, bindings = [
    #hal.descriptor_set.binding<0, storage_buffer>,
    #hal.descriptor_set.binding<1, storage_buffer>
  ]>
]>
hal.executable private @unpack_outer_dynamic  {
  hal.executable.variant public @system_elf_arm_64 target(<"llvm-cpu", "system-elf-arm_64", {
    data_layout = "e-m:e-i8:8:32-i16:16:32-i64:64-i128:128-n32:64-S128",
    native_vector_size = 16 : index,
    target_triple = "aarch64-none-linux-android30"
  }>) {
  hal.executable.export public @unpack_outer_dynamic layout(#pipeline_layout)
    builtin.module {
      func.func @unpack_outer_dynamic() {
        %c131072 = arith.constant 131072 : index
        %c0 = arith.constant 0 : index
        %0 = hal.interface.constant.load[0] : i32
        %1 = hal.interface.constant.load[1] : i32
        %2 = hal.interface.constant.load[2] : i32
        %3 = hal.interface.constant.load[3] : i32
        %4 = arith.index_castui %0 : i32 to index
        %5 = arith.index_castui %1 : i32 to index
        %6 = arith.index_castui %2 : i32 to index
        %7 = arith.index_castui %3 : i32 to index
        %8 = hal.interface.binding.subspan set(0) binding(0) type(storage_buffer) alignment(64) offset(%c0) : !flow.dispatch.tensor<readonly:tensor<?x?x32x16xi32>>{%4, %5}
        %9 = hal.interface.binding.subspan set(0) binding(1) type(storage_buffer) alignment(64) offset(%c131072) : !flow.dispatch.tensor<writeonly:tensor<?x?xi32>>{%6, %7}
        %10 = flow.dispatch.tensor.load %8, offsets = [0, 0, 0, 0], sizes = [%4, %5, 32, 16], strides = [1, 1, 1, 1] : !flow.dispatch.tensor<readonly:tensor<?x?x32x16xi32>>{%4, %5} -> tensor<?x?x32x16xi32>
        %11 = tensor.empty(%6, %7) : tensor<?x?xi32>
        %12 = tensor.unpack %10 inner_dims_pos = [0, 1] inner_tiles = [32, 16] into %11 : tensor<?x?x32x16xi32> -> tensor<?x?xi32>
        flow.dispatch.tensor.store %12, %9, offsets = [0, 0], sizes = [%6, %7], strides = [1, 1] : tensor<?x?xi32> -> !flow.dispatch.tensor<writeonly:tensor<?x?xi32>>{%6, %7}
        return
      }
    }
  }
}

// CHECK-LABEL: @unpack_outer_dynamic
//   CHECK-DAG: #[[CONFIG:.+]] = #iree_codegen.lowering_config<tile_sizes = {{\[}}[64, 64], [32, 16]]>
//   CHECK-DAG: #[[TRANSLATION:.+]] = #iree_codegen.translation_info<CPUDataTiling>
//       CHECK: hal.executable.export public @unpack_outer_dynamic
//  CHECK-SAME:     translation_info = #[[TRANSLATION]]
//       CHECK:   tensor.unpack
//  CHECK-SAME:       lowering_config = #[[CONFIG]]

// -----

#executable_target_embedded_elf_arm_64_ = #hal.executable.target<"llvm-cpu", "embedded-elf-arm_64", {data_layout = "e-m:e-i8:8:32-i16:16:32-i64:64-i128:128-n32:64-S128", native_vector_size = 16 : index, target_triple = "aarch64-none-elf"}>
#pipeline_layout = #hal.pipeline.layout<push_constants = 0, sets = [
  #hal.descriptor_set.layout<0, bindings = [
    #hal.descriptor_set.binding<0, storage_buffer>,
    #hal.descriptor_set.binding<1, storage_buffer>,
    #hal.descriptor_set.binding<2, storage_buffer>
  ]>
]>
#map0 = affine_map<()[s0, s1] -> (s0 * s1)>
#map3 = affine_map<(d0)[s0] -> (s0, -d0 + 96)>
#map4 = affine_map<(d0)[s0] -> (s0, -d0 + 128)>
hal.executable private @mmt4d_384x384x512_4x1x4_dispatch_0 {
  hal.executable.variant public @embedded_elf_arm_64 target(#executable_target_embedded_elf_arm_64_) {
    hal.executable.export public @mmt4d_384x384x512_4x1x4_dispatch_0 layout(#pipeline_layout)
    builtin.module  {
      func.func @mmt4d_384x384x512_4x1x4_dispatch_0() {
        %c0 = arith.constant 0 : index
        %c96 = arith.constant 96 : index
        %c128 = arith.constant 128 : index
        %0 = hal.interface.binding.subspan set(0) binding(0) type(storage_buffer) : !flow.dispatch.tensor<readonly:tensor<96x384x4x1xf32>>
        %1 = hal.interface.binding.subspan set(0) binding(1) type(storage_buffer) : !flow.dispatch.tensor<readonly:tensor<128x384x4x1xf32>>
        %2 = hal.interface.binding.subspan set(0) binding(2) type(storage_buffer) : !flow.dispatch.tensor<readwrite:tensor<96x128x4x4xf32>>
        %8 = flow.dispatch.tensor.load %0, offsets = [0, 0, 0, 0], sizes = [96, 384, 4, 1], strides = [1, 1, 1, 1]
            : !flow.dispatch.tensor<readonly:tensor<96x384x4x1xf32>> -> tensor<96x384x4x1xf32>
        %10 = flow.dispatch.tensor.load %1, offsets = [0, 0, 0, 0], sizes = [128, 384, 4, 1], strides = [1, 1, 1, 1]
            : !flow.dispatch.tensor<readonly:tensor<128x384x4x1xf32>> -> tensor<128x384x4x1xf32>
        %11 = flow.dispatch.tensor.load %2, offsets = [0, 0, 0, 0], sizes = [96, 384, 4, 4], strides = [1, 1, 1, 1]
            : !flow.dispatch.tensor<readwrite:tensor<96x128x4x4xf32>> -> tensor<96x128x4x4xf32>
        %12 = linalg.mmt4d
            ins(%8, %10 : tensor<96x384x4x1xf32>, tensor<128x384x4x1xf32>)
            outs(%11 : tensor<96x128x4x4xf32>) -> tensor<96x128x4x4xf32>
        flow.dispatch.tensor.store %12, %2, offsets = [0, 0, 0, 0], sizes = [96, 128, 4, 4], strides = [1, 1, 1, 1]
            : tensor<96x128x4x4xf32> -> !flow.dispatch.tensor<readwrite:tensor<96x128x4x4xf32>>
        return
      }
    }
  }
}

// CHECK-LABEL: @mmt4d_384x384x512_4x1x4_dispatch_0
//   CHECK-DAG: #[[CONFIG:.+]] = #iree_codegen.lowering_config<tile_sizes = {{\[}}[16, 16, 0, 0, 0, 0], [1, 1, 0, 4, 4, 0], [0, 0, 1, 0, 0, 1]{{\]}}
//       CHECK: func.func @mmt4d_384x384x512_4x1x4_dispatch_0()
//       CHECK:   linalg.mmt4d
//  CHECK-SAME:     lowering_config = #[[CONFIG]]<|MERGE_RESOLUTION|>--- conflicted
+++ resolved
@@ -45,22 +45,13 @@
   }
 }
 
-<<<<<<< HEAD
 // CHECK-LABEL: @matmul_tensors
-//   CHECK-DAG: #[[CONFIG:.+]] = #iree_codegen.lowering_config<tile_sizes = {{\[}}[64, 64, 0], [64, 64, 0], [0, 0, 0], [20, 4, 0], [0, 0, 64], [0, 0, 0]]>
+//   CHECK-DAG: #[[CONFIG:.+]] = #iree_codegen.lowering_config<tile_sizes = {{\[}}[64, 64, 0], [64, 64, 0], [0, 0, 0], [8, 16, 0], [0, 0, 1], [0, 0, 0]]>
 //   CHECK-DAG: #[[TRANSLATION:.+]] = #iree_codegen.translation_info<CPUDoubleTilingPeelingExpert>
 //       CHECK: hal.executable.export public @matmul_tensors
 //  CHECK-SAME:     translation_info = #[[TRANSLATION]]
 //       CHECK: linalg.matmul
 //  CHECK-SAME:     lowering_config = #[[CONFIG]]
-=======
-//  CHECK-DAG: #[[CONFIG:.+]] = #iree_codegen.lowering_config<tile_sizes = {{\[}}[64, 64, 0], [8, 16, 0], [0, 0, 1], [0, 0, 0]]>
-//  CHECK-DAG: #[[TRANSLATION:.+]] = #iree_codegen.translation_info<CPUDoubleTilingPeelingExpert>
-//      CHECK: hal.executable.export public @matmul_tensors
-// CHECK-SAME:     translation_info = #[[TRANSLATION]]
-//      CHECK: linalg.matmul
-// CHECK-SAME:     lowering_config = #[[CONFIG]]
->>>>>>> ec070ba2
 
 // -----
 
@@ -194,22 +185,13 @@
   }
 }
 
-<<<<<<< HEAD
 // CHECK-LABEL: @static_tensors_1x1
-//   CHECK-DAG: #[[CONFIG:.+]] = #iree_codegen.lowering_config<tile_sizes = {{\[}}[0, 0, 0], [1, 1, 0], [0, 0, 1], [0, 0, 0]]>
-//   CHECK-DAG: #[[TRANSLATION:.+]] = #iree_codegen.translation_info<CPUDoubleTilingExpert>
-//       CHECK: hal.executable.export public @static_tensors_1x1
-//  CHECK-SAME:     translation_info = #[[TRANSLATION]]
-//       CHECK: linalg.matmul
-//  CHECK-SAME:     lowering_config = #[[CONFIG]]
-=======
 //  CHECK-DAG: #[[CONFIG:.+]] = #iree_codegen.lowering_config<tile_sizes = {{\[}}[0, 0, 0], [1, 1, 0], [0, 0, 1], [0, 0, 0]]>
 //  CHECK-DAG: #[[TRANSLATION:.+]] = #iree_codegen.translation_info<CPUDoubleTilingExpert>
 //      CHECK: hal.executable.export public @static_tensors_1x1
 // CHECK-SAME:     translation_info = #[[TRANSLATION]]
 //      CHECK: linalg.matmul
 // CHECK-SAME:     lowering_config = #[[CONFIG]]
->>>>>>> ec070ba2
 
 // -----
 
@@ -256,23 +238,13 @@
   }
 }
 
-<<<<<<< HEAD
 // CHECK-LABEL: @batch_matmul_tensors
-//   CHECK-DAG: #[[CONFIG:.+]] = #iree_codegen.lowering_config<tile_sizes = {{\[}}[1, 64, 64], [1, 20, 4], [0, 0, 0], [0, 0, 0]]>
-//   CHECK-DAG: #[[CONFIG2:.+]] = #iree_codegen.lowering_config<tile_sizes = {{\[}}[28, 20, 0], [4, 4, 0], [0, 0, 60], [0, 0, 0]]>
-//   CHECK-DAG: #[[TRANSLATION:.+]] = #iree_codegen.translation_info<Mmt4dTilingExpert>
-//       CHECK: hal.executable.export public @batch_matmul_tensors
-//  CHECK-SAME:     translation_info = #[[TRANSLATION]]
-//       CHECK:  linalg.batch_matmul
-//  CHECK-SAME:     lowering_config = #[[CONFIG2]]
-=======
-//  CHECK-DAG: #[[CONFIG:.+]] = #iree_codegen.lowering_config<tile_sizes = {{\[}}[1, 64, 64, 0], [1, 8, 16, 0], [0, 0, 0, 1], [0, 0, 0, 0]]>
+//  CHECK-DAG: #[[CONFIG:.+]] = #iree_codegen.lowering_config<tile_sizes = {{\[}}[1, 64, 64, 0], [1, 64, 64, 0], [0, 0, 0, 0], [1, 8, 16, 0], [0, 0, 0, 1], [0, 0, 0, 0]]>
 //  CHECK-DAG: #[[TRANSLATION:.+]] = #iree_codegen.translation_info<CPUDoubleTilingPeelingExpert>
 //      CHECK: hal.executable.export public @batch_matmul_tensors
 // CHECK-SAME:     translation_info = #[[TRANSLATION]]
 //      CHECK:  linalg.batch_matmul
 // CHECK-SAME:     lowering_config = #[[CONFIG]]
->>>>>>> ec070ba2
 
 // -----
 
@@ -315,15 +287,9 @@
   }
 }
 
-<<<<<<< HEAD
 // CHECK-LABEL: @matmul_static
-//   CHECK-DAG: #[[CONFIG:.+]] = #iree_codegen.lowering_config<tile_sizes = {{\[}}[49, 8], [7, 4], [0, 0], [0, 0]]>
-//   CHECK-DAG: #[[CONFIG2:.+]] = #iree_codegen.lowering_config<tile_sizes = {{\[}}[49, 8, 0], [7, 4, 0], [0, 0, 60], [0, 0, 0]]>
-//   CHECK-DAG: #[[TRANSLATION:.+]] = #iree_codegen.translation_info<Mmt4dTilingExpert>
-=======
-//   CHECK-DAG: #[[CONFIG:.+]] = #iree_codegen.lowering_config<tile_sizes = {{\[}}[28, 20, 0], [4, 8, 0], [0, 0, 1], [0, 0, 0]]>
+//   CHECK-DAG: #[[CONFIG:.+]] = #iree_codegen.lowering_config<tile_sizes = {{\[}}[28, 20, 0], [28, 20, 0], [0, 0, 0], [4, 8, 0], [0, 0, 1], [0, 0, 0]]>
 //   CHECK-DAG: #[[TRANSLATION:.+]] = #iree_codegen.translation_info<CPUDoubleTilingPeelingExpert>
->>>>>>> ec070ba2
 //       CHECK: hal.executable.export public @matmul_static
 //  CHECK-SAME:     translation_info = #[[TRANSLATION]]
 //       CHECK: linalg.matmul
@@ -458,22 +424,13 @@
   }
 }
 
-<<<<<<< HEAD
 // CHECK-LABEL: @matmul_aarch_i8_i8_i32_static
-//   CHECK-DAG: #[[CONFIG:.+]] = #iree_codegen.lowering_config<tile_sizes = {{\[}}[64, 64, 0], [4, 16, 0], [0, 0, 4], [0, 0, 0]]>
-//   CHECK-DAG: #[[TRANSLATION:.+]] = #iree_codegen.translation_info<CPUDoubleTilingExpert>
-//       CHECK: hal.executable.export public @matmul_aarch_i8_i8_i32_static
-//  CHECK-SAME:     translation_info = #[[TRANSLATION]]
-//       CHECK:   linalg.matmul
-//  CHECK-SAME:       lowering_config = #[[CONFIG]]
-=======
-//  CHECK-DAG: #[[CONFIG:.+]] = #iree_codegen.lowering_config<tile_sizes = {{\[}}[64, 64, 0], [8, 16, 0], [0, 0, 1], [0, 0, 0]]>
+//  CHECK-DAG: #[[CONFIG:.+]] = #iree_codegen.lowering_config<tile_sizes = {{\[}}[64, 64, 0], [64, 64, 0], [0, 0, 0], [8, 16, 0], [0, 0, 1], [0, 0, 0]]>
 //  CHECK-DAG: #[[TRANSLATION:.+]] = #iree_codegen.translation_info<CPUDoubleTilingPeelingExpert>
 //      CHECK: hal.executable.export public @matmul_aarch_i8_i8_i32_static
 // CHECK-SAME:     translation_info = #[[TRANSLATION]]
 //      CHECK:   linalg.matmul
 // CHECK-SAME:       lowering_config = #[[CONFIG]]
->>>>>>> ec070ba2
 
 // -----
 
@@ -518,22 +475,13 @@
   }
 }
 
-<<<<<<< HEAD
 // CHECK-LABEL: @matmul_aarch_i8_i8_i32_dynamic
-//   CHECK-DAG: #[[CONFIG:.+]] = #iree_codegen.lowering_config<tile_sizes = {{\[}}[64, 64, 0], [64, 64, 0], [0, 0, 0], [4, 16, 0], [0, 0, 4], [0, 0, 0]]>
+//   CHECK-DAG: #[[CONFIG:.+]] = #iree_codegen.lowering_config<tile_sizes = {{\[}}[64, 64, 0], [64, 64, 0], [0, 0, 0], [8, 16, 0], [0, 0, 1], [0, 0, 0]]>
 //   CHECK-DAG: #[[TRANSLATION:.+]] = #iree_codegen.translation_info<CPUDoubleTilingPeelingExpert>
 //       CHECK: hal.executable.export public @matmul_aarch_i8_i8_i32_dynamic
 //  CHECK-SAME:     translation_info = #[[TRANSLATION]]
 //       CHECK:   linalg.matmul
 //  CHECK-SAME:       lowering_config = #[[CONFIG]]
-=======
-//  CHECK-DAG: #[[CONFIG:.+]] = #iree_codegen.lowering_config<tile_sizes = {{\[}}[64, 64, 0], [8, 16, 0], [0, 0, 1], [0, 0, 0]]>
-//  CHECK-DAG: #[[TRANSLATION:.+]] = #iree_codegen.translation_info<CPUDoubleTilingPeelingExpert>
-//      CHECK: hal.executable.export public @matmul_aarch_i8_i8_i32_dynamic
-// CHECK-SAME:     translation_info = #[[TRANSLATION]]
-//      CHECK:   linalg.matmul
-// CHECK-SAME:       lowering_config = #[[CONFIG]]
->>>>>>> ec070ba2
 
 // -----
 
