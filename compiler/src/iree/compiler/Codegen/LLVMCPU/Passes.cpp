--- conflicted
+++ resolved
@@ -289,14 +289,8 @@
 void buildLLVMCPUVectorLoweringPipeline(
     OpPassManager &funcPassManager,
     const LLVMCPUVectorLoweringPassOptions &options) {
-<<<<<<< HEAD
-  passManager.addNestedPass<func::FuncOp>(
-      createLLVMCPUOptimizeVectorShapesPass());
-  passManager.addNestedPass<func::FuncOp>(
-=======
-  funcPassManager.addPass(createLLVMCPUDropVectorUnitDimsPass());
+  funcPassManager.addPass(createLLVMCPUOptimizeVectorShapesPass());
   funcPassManager.addPass(
->>>>>>> 954cb36d
       createLLVMCPUVirtualVectorLoweringPass(options.splitVectorTransfersTo));
 
   // Make sure we remove redundant vector ops (e.g., vector tranposes) before we
