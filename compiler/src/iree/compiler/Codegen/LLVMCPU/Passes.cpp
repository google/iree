--- conflicted
+++ resolved
@@ -438,14 +438,6 @@
       createOptimizeVectorTransferPass());
 }
 
-<<<<<<< HEAD
-=======
-void addCPUBufferOpsDefaultPipeline(OpPassManager &passManager) {
-  addTileAndDistributePasses(passManager,
-                             /*convertToDestinationPassingStyle=*/false);
-}
-
->>>>>>> 85ee5949
 void addCPUDefaultPassPipeline(OpPassManager &passManager) {
   addTileAndDistributePasses(passManager,
                              /*convertToDestinationPassingStyle=*/true);
