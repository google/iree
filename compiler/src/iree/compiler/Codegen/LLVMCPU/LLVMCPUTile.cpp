// Copyright 2023 The IREE Authors
//
// Licensed under the Apache License v2.0 with LLVM Exceptions.
// See https://llvm.org/LICENSE.txt for license information.
// SPDX-License-Identifier: Apache-2.0 WITH LLVM-exception

#include "iree/compiler/Codegen/LLVMCPU/LLVMCPUPasses.h"
#include "iree/compiler/Codegen/PassDetail.h"
#include "llvm/Support/CommandLine.h"
#include "mlir/Dialect/Affine/IR/AffineOps.h"
#include "mlir/Dialect/Arith/IR/Arith.h"
#include "mlir/Dialect/Linalg/Transforms/Transforms.h"
#include "mlir/Dialect/Linalg/Utils/Utils.h"
#include "mlir/Dialect/MemRef/IR/MemRef.h"
#include "mlir/Dialect/MemRef/Transforms/Transforms.h"
#include "mlir/Dialect/SCF/Transforms/TileUsingInterface.h"
#include "mlir/Dialect/SCF/Transforms/Transforms.h"
#include "mlir/IR/Iterators.h"
#include "mlir/Pass/Pass.h"
#include "mlir/Transforms/GreedyPatternRewriteDriver.h"

#define DEBUG_TYPE "iree-llvmcpu-tile"

namespace mlir {
namespace iree_compiler {
namespace {

/// Builds a proper tile sizes vector for the op.
/// scf::tileUsingSCFForOp expects the num of tile sizes = num of loops. This
/// method returns a proper tile sizes vector for each op during tiling.
SmallVector<Value> buildTileSizesForOp(OpBuilder &b, Operation *op,
                                       ArrayRef<int64_t> tileSizes) {
  auto tilingOp = cast<TilingInterface>(op);

  SmallVector<int64_t> newTileSizes(tileSizes);
  newTileSizes.resize(tilingOp.getLoopIteratorTypes().size(), /*default=*/0);

  OpBuilder::InsertionGuard guard(b);
  return llvm::to_vector(map_range(newTileSizes, [&](int64_t size) {
    Value v = b.create<arith::ConstantIndexOp>(tilingOp->getLoc(), size);
    return v;
  }));
}

/// This pass tiles all the TilingInterface operations. The `tilingLevel` must
/// be specified. It picks the `tilingLevel`-th list as tiling sizes from
/// lowering_config.
struct LLVMCPUTilePass : LLVMCPUTileBase<LLVMCPUTilePass> {
<<<<<<< HEAD
  LLVMCPUTilePass(int64_t tilingLevel = -1) { this->tilingLevel = tilingLevel; }
  LLVMCPUTilePass(ArrayRef<int64_t> sizes) {
    this->tilingLevel = -1;
    this->tileSizes = sizes;
=======
  LLVMCPUTilePass(int64_t tilingLevel, bool reductionOnly) {
    this->tilingLevel.setValue(tilingLevel);
    this->reductionOnly.setValue(reductionOnly);
  }
  void getDependentDialects(DialectRegistry &registry) const override {
    registry.insert<arith::ArithDialect, affine::AffineDialect,
                    linalg::LinalgDialect, scf::SCFDialect>();
>>>>>>> 5b471970
  }

  void runOnOperation() override;
};

void LLVMCPUTilePass::runOnOperation() {
  if (tileSizes.empty() && tilingLevel == -1) {
    LLVM_DEBUG(llvm::dbgs() << "tilingLevel not set, skip tiling\n");
    return;
  }

  MLIRContext *context = &getContext();
  auto funcOp = getOperation();
  SmallVector<Operation *> computeOps = getComputeOps(funcOp);

  // Retrieve tile sizes from lowering config if they where not provided.
  if (tilingLevel != -1) {
    FailureOr<IREE::Codegen::LoweringConfigAttr> maybeLoweringConfig =
        getLoweringConfig(computeOps);
    if (failed(maybeLoweringConfig)) {
      LLVM_DEBUG(llvm::dbgs() << "can't find lowering_config, skip tiling\n");
      return;
    }
    tileSizes = maybeLoweringConfig.value().getTileSizeVals(tilingLevel);
    if (llvm::all_of(tileSizes, [](int64_t v) { return v == 0; })) {
      LLVM_DEBUG(llvm::dbgs() << "tiling sizes are all zeros, skip tiling\n");
      return;
    }
  }

  for (auto computeOp : computeOps) {
    auto op = cast<TilingInterface>(computeOp);
    if (op.getLoopIteratorTypes().empty()) continue;

    // For now do not tile `tensor.pad` operations. The `tensor.pad`
    // operations might be those introduced by the padding-based
    // codegeneration strategy. Those are not meant to be tiled again.
    // Need a better way for handling this, but this works for now.
    if (isa<tensor::PadOp>(computeOp)) continue;

    if (reductionOnly &&
        llvm::none_of(op.getLoopIteratorTypes(), [](auto iterType) {
          return iterType == utils::IteratorType::reduction;
        })) {
      continue;
    }

    LLVM_DEBUG(llvm::dbgs() << "candidate: " << op << "\n");

    IRRewriter rewriter(context);
    auto options = scf::SCFTilingOptions().setTileSizeComputationFunction(
        [&](OpBuilder &b, Operation *op) {
          return buildTileSizesForOp(b, op, tileSizes);
        });
    FailureOr<scf::SCFTilingResult> tiledResults =
        scf::tileUsingSCFForOp(rewriter, op, options);
    if (failed(tiledResults)) continue;
    rewriter.replaceOp(op, tiledResults->replacements);
  }

  RewritePatternSet patterns =
      linalg::getLinalgTilingCanonicalizationPatterns(context);
  scf::populateSCFForLoopCanonicalizationPatterns(patterns);
  tensor::populateFoldTensorEmptyPatterns(patterns);
  memref::populateResolveRankedShapeTypeResultDimsPatterns(patterns);
  context->getLoadedDialect<tensor::TensorDialect>()
      ->getCanonicalizationPatterns(patterns);
  if (failed(applyPatternsAndFoldGreedily(funcOp, std::move(patterns)))) {
    LLVM_DEBUG(llvm::dbgs() << "----- cleanup failed -----\n");
    return signalPassFailure();
  }
}
}  // namespace

std::unique_ptr<OperationPass<func::FuncOp>> createLLVMCPUTilePass(
    int64_t tilingLevel, bool reductionOnly) {
  return std::make_unique<LLVMCPUTilePass>(tilingLevel, reductionOnly);
}

std::unique_ptr<OperationPass<func::FuncOp>> createLLVMCPUTilePass(
    ArrayRef<int64_t> tileSizes) {
  return std::make_unique<LLVMCPUTilePass>(tileSizes);
}

}  // namespace iree_compiler
}  // namespace mlir<|MERGE_RESOLUTION|>--- conflicted
+++ resolved
@@ -46,20 +46,18 @@
 /// be specified. It picks the `tilingLevel`-th list as tiling sizes from
 /// lowering_config.
 struct LLVMCPUTilePass : LLVMCPUTileBase<LLVMCPUTilePass> {
-<<<<<<< HEAD
-  LLVMCPUTilePass(int64_t tilingLevel = -1) { this->tilingLevel = tilingLevel; }
-  LLVMCPUTilePass(ArrayRef<int64_t> sizes) {
-    this->tilingLevel = -1;
-    this->tileSizes = sizes;
-=======
   LLVMCPUTilePass(int64_t tilingLevel, bool reductionOnly) {
     this->tilingLevel.setValue(tilingLevel);
     this->reductionOnly.setValue(reductionOnly);
   }
+  LLVMCPUTilePass(ArrayRef<int64_t> sizes) {
+    this->tileSizes.setInitialValues(sizes);
+    this->tilingLevel.setValue(-1);
+    this->reductionOnly.setValue(false);
+  }
   void getDependentDialects(DialectRegistry &registry) const override {
     registry.insert<arith::ArithDialect, affine::AffineDialect,
                     linalg::LinalgDialect, scf::SCFDialect>();
->>>>>>> 5b471970
   }
 
   void runOnOperation() override;
