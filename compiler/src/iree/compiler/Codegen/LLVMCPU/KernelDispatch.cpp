// Copyright 2020 The IREE Authors
//
// Licensed under the Apache License v2.0 with LLVM Exceptions.
// See https://llvm.org/LICENSE.txt for license information.
// SPDX-License-Identifier: Apache-2.0 WITH LLVM-exception

#include "iree/compiler/Codegen/LLVMCPU/KernelDispatch.h"

#include <numeric>

#include "iree-dialects/Dialect/LinalgExt/IR/LinalgExtOps.h"
#include "iree/compiler/Codegen/Transforms/Transforms.h"
#include "iree/compiler/Codegen/Utils/MarkerUtils.h"
#include "iree/compiler/Codegen/Utils/Utils.h"
#include "iree/compiler/Dialect/Flow/IR/FlowOps.h"
#include "llvm/ADT/TypeSwitch.h"
#include "llvm/Support/CommandLine.h"
#include "llvm/Support/TargetSelect.h"
#include "mlir/Dialect/Func/IR/FuncOps.h"
#include "mlir/Dialect/Linalg/IR/Linalg.h"
#include "mlir/Dialect/Linalg/IR/LinalgInterfaces.h"
#include "mlir/Dialect/Linalg/Transforms/Transforms.h"
#include "mlir/Dialect/MemRef/IR/MemRef.h"
#include "mlir/Dialect/MemRef/Transforms/Passes.h"
#include "mlir/Dialect/Utils/StaticValueUtils.h"
#include "mlir/IR/Matchers.h"
#include "mlir/Transforms/GreedyPatternRewriteDriver.h"

namespace mlir {
namespace iree_compiler {

/// NOTE: None of these flags are supported in any form long term. This are
/// temporary hooks added for development purposes. They could be
/// changed/modified at any time.
/// TODO: Find a way to plumb this through to not rely on these flags.

static llvm::cl::opt<int> clNativeVectorSizeInBytes(
    "iree-codegen-llvm-vector-size-in-bytes",
    llvm::cl::desc("native vector size to use on the hardware"),
    llvm::cl::init(16));

static llvm::cl::opt<int> clNumberOfRuntimeThreads(
    "iree-codegen-llvm-number-of-threads",
    llvm::cl::desc("number of threads that are used at runtime"),
    llvm::cl::init(8));

static llvm::cl::list<int> mmt4dWorkgroupTileSizes(
    "iree-codegen-llvm-mmt4d-workgroup-tile-sizes",
    llvm::cl::desc("linalg.mmt4d workgroup tile size"), llvm::cl::ZeroOrMore);

static llvm::cl::list<int> mmt4dL1TileSizes(
    "iree-codegen-llvm-mmt4d-l1-tile-size",
    llvm::cl::desc("linalg.mmt4d L1 tile size"), llvm::cl::ZeroOrMore);

static llvm::cl::list<int> mmt4dVectorSizes(
    "iree-codegen-llvm-mmt4d-vector-size",
    llvm::cl::desc("linalg.mmt4d vector tile size"), llvm::cl::ZeroOrMore);

static llvm::cl::opt<int> defaultWorkgroupTileSize(
    "iree-codegen-llvm-generic-ops-workgroup-size",
    llvm::cl::desc(
        "linalg.generic and linalg.indexed_generic workgroup tile size"),
    llvm::cl::init(64));

static llvm::cl::opt<bool> useLinalgTransformInterp(
    "iree-codegen-use-linalg-transform-interp",
    llvm::cl::desc(
        "experimental path to use the linalg transform dialect interpreter"),
    llvm::cl::init(false));

using IREE::Codegen::DispatchLoweringPassPipeline;

/// Looks for the `native_vector_size` attribute in the hal.executable.variant
/// op.
static Optional<int64_t> getNativeVectorSizeInBytes(func::FuncOp entryPointFn) {
  auto variantOp =
      entryPointFn->getParentOfType<IREE::HAL::ExecutableVariantOp>();
  if (!variantOp) return llvm::None;
  IREE::HAL::ExecutableTargetAttr targetAttr = variantOp.target();
  if (!targetAttr) return llvm::None;
  auto config = targetAttr.getConfiguration();
  if (!config) return llvm::None;
  auto nativeVectorSizeAttr = config.getAs<IntegerAttr>("native_vector_size");
  if (!nativeVectorSizeAttr) return llvm::None;
  int64_t nativeVectorSizeVal = nativeVectorSizeAttr.getInt();
  if (!nativeVectorSizeVal) return llvm::None;
  return nativeVectorSizeVal;
}

/// For a given `shapedType` or (`byteWidth` of element type) return the number
/// of elements that correspond to the native vector size. Returns 1 as the
/// fallback.
static int64_t getVectorSize(func::FuncOp entryPointFn, unsigned byteWidth) {
  if (Optional<int64_t> nativeVectorSize =
          getNativeVectorSizeInBytes(entryPointFn)) {
    return nativeVectorSize.getValue() / byteWidth;
  }
  return clNativeVectorSizeInBytes / byteWidth;
}
static int64_t getVectorSize(func::FuncOp entryPointFn, ShapedType shapedType) {
  Type elementType = shapedType.getElementType();
  if (!elementType.isIntOrFloat()) return 1;
  unsigned byteWidth = IREE::Util::getRoundedElementByteWidth(elementType);
  return getVectorSize(entryPointFn, byteWidth);
}

/// Returns minimum tiling sizes for each dimension. One dimension is possible
/// to access at different element types. It determines the tiling sizes by
/// looking into all the operands.
static SmallVector<int64_t> getMinTilingSizesForEachDim(
    func::FuncOp entryPointFn, linalg::LinalgOp op) {
  unsigned numLoops = op.getNumLoops();
  SmallVector<int64_t> minTileSizes(numLoops, 1);
  auto inputOutputOpOperands = op.getInputAndOutputOperands();
  for (auto map : llvm::enumerate(op.getIndexingMaps())) {
    // Check the fastest varying dimension of the operand. Set the vector size
    // of the corresponding loop to the vector size.
    if (map.value().getNumResults() == 0) continue;
    auto fastestVaryingDimExpr =
        map.value().getResults().back().dyn_cast<AffineDimExpr>();
    if (!fastestVaryingDimExpr) continue;
    unsigned fastestVaryingDim = fastestVaryingDimExpr.getPosition();

    // If the indexing map has result it has to be a shaped type.
    auto operandType =
        inputOutputOpOperands[map.index()]->get().getType().cast<ShapedType>();
    minTileSizes[fastestVaryingDim] =
        std::max<int64_t>(minTileSizes[fastestVaryingDim],
                          getVectorSize(entryPointFn, operandType));
  }
  return minTileSizes;
}

/// Returns the type length in bytes. Looks through all the interface binding
/// ops to see the ABI types and guess-timates the type size to use. This is
/// used to convert the vector size in bytes to vector size in number of
/// elements.
static unsigned getReferenceTypeLengthInBytes(func::FuncOp entryPointFn) {
  unsigned referenceTypeLengthInBytes = 4;
  entryPointFn.walk([&](IREE::HAL::InterfaceBindingSubspanOp subSpanOp) {
    Type type = subSpanOp.getResult().getType();
    Type elementType = TypeSwitch<Type, Type>(type)
                           .Case<ShapedType, IREE::Flow::DispatchTensorType>(
                               [&](auto shapedType) -> Type {
                                 // Ignore operands that are 0D tensors. These
                                 // are not vector-loadable, so using these to
                                 // get vector length would be a pessimization.
                                 if (!shapedType.getRank()) return nullptr;
                                 return shapedType.getElementType();
                               })
                           .Default([&](Type t) -> Type { return nullptr; });
    if (!elementType || !elementType.isIntOrFloat()) return;
    unsigned typeWidthInBytes =
        IREE::Util::getRoundedElementByteWidth(elementType);
    referenceTypeLengthInBytes =
        std::min<unsigned>(referenceTypeLengthInBytes, typeWidthInBytes);
  });
  return referenceTypeLengthInBytes;
}

/// Returns the default tile sizes to use for the loops that are distributed at
/// Flow level.
static SmallVector<int64_t> getDefaultDistributedLoopTileSizes(
    ArrayRef<int64_t> lbs, ArrayRef<int64_t> ubs,
    ArrayRef<int64_t> minTileSizes, ArrayRef<int64_t> maxTileSizes,
    ArrayRef<int64_t> vectorSizeHints) {
  assert(lbs.size() == ubs.size() && lbs.size() == minTileSizes.size() &&
         lbs.size() == maxTileSizes.size() &&
         "expected all vectors to be of equal size");
  size_t numDims = lbs.size();
  SmallVector<int64_t> distributedTileSizes(numDims, 1);
  SmallVector<int64_t> numWorkgroupsPerDim(numDims, 1);
  SmallVector<int64_t> workload(numDims, 1);
  for (auto i : llvm::seq<size_t>(0, numDims)) {
    if (maxTileSizes[i] == 0 || ShapedType::isDynamic(lbs[i]) ||
        ShapedType::isDynamic(ubs[i])) {
      distributedTileSizes[i] = maxTileSizes[i];
      workload[i] = ShapedType::kDynamicSize;
      continue;
    }

    assert(lbs[i] <= ubs[i]);
    workload[i] = ubs[i] - lbs[i];
    int64_t candidateTileSize = 1;
    int64_t targetSize = std::min(workload[i] / 2, maxTileSizes[i]);
    int64_t vectorSize = vectorSizeHints[i];
    if (vectorSize > 1) {
      // Pick the factor of dim which is closest to the target tile size and
      // is a multiplier of vector size.
      for (int64_t k = vectorSize; k <= targetSize; k += vectorSize) {
        if (workload[i] % k == 0 && k >= minTileSizes[i]) {
          candidateTileSize = k;
        }
      }
    }
    // Fallback to power of 2 if there's no hint or can't find the ideal size.
    if (vectorSize <= 1 || candidateTileSize == 1) {
      candidateTileSize =
          std::max<int64_t>(llvm::PowerOf2Floor(targetSize), minTileSizes[i]);
    }

    // Limit the workload per workgroup to the default being the max to keep the
    // work per invocation reasonable.
    distributedTileSizes[i] =
        std::min<int64_t>(candidateTileSize, maxTileSizes[i]);
    numWorkgroupsPerDim[i] =
        llvm::divideCeil(workload[i], distributedTileSizes[i]);
  }

  // Reduce the number of workgroups in cases where we are dividing the work too
  // much. Over-provision the number of workgroups to twice the number of
  // threads.
  int64_t numWorkgroupsLimit = 2 * clNumberOfRuntimeThreads;
  int64_t numWorkgroups =
      std::accumulate(numWorkgroupsPerDim.begin(), numWorkgroupsPerDim.end(),
                      1LL, std::multiplies<int64_t>{});
  unsigned currDim = numDims;
  while (numWorkgroups > numWorkgroupsLimit && currDim > 0) {
    unsigned index = currDim - 1;
    int64_t currSize = distributedTileSizes[index];
    if (currSize >= maxTileSizes[index] ||
        workload[index] == ShapedType::kDynamicSize ||
        currSize >= workload[index]) {
      currDim--;
      continue;
    }
    int64_t newSize = std::min<int64_t>(currSize * 2, maxTileSizes[index]);
    int64_t vectorSize = vectorSizeHints[index];
    // Chech if it's the ideal size with vector size hint. And skip if the new
    // size will break the ideal size.
    if (vectorSize > 1 &&
        (currSize % vectorSize == 0 && workload[index] % currSize == 0) &&
        (newSize % vectorSize != 0 || workload[index] % newSize != 0)) {
      currDim--;
      continue;
    }

    distributedTileSizes[index] = newSize;
    int64_t nwg =
        llvm::divideCeil(workload[index], distributedTileSizes[index]);
    if (nwg < numWorkgroupsPerDim[index]) {
      numWorkgroups /= numWorkgroupsPerDim[index];
      numWorkgroups *= nwg;
    } else {
      currDim--;
    }
  }
  return distributedTileSizes;
}

/// Adjusts the workload per workgroup to be a multiple of vector size to ensure
/// that the op vectorizes.
static int64_t getMaxTileSize(int64_t lb, int64_t ub, int64_t maxSize,
                              int64_t vectorSizeVal) {
  if (ub == ShapedType::kDynamicSize || lb == ShapedType::kDynamicSize) {
    return maxSize;
  }
  int64_t dim = ub - lb;
  if (dim < vectorSizeVal) return dim;
  for (int64_t i = std::min(maxSize, dim); i > 0; --i) {
    if (dim % i == 0 && i % vectorSizeVal == 0) {
      return i;
    }
  }
  // If it can't be a multiple of vectorSizeVal, let's choose a factor of dim
  // sizes heuristically.
  int64_t start = std::min(maxSize, dim);
  start = std::min(start, vectorSizeVal * 2);
  for (int64_t i = start; i > 0; --i) {
    if (dim % i == 0) {
      return i;
    }
  }
  return 1;
}

/// Returns the tile size to use for the Flow level.
///
/// The vectorSizeHints can be empty or as many as the number of loops. When not
/// empty, each hint should be 1 or the vector size. On the dimensions where the
/// hints != 1, it will try to find the tile sizes which are multipliers of the
/// hints.
static SmallVector<int64_t> getDefaultDistributedLevelTileSizes(
    ArrayRef<unsigned> partitionableLoops, ArrayRef<int64_t> lbs,
    ArrayRef<int64_t> ubs, ArrayRef<int64_t> minTileSizes,
    ArrayRef<int64_t> maxTileSizes, ArrayRef<int64_t> vectorSizeHints = {}) {
  int64_t numLoops = lbs.size();
  assert(numLoops == minTileSizes.size() && maxTileSizes.size() == numLoops &&
         "expected as many min/max tile sizes as number of loops");
  assert(
      vectorSizeHints.empty() ||
      vectorSizeHints.size() == numLoops &&
          "vector size hints should be empty or equal to the number of loops");

  // Only set values when the loop is partitionable.
  SmallVector<int64_t> adjustedMinTileSizes(numLoops, 0);
  SmallVector<int64_t> adjustedMaxTileSizes(numLoops, 0);
  SmallVector<int64_t> adjustedVectorSizeHints(numLoops, 1);
  for (auto i : partitionableLoops) {
    adjustedMinTileSizes[i] = minTileSizes[i];
    adjustedMaxTileSizes[i] = maxTileSizes[i];
    if (!vectorSizeHints.empty()) {
      adjustedVectorSizeHints[i] = vectorSizeHints[i];
    }
  }

  SmallVector<int64_t> distributedTileSizes =
      getDefaultDistributedLoopTileSizes(lbs, ubs, adjustedMinTileSizes,
                                         adjustedMaxTileSizes,
                                         adjustedVectorSizeHints);
  // Final fix up of the tile sizes to make sure that they divide the problem
  // size to make it vectorizable.
  for (auto i : llvm::seq<unsigned>(0, distributedTileSizes.size())) {
    if (!distributedTileSizes[i]) continue;
    distributedTileSizes[i] = getMaxTileSize(
        lbs[i], ubs[i], distributedTileSizes[i], minTileSizes[i]);
  }
  return distributedTileSizes;
}
static SmallVector<int64_t> getDefaultDistributedLevelTileSizes(
    linalg::LinalgOp linalgOp, ArrayRef<int64_t> minTileSizes,
    ArrayRef<int64_t> maxTileSizes, ArrayRef<int64_t> vectorSizeHints = {}) {
  OpBuilder builder(linalgOp.getContext());
  builder.setInsertionPoint(linalgOp);
  SmallVector<int64_t> lbs(linalgOp.getNumLoops(), 0);
  SmallVector<int64_t> ubs = linalgOp.getStaticLoopRanges();
  auto loops =
      cast<IREE::Flow::PartitionableLoopsInterface>(linalgOp.getOperation())
          .getPartitionableLoops(kNumMaxParallelDims);
  return getDefaultDistributedLevelTileSizes(loops, lbs, ubs, minTileSizes,
                                             maxTileSizes, vectorSizeHints);
}

/// Splits the tile sizes in `parallelSizes` into `reductionSizes` for the
/// reduction loops.
static void splitParallelAndReductionTiles(
    linalg::LinalgOp op, SmallVectorImpl<int64_t> &parallelSizes,
    SmallVectorImpl<int64_t> &reductionSizes) {
  reductionSizes.assign(parallelSizes.begin(), parallelSizes.end());
  for (auto iteratorType : llvm::enumerate(op.iterator_types())) {
    if (iteratorType.value().cast<StringAttr>().getValue() ==
        getParallelIteratorTypeName()) {
      reductionSizes[iteratorType.index()] = 0;
    } else {
      parallelSizes[iteratorType.index()] = 0;
    }
  }
}

static void setAlwaysVectorizeSizes(linalg::LinalgOp op,
                                    SmallVectorImpl<int64_t> &parallelSizes,
                                    SmallVectorImpl<int64_t> &reductionSizes) {
  SmallVector<int64_t, 4> staticLoopRanges = op.getStaticLoopRanges();
  for (auto en :
       llvm::enumerate(llvm::zip(staticLoopRanges, op.iterator_types()))) {
    auto size = std::get<0>(en.value());
    if (!ShapedType::isDynamic(size)) continue;
    auto iterType = std::get<1>(en.value()).cast<StringAttr>().getValue();
    if (iterType == getParallelIteratorTypeName()) {
      parallelSizes[en.index()] = 1;
    } else {
      reductionSizes[en.index()] = 1;
    }
  }
}

/// Sets the default configuration to use for an operation that implements the
/// `PartitionableLoopsInterface`, given the `lbs` and `ubs` of all the loops.
static LogicalResult setDefaultRootConfig(
    func::FuncOp entryPointFn,
    IREE::Flow::PartitionableLoopsInterface partitionableLoopsInterfaceOp,
    ArrayRef<int64_t> lbs, ArrayRef<int64_t> ubs, bool hasTensorSemantics) {
  if (getLoweringConfig(partitionableLoopsInterfaceOp)) return success();

  SmallVector<unsigned> partitionableLoops =
      partitionableLoopsInterfaceOp.getPartitionableLoops(kNumMaxParallelDims);

  SmallVector<int64_t> minTileSizes(lbs.size(), 1);
  SmallVector<int64_t> maxTileSizes(lbs.size(), 1);
  if (!partitionableLoops.empty()) {
    // TODO: Here the min tile size is just looking at the type of the data in
    // the entry point function, and using a vector size that depends on just
    // that. For `LinalgOp`s we can use the indexing map, find the loops that
    // are fastest varying and set those to have a min tile size of vector
    // length. A version of this is done for generic ops. Generalize that and
    // use it for `LinalgOp`s.
    unsigned typeWidthInBytes = getReferenceTypeLengthInBytes(entryPointFn);
    minTileSizes[partitionableLoops.back()] =
        getVectorSize(entryPointFn, typeWidthInBytes);
    for (auto partitionableLoopId : partitionableLoops) {
      maxTileSizes[partitionableLoopId] = defaultWorkgroupTileSize;
    }
  }

  SmallVector<int64_t> flowTileSizes = getDefaultDistributedLevelTileSizes(
      partitionableLoops, lbs, ubs, minTileSizes, maxTileSizes);
  TileSizesListType tileSizes;
  tileSizes.emplace_back(std::move(flowTileSizes));
  return setOpConfigAndEntryPointFnTranslation(
      entryPointFn, partitionableLoopsInterfaceOp, tileSizes,
      hasTensorSemantics ? DispatchLoweringPassPipeline::CPUDefault
                         : DispatchLoweringPassPipeline::CPUBufferOpsDefault);
}

static LogicalResult setSandboxRootConfig(func::FuncOp entryPointFn,
                                          linalg::ContractionOpInterface op,
                                          ArrayRef<int64_t> flowTileSizes,
                                          ArrayRef<int64_t> target2ndTileSizes,
                                          int vectorSize) {
  assert(target2ndTileSizes.size() == 3 &&
         "the current configuration is driven by matmul which has exactly "
         "three loops");
  // The tiling for parallel dims and reduction dims should be separated.
  SmallVector<int64_t> parallelTileSizes;
  auto linalgOp = cast<linalg::LinalgOp>(op.getOperation());
  int64_t nLoops = linalgOp.getNumLoops();
  if (nLoops >= 3) {
    parallelTileSizes.append(nLoops - 3, 1);
    parallelTileSizes.push_back(getMaxTileSize(
        0, flowTileSizes[nLoops - 3], target2ndTileSizes[0], vectorSize));
  }
  if (nLoops >= 2) {
    parallelTileSizes.push_back(getMaxTileSize(
        0, flowTileSizes[nLoops - 2], target2ndTileSizes[1], vectorSize));
  }
  parallelTileSizes.push_back(0);

  auto lhsShapedType = op.lhs().getType().cast<ShapedType>();
  int64_t K = lhsShapedType.getShape().back();
  SmallVector<int64_t> reductionTileSizes;
  reductionTileSizes.append(nLoops - 1, 0);
  reductionTileSizes.push_back(
      getMaxTileSize(0, K, target2ndTileSizes[2], vectorSize));

  setAlwaysVectorizeSizes(linalgOp, parallelTileSizes, reductionTileSizes);

  TileSizesListType tileSizes;
  tileSizes.emplace_back(flowTileSizes.begin(), flowTileSizes.end());
  tileSizes.push_back(parallelTileSizes);
  tileSizes.push_back(reductionTileSizes);

  return setOpConfigAndEntryPointFnTranslation(
      entryPointFn, op, tileSizes,
      DispatchLoweringPassPipeline::CPUDoubleTilingExpert);
}

static LogicalResult setARMRootConfig(func::FuncOp entryPointFn,
                                      linalg::ContractionOpInterface op,
                                      ArrayRef<int64_t> flowTileSizes,
                                      int vectorSize) {
  // Hardcoded tile sizes, where v is the native vector size.
  // L1 tile sizes are {1, ..., 5v, v, 16v}.
  // Vector tile sizes are {1, ..., v, v, v}
  SmallVector<int64_t> l1TileSizes, vectorTileSizes;
  int64_t nLoops = cast<linalg::LinalgOp>(op.getOperation()).getNumLoops();
  if (nLoops >= 3) {
    l1TileSizes.append(nLoops - 3, 1);
    l1TileSizes.push_back(getMaxTileSize(0, flowTileSizes[nLoops - 3],
                                         5 * vectorSize, vectorSize));
    vectorTileSizes.append(nLoops - 3, 1);
    vectorTileSizes.push_back(vectorSize);
  }
  if (nLoops >= 2) {
    l1TileSizes.push_back(
        getMaxTileSize(0, flowTileSizes[nLoops - 2], vectorSize, vectorSize));
    vectorTileSizes.push_back(vectorSize);
  }

  // L1/vector tile size for k dimensions.
  auto lhsShapedType = op.lhs().getType().cast<ShapedType>();
  int64_t K = lhsShapedType.getShape().back();
  l1TileSizes.push_back(getMaxTileSize(0, K, 16 * vectorSize, vectorSize));
  vectorTileSizes.push_back(vectorSize);
  TileSizesListType tileSizes;
  tileSizes.emplace_back(flowTileSizes.begin(), flowTileSizes.end());
  tileSizes.push_back(l1TileSizes);
  tileSizes.push_back(vectorTileSizes);

  return setOpConfigAndEntryPointFnTranslation(
      entryPointFn, op, tileSizes,
      DispatchLoweringPassPipeline::CPUTileFuseAndVectorize);
}

/// Sets the lowering configuration for dispatch region with root op that
/// implements the contraction operation interface.
static LogicalResult setRootConfig(
    func::FuncOp entryPointFn, linalg::ContractionOpInterface contractionOp,
    ArrayRef<LoopTilingAndDistributionInfo> tiledLoops) {
  auto linalgOp = cast<linalg::LinalgOp>(contractionOp.getOperation());
  unsigned numLoops = linalgOp.getNumLoops();
  {
    SmallVector<unsigned> dims;
    linalgOp.getReductionDims(dims);
    if (dims.size() != 1 || dims[0] != numLoops - 1) {
      return contractionOp.emitOpError(
          "expected to have exactly one reduction dim, and it is the innermost "
          "dim");
    }
  }

  // Consider all element types and use the smallest vector size. The tiling
  // sizes are chosen based on the vector size.
  auto lhsShapedType = contractionOp.lhs().getType().cast<ShapedType>();
  auto rhsShapedType = contractionOp.rhs().getType().cast<ShapedType>();
  auto resShapedType =
      linalgOp.getOutputOperand(0)->get().getType().cast<ShapedType>();
  int64_t vectorSize = getVectorSize(entryPointFn, lhsShapedType);
  vectorSize = std::min(vectorSize, getVectorSize(entryPointFn, rhsShapedType));
  vectorSize = std::min(vectorSize, getVectorSize(entryPointFn, resShapedType));

  // Use the default distribution for the matmul loops.
  SmallVector<int64_t> minTileSizes =
      getMinTilingSizesForEachDim(entryPointFn, linalgOp);
  SmallVector<int64_t> maxTileSizes(numLoops, defaultWorkgroupTileSize);
  if (numLoops > 3) {
    minTileSizes[0] = 1;
    maxTileSizes[0] = 1;
  }
  SmallVector<int64_t> flowTileSizes =
      getDefaultDistributedLevelTileSizes(linalgOp, minTileSizes, maxTileSizes);

  // TODO(dcaballe): Find better configurations for RISC-V backends.
  if (isX86(entryPointFn) || isRISCV(entryPointFn)) {
    SmallVector<int64_t> tileSizes = {8, 32, 16};
    return setSandboxRootConfig(entryPointFn, contractionOp, flowTileSizes,
                                tileSizes, vectorSize);
  }

  // Fall back to ARM configurations.
  bool isQuantized =
      lhsShapedType.getElementType() != resShapedType.getElementType();
  if (isQuantized) {
    SmallVector<int64_t> tileSizes = {4, 16, 4};
    return setSandboxRootConfig(entryPointFn, contractionOp, flowTileSizes,
                                tileSizes, vectorSize);
  } else {
    return setARMRootConfig(entryPointFn, contractionOp, flowTileSizes,
                            vectorSize);
  }
}

/// Sets the lowering configuration for dispatch region for linalg.mmt4d root
/// op
static LogicalResult setRootConfig(
    func::FuncOp entryPointFn, linalg::Mmt4DOp mmt4dOp,
    ArrayRef<LoopTilingAndDistributionInfo> tiledLoops) {
  // TODO(ataei): These are hand tuned for some performance benchmarks for
  // now, we want to adapt the same strategy as matmul that dynamically sets
  // tile size.
  auto getWorkgroupTileSizes = [&]() -> SmallVector<int64_t> {
    if (!mmt4dWorkgroupTileSizes.empty()) {
      return SmallVector<int64_t>(mmt4dWorkgroupTileSizes.begin(),
                                  mmt4dWorkgroupTileSizes.end());
    }
    return {48, 32};
  };

  auto getL1TileSizes = [&]() -> SmallVector<int64_t> {
    auto lhsShape = mmt4dOp.inputs()[0].getType().cast<ShapedType>().getShape();
    auto rhsShape = mmt4dOp.inputs()[1].getType().cast<ShapedType>().getShape();
    int M0 = lhsShape[2];
    int N0 = rhsShape[2];
    int K0 = lhsShape[3];
    if (!mmt4dL1TileSizes.empty()) {
      return SmallVector<int64_t>(mmt4dL1TileSizes.begin(),
                                  mmt4dL1TileSizes.end());
    }
    return {1, 1, 1, M0, N0, K0};
  };

  auto getVectorSizes = [&]() -> SmallVector<int64_t> {
    auto lhsShape = mmt4dOp.inputs()[0].getType().cast<ShapedType>().getShape();
    auto rhsShape = mmt4dOp.inputs()[1].getType().cast<ShapedType>().getShape();
    int M0 = lhsShape[2];
    int N0 = rhsShape[2];
    int K0 = lhsShape[3];
    if (!mmt4dVectorSizes.empty()) {
      return SmallVector<int64_t>(mmt4dVectorSizes.begin(),
                                  mmt4dVectorSizes.end());
    }
    return {1, 1, 1, M0, N0, K0};
  };

  SmallVector<int64_t> nativeVectorSize = getVectorSizes();

  TileSizesListType tileSizes = {getWorkgroupTileSizes(), getL1TileSizes(),
                                 nativeVectorSize};

  return setOpConfigAndEntryPointFnTranslation(
      entryPointFn, mmt4dOp, tileSizes,
      DispatchLoweringPassPipeline::CPUTileFuseAndVectorize);
}

/// Sets the lowering configuration for dispatch region for linalg_ext.fft
/// root op.
static LogicalResult setRootConfig(
    func::FuncOp entryPointFn, IREE::LinalgExt::FftOp fftOp,
    ArrayRef<LoopTilingAndDistributionInfo> tiledLoops) {
  unsigned numLoops = fftOp.getLoopIteratorTypes().size();
  auto partitionedLoops = fftOp.getPartitionableLoops(kNumMaxParallelDims);
  SmallVector<int64_t> workgroupTileSizes(numLoops, defaultWorkgroupTileSize);
  llvm::DenseSet<unsigned> partitionedLoopsSet(partitionedLoops.begin(),
                                               partitionedLoops.end());
  for (auto dim : llvm::seq<int64_t>(0, workgroupTileSizes.size())) {
    if (!partitionedLoopsSet.count(dim)) {
      workgroupTileSizes[dim] = 0;
    }
  }

  auto rank = fftOp.getOperandRank();
  if (workgroupTileSizes.size() >= rank && workgroupTileSizes[rank - 1] != 0) {
    APInt value;
    if (matchPattern(fftOp.getStage(), m_ConstantInt(&value))) {
      workgroupTileSizes[rank - 1] = 1ll << value.getSExtValue();
      workgroupTileSizes[rank - 1] =
          std::max(workgroupTileSizes[rank - 1],
                   static_cast<int64_t>(defaultWorkgroupTileSize));
    } else {
      return fftOp.emitOpError("non-constant stage might not work for fft op");
    }
  }
  TileSizesListType tileSizes = {workgroupTileSizes};
  return setOpConfigAndEntryPointFnTranslation(
      entryPointFn, fftOp, tileSizes, DispatchLoweringPassPipeline::CPUDefault);
}

static void setX86WorkgroupTileSizes(
    linalg::GenericOp genericOp, unsigned numLoops,
    ArrayRef<int64_t> flowTileSizes, ArrayRef<int64_t> minTileSizes,
    ArrayRef<int64_t> maxTileSizes,
    SmallVectorImpl<int64_t> &workgroupTileSizes) {
  workgroupTileSizes.append(numLoops, 0);
  SmallVector<int64_t, 4> staticLoopRanges = genericOp.getStaticLoopRanges();
  for (auto loopNum : llvm::seq<unsigned>(0, numLoops)) {
    if (flowTileSizes[loopNum]) {
      workgroupTileSizes[loopNum] =
          getMaxTileSize(0, flowTileSizes[loopNum], minTileSizes[loopNum],
                         minTileSizes[loopNum]);
    } else {
      // If the flow level tile size is zero, and static loop range is 0 as
      // well, set the tile sizes here to zero as well.
      workgroupTileSizes[loopNum] =
          staticLoopRanges[loopNum] == 1 ? 0 : minTileSizes[loopNum];
    }
  }
}

/// Returns true if the operation is a GenericOp implementing a supported
/// transposition.
static bool isSupportedTransposeOp(linalg::GenericOp genericOp) {
  // Check that the op has at least 2 dimensions.
  if (genericOp.getNumLoops() < 2) {
    return false;
  }

  // Check that the op has only one input and one output.
  // TODO(diegocaballero): Generalize to multiple inputs.
  if ((genericOp.getNumInputs() != 1) || (genericOp.getNumOutputs() != 1)) {
    return false;
  }

  // Check that all the iterators are parallel.
  if (genericOp.getNumParallelLoops() != genericOp.getNumLoops()) {
    return false;
  }

  // Check that the two indexing maps are a permutation of each other.
  auto indexing_maps = genericOp.getIndexingMaps();
  return !indexing_maps[0].isEmpty() && !indexing_maps[1].isEmpty() &&
         ((indexing_maps[0].isIdentity() && !indexing_maps[1].isIdentity() &&
           indexing_maps[1].isPermutation()) ||
          (!indexing_maps[0].isIdentity() && indexing_maps[0].isPermutation() &&
           indexing_maps[1].isIdentity()));
}

/// Sets the default lowering configuration for a generic op to use
/// CPUDoubleTilingExpert pipeline.
static LogicalResult setDefaultGenericOpRootConfig(
    func::FuncOp entryPointFn, linalg::GenericOp genericOp,
    ArrayRef<LoopTilingAndDistributionInfo> tiledLoops) {
  if (getLoweringConfig(genericOp)) {
    return success();
  }

  // If there are no loops, there is nothing to do.
  unsigned numLoops = genericOp.getNumLoops();
  if (numLoops == 0) return success();

  SmallVector<int64_t> minTileSizes =
      getMinTilingSizesForEachDim(entryPointFn, genericOp);
  SmallVector<int64_t> maxTileSizes(numLoops, defaultWorkgroupTileSize);
  if (llvm::all_of(minTileSizes, [](int64_t vs) { return vs == 1; })) {
    // Nothing to vectorize just lower to loops.
    return success();
  }

  // Set the flow level tiling to the default.
  SmallVector<int64_t> flowTileSizes = getDefaultDistributedLevelTileSizes(
      genericOp, minTileSizes, maxTileSizes);

  // Set the next level tile sizes.
  SmallVector<int64_t> parallelTileSizes;
  SmallVector<int64_t> reductionTileSizes;
  setX86WorkgroupTileSizes(genericOp, numLoops, flowTileSizes, minTileSizes,
                           maxTileSizes, parallelTileSizes);
  splitParallelAndReductionTiles(genericOp, parallelTileSizes,
                                 reductionTileSizes);
  setAlwaysVectorizeSizes(genericOp, parallelTileSizes, reductionTileSizes);

  TileSizesListType tileSizes;
  tileSizes.push_back(flowTileSizes);
  tileSizes.push_back(parallelTileSizes);
  tileSizes.push_back(reductionTileSizes);

  // For non-tensor based ops use the Buffer ops pipeline.
  auto passPipeline =
      genericOp.hasTensorSemantics()
          ? DispatchLoweringPassPipeline::CPUDoubleTilingExpert
          : DispatchLoweringPassPipeline::CPUBufferOpsTileAndVectorize;
  return setOpConfigAndEntryPointFnTranslation(entryPointFn, genericOp,
                                               tileSizes, passPipeline);
}

/// Sets the lowering configuration for a generic op implementing a
/// transposition to use CPUDoubleTilingExpert pipeline.
static LogicalResult setTransposeLikeOpRootConfig(
    func::FuncOp entryPointFn, linalg::GenericOp genericOp,
    ArrayRef<LoopTilingAndDistributionInfo> tiledLoops) {
  if (getLoweringConfig(genericOp)) {
    return success();
  }

  if (!hasAVX2Features(genericOp) || !isSupportedTransposeOp(genericOp)) {
    return success();
  }

  unsigned numLoops = genericOp.getNumLoops();
  SmallVector<int64_t> minTileSizes =
      getMinTilingSizesForEachDim(entryPointFn, genericOp);
  SmallVector<int64_t> maxTileSizes(numLoops, defaultWorkgroupTileSize);
  if (llvm::all_of(minTileSizes, [](int64_t vs) { return vs == 1; })) {
    // Nothing to vectorize just lower to loops.
    return success();
  }

  if (llvm::count_if(minTileSizes,
                     [](int64_t tileSize) { return tileSize > 1; }) != 2) {
    // Transpose patterns are not applicable if vectorizing more or less than
    // two dims.
    return success();
  }

  // Make sure that the original tile sizes are multiple of the tile sizes
  // to be used for the transpose op (i.e., 8x8).
  // TODO(diegocaballero): Enable 4x8 tile sizes if we find it useful.
  if (llvm::any_of(minTileSizes, [](int64_t tileSize) {
        return tileSize > 1 && (tileSize % 8) != 0;
      })) {
    return success();
  }

  // Replace dims to be vectorized with the new 8x8 tile sizes.
  std::replace_if(
      minTileSizes.begin(), minTileSizes.end(),
      [](int64_t tileSize) { return tileSize > 1; }, 8);

  // Set the flow level tiling to the default.
  SmallVector<int64_t> flowTileSizes = getDefaultDistributedLevelTileSizes(
      genericOp, minTileSizes, maxTileSizes);

  // Set the next level tile sizes.
  SmallVector<int64_t> parallelTileSizes;
  setX86WorkgroupTileSizes(genericOp, numLoops, flowTileSizes, minTileSizes,
                           maxTileSizes, parallelTileSizes);

  TileSizesListType tileSizes;
  tileSizes.push_back(flowTileSizes);
  tileSizes.push_back(parallelTileSizes);
  tileSizes.push_back(/*reduction tile sizes=*/{});

  // For non-tensor based ops use the Buffer ops pipeline.
  auto passPipeline =
      genericOp.hasTensorSemantics()
          ? DispatchLoweringPassPipeline::CPUDoubleTilingExpert
          : DispatchLoweringPassPipeline::CPUBufferOpsTileAndVectorize;
  return setOpConfigAndEntryPointFnTranslation(entryPointFn, genericOp,
                                               tileSizes, passPipeline);
}

/// Sets the lowering configuration for a generic op to use
/// CPUDoubleTilingExpert pipeline.
static LogicalResult setRootConfig(
    func::FuncOp entryPointFn, linalg::GenericOp genericOp,
    ArrayRef<LoopTilingAndDistributionInfo> tiledLoops) {
  if (failed(
          setTransposeLikeOpRootConfig(entryPointFn, genericOp, tiledLoops)) ||
      failed(
          setDefaultGenericOpRootConfig(entryPointFn, genericOp, tiledLoops))) {
    return failure();
  }
  return success();
}

/// Sets the lowering configuration for linalg.conv_2d_nhwc_hwcf and
/// linalg.depthwise_conv_2d_nhwc_hwc operations.
static LogicalResult setConvRootConfig(
    func::FuncOp entryPointFn, linalg::LinalgOp convOp,
    ArrayRef<LoopTilingAndDistributionInfo> tiledLoops,
    ArrayRef<int64_t> targetTileSizes, int64_t vectorSize) {
  if (!isa<linalg::Conv2DNhwcHwcfOp, linalg::DepthwiseConv2DNhwcHwcOp>(
          convOp.getOperation())) {
    return failure();
  }

  // Use the default distribution for the conv loops.
  unsigned numLoops = convOp.getNumLoops();
  SmallVector<int64_t> minTileSizes(numLoops, 1);
  SmallVector<int64_t> maxTileSizes(numLoops, defaultWorkgroupTileSize);
  SmallVector<int64_t> vectorSizeHints(numLoops, 1);

  // Give the vector size hint on OC.
  vectorSizeHints[3] = vectorSize;

  // Set the flow level tiling to the default.
  SmallVector<int64_t> flowTileSizes = getDefaultDistributedLevelTileSizes(
      convOp, minTileSizes, maxTileSizes, vectorSizeHints);

  // Shapes of N, OH, OW, OC, KH, KW, (IC)
  SmallVector<int64_t, 4> shapes = convOp.getStaticLoopRanges();
  SmallVector<int64_t> parallelTileSizes(targetTileSizes.begin(),
                                         targetTileSizes.end());
  for (auto i : llvm::seq<unsigned>(0, parallelTileSizes.size())) {
    auto tileSize = flowTileSizes[i] ? flowTileSizes[i] : shapes[i];
    // If the tile size is intended to be 1, do not adjust it to `vectorSize`.
    // The ops will be decomposed to lower-rank named ops.
    if (parallelTileSizes[i] != 1) {
      parallelTileSizes[i] =
          getMaxTileSize(0, tileSize, parallelTileSizes[i], vectorSize);
    }
  }
  SmallVector<int64_t> reductionTileSizes;
  splitParallelAndReductionTiles(convOp, parallelTileSizes, reductionTileSizes);
  setAlwaysVectorizeSizes(convOp, parallelTileSizes, reductionTileSizes);

  TileSizesListType tileSizes;
  tileSizes.push_back(flowTileSizes);
  tileSizes.push_back(parallelTileSizes);
  tileSizes.push_back(reductionTileSizes);
  return setOpConfigAndEntryPointFnTranslation(
      entryPointFn, convOp, tileSizes,
      DispatchLoweringPassPipeline::CPUConvTileAndDecomposeExpert);
}

static LogicalResult setRootConfig(
    func::FuncOp entryPointFn, linalg::Conv2DNhwcHwcfOp convOp,
    ArrayRef<LoopTilingAndDistributionInfo> tiledLoops) {
  int64_t vectorSize =
      getVectorSize(entryPointFn, convOp.getResult(0).getType());
  SmallVector<int64_t> targetTileSizes = {1, 1, 8, vectorSize * 2, 1, 1, 8};
  return setConvRootConfig(entryPointFn, convOp, tiledLoops, targetTileSizes,
                           vectorSize);
}

/// Sets the lowering configuration for linalg.depthwise_conv_2d_nhwc_hwc
/// operations.
static LogicalResult setRootConfig(
    func::FuncOp entryPointFn, linalg::DepthwiseConv2DNhwcHwcOp convOp,
    ArrayRef<LoopTilingAndDistributionInfo> tiledLoops) {
  int64_t vectorSize =
      getVectorSize(entryPointFn, convOp.getResult(0).getType());
  SmallVector<int64_t> targetTileSizes = {1, 1, 8, vectorSize * 2, 1, 3};
  return setConvRootConfig(entryPointFn, convOp, tiledLoops, targetTileSizes,
                           vectorSize);
}

/// Set default configuration for Linalg ops.
static LogicalResult setRootConfig(
    func::FuncOp entryPointFn, linalg::LinalgOp linalgOp,
    ArrayRef<LoopTilingAndDistributionInfo> tiledLoops) {
  if (getLoweringConfig(linalgOp)) return success();

  auto partitionableLoopOp =
      cast<IREE::Flow::PartitionableLoopsInterface>(linalgOp.getOperation());
  SmallVector<int64_t> lbs(linalgOp.getNumLoops(), 0);
<<<<<<< HEAD
  SmallVector<int64_t> ubs = linalgOp.getStaticLoopRanges();
  return setDefaultRootConfig(entryPointFn, partitionableLoopOp, lbs, ubs);
=======
  SmallVector<int64_t> ubs = *linalgOp.getStaticLoopRanges();
  return setDefaultRootConfig(entryPointFn, partitionableLoopOp, lbs, ubs,
                              linalgOp.hasTensorSemantics());
>>>>>>> fe135cc7
}

/// Set the default configuration for operations that implement the
/// `TiledOpInterface`.
static LogicalResult setRootConfig(
    func::FuncOp entryPointFn,
    IREE::LinalgExt::TiledOpInterface tiledOpInterfaceOp,
    ArrayRef<LoopTilingAndDistributionInfo> tiledLoops) {
  if (getLoweringConfig(tiledOpInterfaceOp)) return success();

  auto partitionableLoopOp = cast<IREE::Flow::PartitionableLoopsInterface>(
      tiledOpInterfaceOp.getOperation());

  // TODO(hanchung): Implement getStaticLoopRanges method for TiledOpInterface.
  OpBuilder builder(tiledOpInterfaceOp.getContext());
  builder.setInsertionPoint(tiledOpInterfaceOp);
  SmallVector<Range> iterationDomain =
      tiledOpInterfaceOp.getIterationDomain(builder);
  auto getStaticValue = [](Value v) -> int64_t {
    IntegerAttr attr;
    if (!matchPattern(v, m_Constant(&attr))) return ShapedType::kDynamicSize;
    return attr.getInt();
  };
  auto lbs = llvm::to_vector(llvm::map_range(
      iterationDomain, [&](Range r) { return getStaticValue(r.offset); }));
  auto ubs = llvm::to_vector(llvm::map_range(
      iterationDomain, [&](Range r) { return getStaticValue(r.size); }));
  return setDefaultRootConfig(entryPointFn, partitionableLoopOp, lbs, ubs,
                              /*hasTensorSemantics=*/true);
}

/// Redirects to methods that set the configuration based on operation type.
static LogicalResult setRootConfigImpl(
    func::FuncOp entryPointFn, Operation *op,
    ArrayRef<LoopTilingAndDistributionInfo> tiledLoops) {
  // Do not overwrite default configuration.
  if (getLoweringConfig(op)) return success();

  // Redirect to individual operations.
  auto setRootConfigFn = [&](Operation *op) -> LogicalResult {
    return TypeSwitch<Operation *, LogicalResult>(op)
        .Case<IREE::LinalgExt::FftOp, linalg::GenericOp, linalg::Mmt4DOp,
              linalg::Conv2DNhwcHwcfOp, linalg::DepthwiseConv2DNhwcHwcOp>(
            [&](auto op) {
              return setRootConfig(entryPointFn, op, tiledLoops);
            })
        .Case<linalg::ContractionOpInterface>([&](auto op) {
          return setRootConfig(entryPointFn, op, tiledLoops);
        })
        .Case<linalg::LinalgOp, IREE::LinalgExt::TiledOpInterface>(
            [&](auto op) {
              return setRootConfig(entryPointFn, op, tiledLoops);
            })
        .Default([&](Operation *op) { return success(); });
  };
  return setRootConfigFn(op);
}

/// Redirects to methods that set the configuration based on operation type for
/// VMVX backend.
static LogicalResult setVMVXRootConfigImpl(
    func::FuncOp entryPointFn, Operation *op,
    ArrayRef<LoopTilingAndDistributionInfo> tiledLoops) {
  if (getLoweringConfig(op)) return success();

  // Redirect to individual operations.
  auto setRootConfigFn = [&](Operation *op) -> LogicalResult {
    return TypeSwitch<Operation *, LogicalResult>(op)
        .Case<linalg::LinalgOp, IREE::LinalgExt::TiledOpInterface>(
            [&](auto op) {
              return setRootConfig(entryPointFn, op, tiledLoops);
            })
        .Default([&](Operation *op) { return success(); });
  };
  return setRootConfigFn(op);
}

/// Find the root operation for the dispatch region.
static FailureOr<Operation *> getRootOperation(
    ArrayRef<Operation *> computeOps) {
  Operation *rootOperation = nullptr;
  auto updateRootOperation = [&](Operation *op) -> LogicalResult {
    if (rootOperation) {
      return op->emitOpError(
          "unhandled multiple root operations in dispatch region");
    }
    rootOperation = op;
    return success();
  };
  for (auto op : computeOps) {
    if (auto linalgOp = dyn_cast<linalg::LinalgOp>(op)) {
      // Do not not treat linalg ops that are all parallel as root operations in
      // this sweep.
      if (linalgOp.getNumLoops() == linalgOp.getNumParallelLoops()) continue;

      // All other linalg ops are root ops.
      if (failed(updateRootOperation(op))) return failure();
      continue;
    }

    if (auto tiledOpInterfaceOp =
            dyn_cast<IREE::LinalgExt::TiledOpInterface>(op)) {
      // TODO(ravishankarm): For now
      // `tensor.extract_slice`/`tensor.insert_slice` implement the
      // `tiledInterfaceOp`. With tile + distribute moved out of Flow
      // dialect, this doesnt work anymore. Remove this when the external
      // model implementation of
      // `tensor.extract_slice`/`tensor.insert_slice` are dropped.
      if (isa<tensor::ExtractSliceOp, tensor::InsertSliceOp>(op)) continue;

      // All other operations that implement this interface are root ops.
      if (failed(updateRootOperation(op))) return failure();
      continue;
    }
  }
  if (rootOperation) return rootOperation;

  // If no root operation is found yet. Look for linalg generic ops.
  for (auto op : llvm::reverse(computeOps)) {
    if (isa<linalg::LinalgOp>(op)) {
      if (failed(updateRootOperation(op))) return failure();
    }
  }
  return rootOperation;
}

/// Finds the root operation in the given list of Linalg operations and sets
/// its configuration. Returns error for multiple root operations.
static LogicalResult setRootConfig(
    func::FuncOp entryPointFn, ArrayRef<Operation *> computeOps,
    ArrayRef<LoopTilingAndDistributionInfo> tiledLoops) {
  FailureOr<Operation *> rootOp = getRootOperation(computeOps);
  if (failed(rootOp)) {
    return failure();
  }
  Operation *rootOperation = rootOp.getValue();

  if (rootOperation) {
    if (isVMVXBackend(entryPointFn)) {
      if (failed(
              setVMVXRootConfigImpl(entryPointFn, rootOperation, tiledLoops))) {
        return failure();
      }
    } else {
      if (failed(setRootConfigImpl(entryPointFn, rootOperation, tiledLoops))) {
        return failure();
      }
    }
  }

  if (!getTranslationInfo(entryPointFn)) {
    // Fall back, just set the translation to CPUDefault.
    setTranslationInfo(entryPointFn, DispatchLoweringPassPipeline::CPUDefault,
                       /*workloadPerWorkgroup=*/ArrayRef<int64_t>{},
                       /*workgroupSize=*/ArrayRef<int64_t>{});
  }

  return success();
}

/// Sets the translation information to use for a dispatch region.
static LogicalResult setTranslationInfoAndRootConfig(
    func::FuncOp entryPointFn, ArrayRef<Operation *> computeOps,
    ArrayRef<LoopTilingAndDistributionInfo> tiledLoops) {
  // First check if the operations have a preset pipeline.
  for (auto computeOp : computeOps) {
    if (IREE::Codegen::CompilationInfoAttr compilationInfo =
            getCompilationInfo(computeOp)) {
      // If the function already has a translation, error out.
      if (auto translationInfo = getTranslationInfo(entryPointFn)) {
        return computeOp->emitOpError(
            "multiple ops within dispatch trying to set the translation "
            "info");
      }

      SmallVector<int64_t> workgroupSize =
          compilationInfo.getWorkgroupSizeVals();
      setTranslationInfo(entryPointFn, compilationInfo.getTranslationInfo(),
                         workgroupSize);
      setLoweringConfig(computeOp, compilationInfo.getLoweringConfig());
      eraseCompilationInfo(computeOp);
    }
  }

  // Next set the configuration of the operations.
  return setRootConfig(entryPointFn, computeOps, tiledLoops);
}

LogicalResult initCPULaunchConfig(ModuleOp moduleOp) {
  llvm::StringMap<IREE::HAL::ExecutableEntryPointOp> entryPointOps =
      getAllEntryPoints(moduleOp);
  for (auto funcOp : moduleOp.getOps<func::FuncOp>()) {
    auto entryPointOp = entryPointOps.lookup(funcOp.getName());
    if (!entryPointOp) continue;
    if (getTranslationInfo(entryPointOp)) continue;

    // If using sandbox passes, currently set the workload_per_wg to be
    // empty for single-threaded execution.
    if (useLinalgTransformInterp) {
      auto translationInfo = IREE::Codegen::TranslationInfoAttr::get(
          moduleOp.getContext(), IREE::Codegen::DispatchLoweringPassPipeline::
                                     LinalgTransformInterpCodegen);
      setTranslationInfo(funcOp, translationInfo);
      continue;
    }

    SmallVector<Operation *> computeOps;
    SmallVector<LoopTilingAndDistributionInfo> tiledLoops;

    // If there are no linalg ops, not using Linalg based lowering.
    if (failed(getComputeOps(funcOp, computeOps, tiledLoops))) {
      return failure();
    }

    if (failed(
            setTranslationInfoAndRootConfig(funcOp, computeOps, tiledLoops))) {
      return failure();
    }
  }

  // The root confguration setting introduces `tensor.dim` operations. Resolve
  // those away.
  RewritePatternSet patterns(moduleOp.getContext());
  memref::populateResolveRankedShapeTypeResultDimsPatterns(patterns);
  return applyPatternsAndFoldGreedily(moduleOp, std::move(patterns));
}

}  // namespace iree_compiler
}  // namespace mlir<|MERGE_RESOLUTION|>--- conflicted
+++ resolved
@@ -882,14 +882,9 @@
   auto partitionableLoopOp =
       cast<IREE::Flow::PartitionableLoopsInterface>(linalgOp.getOperation());
   SmallVector<int64_t> lbs(linalgOp.getNumLoops(), 0);
-<<<<<<< HEAD
   SmallVector<int64_t> ubs = linalgOp.getStaticLoopRanges();
-  return setDefaultRootConfig(entryPointFn, partitionableLoopOp, lbs, ubs);
-=======
-  SmallVector<int64_t> ubs = *linalgOp.getStaticLoopRanges();
   return setDefaultRootConfig(entryPointFn, partitionableLoopOp, lbs, ubs,
                               linalgOp.hasTensorSemantics());
->>>>>>> fe135cc7
 }
 
 /// Set the default configuration for operations that implement the
