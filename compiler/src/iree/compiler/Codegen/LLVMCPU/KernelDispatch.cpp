--- conflicted
+++ resolved
@@ -64,24 +64,20 @@
 
 // TODO(hanchung): Remove the flag. This is the flag for fastly falling back to
 // the previous snapshot.
-<<<<<<< HEAD
-static llvm::cl::opt<bool> disableMatmulPadPipeline(
-    "iree-codegen-disable-matmul-pad-pipeline",
-    llvm::cl::desc("disable padding options in Matmul codegen"),
-    llvm::cl::init(false));
+
+
+static llvm::cl::opt<bool> enableVectorPadding(
+    "iree-codegen-enable-vector-padding",
+    llvm::cl::desc("Enable padding for vectorization"), llvm::cl::init(true));
+
+static llvm::cl::opt<bool> enableVectorPeeling(
+    "iree-codegen-enable-vector-peeling",
+    llvm::cl::desc("Enable peeling for vectorization"), llvm::cl::init(true));
+
 static llvm::cl::opt<bool> enableTripleTilingPipeline(
     "iree-llvmcpu-enable-triple-tiling-pipeline",
     llvm::cl::desc("enable triple tiling expert for matmul kernels"),
     llvm::cl::init(false));
-=======
-static llvm::cl::opt<bool> enableVectorPadding(
-    "iree-codegen-enable-vector-padding",
-    llvm::cl::desc("Enable padding for vectorization"), llvm::cl::init(true));
-
-static llvm::cl::opt<bool> enableVectorPeeling(
-    "iree-codegen-enable-vector-peeling",
-    llvm::cl::desc("Enable peeling for vectorization"), llvm::cl::init(true));
->>>>>>> 7891cd0f
 
 llvm::cl::opt<std::string> clCPUCodegenTransformDialectFileName(
     "iree-codegen-llvmcpu-use-transform-dialect",
@@ -116,6 +112,12 @@
 /// given LinalgOp, depending on the op traits and the target architecture.
 static VectorPreProcStrategy getVectorPreProcStrategy(linalg::LinalgOp op) {
   if (op.hasBufferSemantics()) {
+    return VectorPreProcStrategy::None;
+  }
+
+  // TripleTilingPipeline is only for experimental for now. It's not mature
+  // enough to work well with other strategies.
+  if (enableTripleTilingPipeline) {
     return VectorPreProcStrategy::None;
   }
 
@@ -562,6 +564,8 @@
       DispatchLoweringPassPipeline::CPUDoubleTilingPadExpert);
 }
 
+// Returns true if all the tiling sizes are divisible by the next level of
+// tile sizes.
 static bool isNoPadMultiTilingBeneficial(linalg::ContractionOpInterface op,
                                          TileSizesListType tileSizes) {
   auto linalgOp = cast<linalg::LinalgOp>(op.getOperation());
@@ -592,8 +596,8 @@
 }
 
 static DispatchLoweringPassPipeline getNoPadMultiTilingExpert(
-    linalg::LinalgOp op, int numLevels) {
-  if (isPeelingBeneficial(op)) {
+    VectorPreProcStrategy strategy, int numLevels) {
+  if (strategy == VectorPreProcStrategy::Peeling) {
     return DispatchLoweringPassPipeline::CPUDoubleTilingPeelingExpert;
   }
   switch (numLevels) {
@@ -613,7 +617,6 @@
   auto numLevels = tileSizes.size();
   SmallVector<int64_t> workgroupTileSizes = tileSizes.pop_back_val();
 
-<<<<<<< HEAD
   auto linalgOp = cast<linalg::LinalgOp>(op.getOperation());
   SmallVector<int64_t> shape = linalgOp.getStaticLoopRanges();
   for (auto sizes : tileSizes) {
@@ -640,26 +643,16 @@
   SmallVector<int64_t> reductionTileSizes;
   splitParallelAndReductionTiles(op.getOperation(), parallelTileSizes,
                                  reductionTileSizes);
-  setVectorSizesForDynamicShapes(op.getOperation(), parallelTileSizes,
-                                 reductionTileSizes);
-=======
   auto vecPreProcStrategy = getVectorPreProcStrategy(linalgOp);
   setVectorSizesForDynamicShapes(op.getOperation(), vecPreProcStrategy,
                                  parallelTileSizes, reductionTileSizes);
->>>>>>> 7891cd0f
 
   tileSizes.push_back(parallelTileSizes);
   tileSizes.push_back(reductionTileSizes);
 
   return setOpConfigAndEntryPointFnTranslation(
       entryPointFn, op, tileSizes,
-<<<<<<< HEAD
-      getNoPadMultiTilingExpert(linalgOp, numLevels));
-=======
-      vecPreProcStrategy == VectorPreProcStrategy::Peeling
-          ? DispatchLoweringPassPipeline::CPUDoubleTilingPeelingExpert
-          : DispatchLoweringPassPipeline::CPUDoubleTilingExpert);
->>>>>>> 7891cd0f
+      getNoPadMultiTilingExpert(vecPreProcStrategy, numLevels));
 }
 
 static LogicalResult setAArch64RootConfig(func::FuncOp entryPointFn,
@@ -807,26 +800,20 @@
   }
 
   TileSizesListType tileSizes = {flowTileSizes, workgroupTileSizes};
-  if (disableMatmulPadPipeline) {
-    return setMatmulNoPadRootConfig(entryPointFn, contractionOp, tileSizes,
-                                    vectorSize);
-  }
-  if (isX86(*variantOp) || isRISCV(*variantOp)) {
-    // TODO(hanchung): We should make the tile sizes be related to memory
-    // hierarchy. They are derived from experiments for now.
-    if (enableTripleTilingPipeline) {
-      SmallVector<int64_t> l1TileSizes = {0, 0, 384};
-      TileSizesListType tripleTileSizes = {flowTileSizes, l1TileSizes,
-                                           workgroupTileSizes};
-      if (isNoPadMultiTilingBeneficial(contractionOp, tripleTileSizes)) {
-        return setMatmulNoPadRootConfig(entryPointFn, contractionOp,
-                                        tripleTileSizes, vectorSize);
-      }  // else fall back to the default configuration.
-    }
-  }
   if (usePaddingPipeline) {
     return setMatmulPadRootConfig(entryPointFn, contractionOp, flowTileSizes,
                                   workgroupTileSizes, vectorSize);
+  }
+  // TODO(hanchung): We should make the tile sizes be related to memory
+  // hierarchy. They are derived from experiments for now.
+  if (enableTripleTilingPipeline) {
+    SmallVector<int64_t> l1TileSizes = {0, 0, 384};
+    TileSizesListType tripleTileSizes = {flowTileSizes, l1TileSizes,
+                                         workgroupTileSizes};
+    if (isNoPadMultiTilingBeneficial(contractionOp, tripleTileSizes)) {
+      return setMatmulNoPadRootConfig(entryPointFn, contractionOp,
+                                      tripleTileSizes, vectorSize);
+    }  // else fall back to the default configuration.
   }
   return setMatmulNoPadRootConfig(entryPointFn, contractionOp, tileSizes,
                                   vectorSize);
