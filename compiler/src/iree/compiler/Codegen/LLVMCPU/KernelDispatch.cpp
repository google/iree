--- conflicted
+++ resolved
@@ -795,8 +795,7 @@
                        << newTileSizes << "\n");
 
   return setOpConfigAndEntryPointFnTranslation(
-      entryPointFn, op, newTileSizes,
-      getNoPadMultiTilingExpert(vecPreProcStrategy, numTuples));
+      entryPointFn, op, newTileSizes, getNoPadTilingExpert(vecPreProcStrategy));
 }
 
 // TODO (dcaballe): Remove
@@ -1031,19 +1030,6 @@
     return setMatmulPadRootConfig(entryPointFn, contractionOp, flowTileSizes,
                                   workgroupTileSizes, vectorSize);
   }
-<<<<<<< HEAD
-  // TODO(hanchung): We should make the tile sizes be related to memory
-  // hierarchy. They are derived from experiments for now.
-  if (enableTripleTilingPipeline) {
-    SmallVector<int64_t> l1TileSizes = {0, 0, 384};
-    TileSizesListType tripleTileSizes = {flowTileSizes, l1TileSizes,
-                                         workgroupTileSizes};
-    if (isNoPadMultiTilingBeneficial(contractionOp, tripleTileSizes)) {
-      return setMatmulNoPadRootConfig(entryPointFn, contractionOp,
-                                      tripleTileSizes, vectorSize,
-                                      vecPreProcStrategy);
-    }  // else fall back to the default configuration.
-  }
 
   if (isX86(targetAttr) &&
       vecPreProcStrategy == VectorPreProcStrategy::Masking) {
@@ -1051,8 +1037,6 @@
                                       vectorSize, vecPreProcStrategy);
   }
 
-=======
->>>>>>> d87e1635
   return setMatmulNoPadRootConfig(entryPointFn, contractionOp, tileSizes,
                                   vectorSize, vecPreProcStrategy);
 }
