--- conflicted
+++ resolved
@@ -619,13 +619,7 @@
   // works for linalg.matmul cases. We can relax it once we have better
   // scheduling, e.g., transform dialect.
   SmallVector<int64_t> flowTileSizes;
-<<<<<<< HEAD
-  if (!disableMatmulPadPipeline &&
-      (isX86(entryPointFn) || isRISCV(entryPointFn))) {
-=======
-  if (!disableMatmulPadPipeline && (isX86(*variantOp) || isRISCV(*variantOp)) &&
-      numLoops == 3) {
->>>>>>> be4c7b45
+  if (!disableMatmulPadPipeline && (isX86(*variantOp) || isRISCV(*variantOp))) {
     // It's inspired from Sandbox configuration. Sandbox has
     // [[288, 128, 512], [12, 32, 1]] setup. We scale 288 to 192 because
     // 288/12*8=192
@@ -647,19 +641,9 @@
   if (isAArch64(*variantOp) && !isQuantized) {
     return setAArch64RootConfig(entryPointFn, contractionOp, flowTileSizes,
                                 workgroupTileSizes, vectorSize);
-<<<<<<< HEAD
   } else if (disableMatmulPadPipeline) {
     return setMatmulNoPadRootConfig(entryPointFn, contractionOp, flowTileSizes,
                                     workgroupTileSizes, vectorSize);
-=======
-  } else if (isX86(*variantOp) || isRISCV(*variantOp) ||
-             isAArch64(*variantOp)) {
-    if (disableMatmulPadPipeline || numLoops != 3) {
-      return setMatmulNoPadRootConfig(entryPointFn, contractionOp,
-                                      flowTileSizes, workgroupTileSizes,
-                                      vectorSize);
-    }
->>>>>>> be4c7b45
   }
   return setMatmulPadRootConfig(entryPointFn, contractionOp, flowTileSizes,
                                 workgroupTileSizes, vectorSize);
