// Copyright 2021 The IREE Authors
//
// Licensed under the Apache License v2.0 with LLVM Exceptions.
// See https://llvm.org/LICENSE.txt for license information.
// SPDX-License-Identifier: Apache-2.0 WITH LLVM-exception

#include <algorithm>
#include <optional>

#include "iree-dialects/Dialect/LinalgExt/Passes/Passes.h"
#include "iree-dialects/Dialect/LinalgExt/Transforms/CodegenStrategy.h"
#include "iree/compiler/Codegen/Dialect/LoweringConfig.h"
#include "iree/compiler/Codegen/Sandbox/PassDetail.h"
#include "iree/compiler/Codegen/Sandbox/Passes.h"
#include "iree/compiler/Codegen/Utils/Utils.h"
#include "llvm/Support/Debug.h"
#include "mlir/AsmParser/AsmParser.h"
#include "mlir/Dialect/Arith/IR/Arith.h"
#include "mlir/Dialect/Linalg/IR/Linalg.h"
#include "mlir/Dialect/Linalg/Transforms/Hoisting.h"
#include "mlir/Dialect/Linalg/Transforms/Transforms.h"
#include "mlir/Dialect/SCF/Transforms/TileUsingInterface.h"
#include "mlir/Dialect/X86Vector/Transforms.h"
#include "mlir/Pass/PassManager.h"
#include "mlir/Transforms/GreedyPatternRewriteDriver.h"
#include "mlir/Transforms/Passes.h"

using namespace mlir;
// using namespace mlir::linalg;

using mlir::iree_compiler::IREE::LinalgExt::CodegenStrategy;
using mlir::iree_compiler::IREE::LinalgExt::LinalgTransformationFilter;
using mlir::iree_compiler::IREE::LinalgExt::LinalgTransforms;
using mlir::iree_compiler::IREE::LinalgExt::LinalgVectorLoweringOptions;

#define DEBUG_TYPE "iree-linalg-tensor-codegen-driver"

//===----------------------------------------------------------------------===//
// From Sandbox
//===----------------------------------------------------------------------===//

namespace {
<<<<<<< HEAD
=======

struct LinalgSingleTilingExpertPass
    : public LinalgSingleTilingExpertBase<LinalgSingleTilingExpertPass> {
  LinalgSingleTilingExpertPass() = default;
  LinalgSingleTilingExpertPass(
      const LinalgSingleTilingExpertPassOptions &options) {
    this->anchorFuncOpName = options.anchorFuncOpName;
    this->anchorOpName = options.anchorOpName;
    this->generalize = options.generalize;
    this->iteratorInterchange = options.iteratorInterchange;
    this->vectorize = options.vectorize;
    this->enableVectorMasking = options.enableVectorMasking;
    this->vectorizePadding = options.vectorizePadding;
    this->vectorizeGatherAccesses = options.vectorizeGatherAccesses;
    this->tilingLevel = options.tilingLevel;
  }
  LinalgSingleTilingExpertPass(const LinalgSingleTilingExpertPass &pass) {}

  /// Function pass entry point.
  void runOnOperation() override;
};

>>>>>>> a593b622
struct LinalgVectorLoweringPass
    : public LinalgVectorLoweringBase<LinalgVectorLoweringPass> {
  LinalgVectorLoweringPass(int64_t vectorLoweringStage = 0) {
    this->vectorLoweringStage.setValue(vectorLoweringStage);
  }
  LinalgVectorLoweringPass(const LinalgVectorLoweringPass &pass) {}
  LinalgVectorLoweringPass(const LinalgVectorLoweringPassOptions &options) {
    this->vectorLoweringStage = options.vectorLoweringStage;
    this->splitVectorTransfersTo = options.splitVectorTransfersTo;
    this->lowerVectorTransposeTo = options.lowerVectorTransposeTo;
    this->lowerVectorTransposeToAVX2 = options.lowerVectorTransposeToAVX2;
    this->lowerVectorMultiReductionTo = options.lowerVectorMultiReductionTo;
    this->lowerVectorContractionTo = options.lowerVectorContractionTo;
    this->unrollVectorTransfers = options.unrollVectorTransfers;
    this->maxTransferRank = options.maxTransferRank;
  }

  void runOnOperation() override;
};
<<<<<<< HEAD
=======
}  // namespace

void LinalgSingleTilingExpertPass::runOnOperation() {
  func::FuncOp funcOp = getOperation();

  LinalgVectorizationOptions vectorizationOptions;
  vectorizationOptions.setVectorizePadding(vectorizePadding);
  vectorizationOptions.setVectorizeGatherAccesses(vectorizeGatherAccesses);
  vectorizationOptions.setEnableVectorMasking(enableVectorMasking);
  if (enableVectorMasking) {
    vectorizationOptions.setCanonicalVectorSizes(
        getCanonicalVectorShape(funcOp));
    vectorizationOptions.setVectorSizeComputationFunction(getVectorSizes);
  }

  CodegenStrategy strategy;
  StringRef genericOpName = linalg::GenericOp::getOperationName();
  strategy.vectorizeIf(vectorize, generalize ? genericOpName : anchorOpName,
                       vectorizationOptions);

  // Created a nested OpPassManager and run.
  OpPassManager dynamicPM(func::FuncOp::getOperationName());
  strategy.configurePassPipeline(dynamicPM, funcOp.getContext());
  dynamicPM.addPass(
      iree_compiler::IREE::LinalgExt::createLinalgStrategyEnablePass());
  if (failed(runPipeline(dynamicPM, funcOp))) {
    return signalPassFailure();
  }
}
>>>>>>> a593b622

void LinalgVectorLoweringPass::runOnOperation() {
  LLVM_DEBUG(llvm::dbgs() << "\n ---- Stage : " << vectorLoweringStage;);
  vector::VectorTransposeLowering vectorTransposeLowering =
      llvm::StringSwitch<vector::VectorTransposeLowering>(
          lowerVectorTransposeTo.getValue())
          .Case("eltwise", vector::VectorTransposeLowering::EltWise)
          .Case("flat_transpose", vector::VectorTransposeLowering::Flat)
          .Case("shuffle", vector::VectorTransposeLowering::Shuffle)
          .Default(vector::VectorTransposeLowering::EltWise);
  vector::VectorMultiReductionLowering vectorMultiReductionLowering =
      llvm::StringSwitch<vector::VectorMultiReductionLowering>(
          lowerVectorMultiReductionTo.getValue())
          .Case("innerreduction",
                vector::VectorMultiReductionLowering::InnerReduction)
          .Default(vector::VectorMultiReductionLowering::InnerParallel);
  vector::VectorContractLowering vectorContractLowering =
      llvm::StringSwitch<vector::VectorContractLowering>(
          lowerVectorContractionTo.getValue())
          .Case("matrixintrinsics", vector::VectorContractLowering::Matmul)
          .Case("dot", vector::VectorContractLowering::Dot)
          .Case("outerproduct", vector::VectorContractLowering::OuterProduct)
          .Default(vector::VectorContractLowering::OuterProduct);
  vector::VectorTransferSplit vectorTransferSplit =
      llvm::StringSwitch<vector::VectorTransferSplit>(
          splitVectorTransfersTo.getValue())
          .Case("none", vector::VectorTransferSplit::None)
          .Case("linalg-copy", vector::VectorTransferSplit::LinalgCopy)
          .Case("vector-transfers", vector::VectorTransferSplit::VectorTransfer)
          .Default(vector::VectorTransferSplit::None);

  // Per-function lowering pipeline.
  vector::VectorTransformsOptions vectorTransformOptions =
      vector::VectorTransformsOptions()
          .setVectorTransposeLowering(vectorTransposeLowering)
          .setVectorTransformsOptions(vectorContractLowering)
          .setVectorMultiReductionLowering(vectorMultiReductionLowering)
          .setVectorTransferSplit(vectorTransferSplit);
  VectorTransferToSCFOptions vectorTransferToSCFOptions =
      VectorTransferToSCFOptions().enableFullUnroll(unrollVectorTransfers);

  LinalgVectorLoweringOptions vectorLoweringOptions =
      LinalgVectorLoweringOptions()
          // Lowering of vector contractions.
          .enableContractionLowering(vectorLoweringStage >= 0)
          // Lowering of vector multi_reduction.
          .enableMultiReductionLowering(vectorLoweringStage >= 1)
          // Whether to split full/partial vector.transfer ops.
          .enableTransferPartialRewrite(vectorLoweringStage >= 2 &&
                                        vectorTransferSplit !=
                                            vector::VectorTransferSplit::None)

          // Set the maximum vector load / store rank.
          .setMaxTransferRank(maxTransferRank)
          // Lower vector.transfer to vector.transfer of max rank.
          .enableTransferLowering(vectorLoweringStage >= 3)
          // Conversion to scf.
          .enableTransferToSCFConversion(vectorLoweringStage >= 4)
          .setVectorTransferToSCFOptions(vectorTransferToSCFOptions)
          // Lowering of vector.transpose.
          .enableVectorTransposeLowering(vectorLoweringStage >= 5)
          .setVectorTransformsOptions(vectorTransformOptions)
          .enableAVX2Lowering(lowerVectorTransposeToAVX2)
          .setAVX2LoweringOptions(
              x86vector::avx2::LoweringOptions().setTransposeOptions(
                  x86vector::avx2::TransposeLoweringOptions()
                      .lower4x8xf32(lowerVectorTransposeToAVX2)
                      .lower8x8xf32(lowerVectorTransposeToAVX2)))
          // Lowering of vector.shape_cast.
          .enableShapeCastLowering(vectorLoweringStage >= 6);

  CodegenStrategy strategy;
  strategy.vectorLowering(vectorLoweringOptions);
  // Created a nested OpPassManager and run.
  OpPassManager dynamicPM(func::FuncOp::getOperationName());
  func::FuncOp funcOp = getOperation();
  strategy.configurePassPipeline(dynamicPM, funcOp.getContext());
  dynamicPM.addPass(
      iree_compiler::IREE::LinalgExt::createLinalgStrategyEnablePass());
  if (failed(runPipeline(dynamicPM, funcOp))) {
    return signalPassFailure();
  }
}
}  // namespace

std::unique_ptr<OperationPass<func::FuncOp>>
mlir::createLinalgVectorLoweringPass(int64_t vectorLoweringStage) {
  return std::make_unique<LinalgVectorLoweringPass>(vectorLoweringStage);
}
std::unique_ptr<OperationPass<func::FuncOp>>
mlir::createLinalgVectorLoweringPass(
    const LinalgVectorLoweringPassOptions &options) {
  return std::make_unique<LinalgVectorLoweringPass>(options);
}

//===----------------------------------------------------------------------===//
// Transforms
//===----------------------------------------------------------------------===//

void mlir::addLowerToVectorTransforms(OpPassManager &passManager,
                                      LinalgVectorLoweringPassOptions options) {
  for (int i = 0; i < 7; ++i) {
    options.vectorLoweringStage = i;
    passManager.addPass(createLinalgVectorLoweringPass(options));
    passManager.addPass(createCanonicalizerPass());
    passManager.addPass(createCSEPass());
  }
}

namespace mlir {
/// Generate the code for registering passes.
#define GEN_PASS_REGISTRATION
#include "iree/compiler/Codegen/Sandbox/Passes.h.inc"
}  // namespace mlir

void mlir::iree_compiler::registerSandboxPasses() { registerPasses(); }<|MERGE_RESOLUTION|>--- conflicted
+++ resolved
@@ -40,31 +40,6 @@
 //===----------------------------------------------------------------------===//
 
 namespace {
-<<<<<<< HEAD
-=======
-
-struct LinalgSingleTilingExpertPass
-    : public LinalgSingleTilingExpertBase<LinalgSingleTilingExpertPass> {
-  LinalgSingleTilingExpertPass() = default;
-  LinalgSingleTilingExpertPass(
-      const LinalgSingleTilingExpertPassOptions &options) {
-    this->anchorFuncOpName = options.anchorFuncOpName;
-    this->anchorOpName = options.anchorOpName;
-    this->generalize = options.generalize;
-    this->iteratorInterchange = options.iteratorInterchange;
-    this->vectorize = options.vectorize;
-    this->enableVectorMasking = options.enableVectorMasking;
-    this->vectorizePadding = options.vectorizePadding;
-    this->vectorizeGatherAccesses = options.vectorizeGatherAccesses;
-    this->tilingLevel = options.tilingLevel;
-  }
-  LinalgSingleTilingExpertPass(const LinalgSingleTilingExpertPass &pass) {}
-
-  /// Function pass entry point.
-  void runOnOperation() override;
-};
-
->>>>>>> a593b622
 struct LinalgVectorLoweringPass
     : public LinalgVectorLoweringBase<LinalgVectorLoweringPass> {
   LinalgVectorLoweringPass(int64_t vectorLoweringStage = 0) {
@@ -84,38 +59,7 @@
 
   void runOnOperation() override;
 };
-<<<<<<< HEAD
-=======
 }  // namespace
-
-void LinalgSingleTilingExpertPass::runOnOperation() {
-  func::FuncOp funcOp = getOperation();
-
-  LinalgVectorizationOptions vectorizationOptions;
-  vectorizationOptions.setVectorizePadding(vectorizePadding);
-  vectorizationOptions.setVectorizeGatherAccesses(vectorizeGatherAccesses);
-  vectorizationOptions.setEnableVectorMasking(enableVectorMasking);
-  if (enableVectorMasking) {
-    vectorizationOptions.setCanonicalVectorSizes(
-        getCanonicalVectorShape(funcOp));
-    vectorizationOptions.setVectorSizeComputationFunction(getVectorSizes);
-  }
-
-  CodegenStrategy strategy;
-  StringRef genericOpName = linalg::GenericOp::getOperationName();
-  strategy.vectorizeIf(vectorize, generalize ? genericOpName : anchorOpName,
-                       vectorizationOptions);
-
-  // Created a nested OpPassManager and run.
-  OpPassManager dynamicPM(func::FuncOp::getOperationName());
-  strategy.configurePassPipeline(dynamicPM, funcOp.getContext());
-  dynamicPM.addPass(
-      iree_compiler::IREE::LinalgExt::createLinalgStrategyEnablePass());
-  if (failed(runPipeline(dynamicPM, funcOp))) {
-    return signalPassFailure();
-  }
-}
->>>>>>> a593b622
 
 void LinalgVectorLoweringPass::runOnOperation() {
   LLVM_DEBUG(llvm::dbgs() << "\n ---- Stage : " << vectorLoweringStage;);
@@ -199,7 +143,6 @@
     return signalPassFailure();
   }
 }
-}  // namespace
 
 std::unique_ptr<OperationPass<func::FuncOp>>
 mlir::createLinalgVectorLoweringPass(int64_t vectorLoweringStage) {
