--- conflicted
+++ resolved
@@ -109,12 +109,8 @@
   nestedModulePM.addNestedPass<func::FuncOp>(
       IREE::LinalgExt::createTileAndDecomposeAttentionPass());
   nestedModulePM.addNestedPass<func::FuncOp>(
-<<<<<<< HEAD
       createConvertToDestinationPassingStylePass(
           useWARForCooperativeMatrixCodegen));
-=======
-      IREE::LinalgExt::createDecomposeSoftmaxPass());
->>>>>>> 1d76929c
   nestedModulePM.addPass(createCanonicalizerPass());
   nestedModulePM.addPass(createCSEPass());
 }
