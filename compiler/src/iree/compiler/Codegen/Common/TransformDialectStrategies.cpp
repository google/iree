--- conflicted
+++ resolved
@@ -643,45 +643,8 @@
 static constexpr unsigned cudaWarpSize = 32;
 
 /// Matcher.
-<<<<<<< HEAD
 static bool matchGPUReduction(linalg::LinalgOp op,
                               GPUReductionStrategyInfos &info) {
-  // TODO: match the sequence the startegy supports.
-  if (!isa<linalg::GenericOp>(op)) return false;
-  if (op.hasDynamicShape()) return false;
-  SmallVector<unsigned> reductionDims;
-  op.getReductionDims(reductionDims);
-  if (reductionDims.size() != 1 || reductionDims[0] != op.getNumLoops() - 1)
-    return false;
-  if (op.getRegionOutputArgs().size() != 1) return false;
-
-  // Only support projected permutation, this could be extended to projected
-  // permutated with broadcast.
-  if (llvm::any_of(op.getDpsInputOperands(), [&](OpOperand *input) {
-        return !op.getMatchingIndexingMap(input).isProjectedPermutation();
-      }))
-    return false;
-
-  // Only single combiner operations are supported for now.
-  SmallVector<Operation *, 4> combinerOps;
-  if (!matchReduction(op.getRegionOutputArgs(), 0, combinerOps) ||
-      combinerOps.size() != 1)
-    return false;
-
-  int64_t dimSize = op.getStaticLoopRanges()[reductionDims[0]];
-  if (dimSize % cudaWarpSize != 0) return false;
-
-  const Type elementType = op.getDpsInitOperand(0)
-                               ->get()
-                               .getType()
-                               .cast<ShapedType>()
-                               .getElementType();
-  if (!elementType.isIntOrFloat()) return false;
-  // Reduction distribution only supports 32-bit types now.
-  if (elementType.getIntOrFloatBitWidth() != 32) return false;
-=======
-static bool matchGPUReduction(linalg::LinalgOp op, TileSizesListType &tileSizes,
-                              std::array<int64_t, 3> &workgroupSize) {
   // TODO: match the sequence the strategy supports.
   auto fill = m_StructuredOp<linalg::FillOp>();
   auto pattern = m_StructuredOp()
@@ -697,7 +660,6 @@
                      .output(0, ElementTypeBitWidth(32))
                      .output(0, SingleCombinerReduction());
   if (!matchPattern(op, pattern)) return false;
->>>>>>> 44459cc6
 
   // Hardcoded workagroup size, this could be deduced from the reduction dim.
   info.workgroupSize = {32, 2, 1};
@@ -719,26 +681,7 @@
 };
 
 static bool matchCPUReduction(linalg::LinalgOp op,
-<<<<<<< HEAD
                               CPUReductionStrategyInfos &infos) {
-  // TODO: match the sequence the startegy supports.
-  if (!isa<linalg::GenericOp>(op)) return false;
-  if (op.hasDynamicShape()) return false;
-  SmallVector<unsigned> reductionDims;
-  op.getReductionDims(reductionDims);
-  if (reductionDims.size() != 1 || reductionDims[0] != op.getNumLoops() - 1)
-    return false;
-  if (op.getRegionOutputArgs().size() != 1) return false;
-
-  // Only support projected permutation, this could be extended to projected
-  // permutated with broadcast.
-  if (llvm::any_of(op.getDpsInputOperands(), [&](OpOperand *input) {
-        return !op.getMatchingIndexingMap(input).isProjectedPermutation();
-      }))
-    return false;
-=======
-                              SmallVector<int64_t> &tileSize,
-                              std::array<int64_t, 3> &workgroupSize) {
   // TODO: match the sequence the strategy supports.
   auto fill = m_StructuredOp<linalg::FillOp>();
   auto pattern = m_StructuredOp()
@@ -746,7 +689,6 @@
                      .dim(-1, utils::IteratorType::reduction)
                      .output(NumEqualsTo(1))
                      .output(0, fill);
->>>>>>> 44459cc6
 
   // TODO: set the right config as expected by the strategy.
   infos.workgroupSize = {1};
