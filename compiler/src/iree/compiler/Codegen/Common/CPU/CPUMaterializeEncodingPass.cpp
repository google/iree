--- conflicted
+++ resolved
@@ -127,7 +127,14 @@
 
   if (hasUkernel(target) && lhs.isSignlessInteger(8) &&
       rhs.isSignlessInteger(4) && out.isSignlessInteger(32)) {
-<<<<<<< HEAD
+    if (hasFeature(target, "+dotprod")) {
+      return {
+        TileMxNxK{8, 4, 8}, // Aim to use SDOT.
+        TileMxNxK{4, 4, 8}, // Truncation of the above.
+        TileMxNxK{2, 4, 8}, // Truncation of the above.
+        TileMxNxK{1, 4, 8}, // Truncation of the above.
+      };
+    }
     return {
         TileMxNxK{4, 16, 2}, // Aim to use SMLAL.
         TileMxNxK{2, 16, 2}, // Truncation of the above.
@@ -136,28 +143,7 @@
   }
 
   if (hasUkernel(target) && lhs.isSignlessInteger(8) &&
-      (rhs.isSignlessInteger(8) || rhs.isSignlessInteger(4)) &&
-      out.isSignlessInteger(32)) {
-=======
-    if (hasFeature(target, "+dotprod")) {
-      return {
-        TileMxNxK{8, 4, 8}, // Aim to use SDOT.
-        TileMxNxK{4, 4, 8}, // Truncation of the above.
-        TileMxNxK{2, 4, 8}, // Truncation of the above.
-        TileMxNxK{1, 4, 8}, // Truncation of the above.
-      };
-    } else {
-      return {
-        TileMxNxK{4, 16, 2}, // Aim to use SMLAL.
-        TileMxNxK{2, 16, 2}, // Truncation of the above.
-        TileMxNxK{1, 16, 2}, // Truncation of the above.
-      };
-    }
-  }
-
-  if (hasUkernel(target) && lhs.isSignlessInteger(8) &&
       rhs.isSignlessInteger(8) && out.isSignlessInteger(32)) {
->>>>>>> ba0f2ea3
     if (hasFeature(target, "+i8mm")) {
       return {
           TileMxNxK{8, 8, 8}, // Aim to use SMMLA.
@@ -180,27 +166,10 @@
       (rhs.isSignlessInteger(8) || rhs.isSignlessInteger(4)) &&
       (out.isSignlessInteger(32) || out.isF32())) {
     return {
-<<<<<<< HEAD
         TileMxNxK{4, 16, 1}, // Aim to use SMLAL.
         TileMxNxK{4, 16, 1}, // Truncation of the above.
         TileMxNxK{2, 32, 1}, // Truncation of the above.
         TileMxNxK{1, 64, 1}, // Truncation of the above.
-    };
-  }
-
-  if (!hasUkernel(target) && lhs.isSignlessInteger(8) &&
-      rhs.isSignlessInteger(4) &&
-      (out.isSignlessInteger(32) || out.isF32())) {
-    return {
-        TileMxNxK{4, 16, 2}, // Aim to use SMLAL.
-        TileMxNxK{2, 16, 2}, // Truncation of the above.
-        TileMxNxK{1, 16, 2}, // Truncation of the above.
-=======
-        TileMxNxK{6, 16, 1}, // Aim to use SMLAL.
-        TileMxNxK{4, 16, 1}, // Truncation of the above.
-        TileMxNxK{2, 32, 1}, // Truncation of the above.
-        TileMxNxK{1, 64, 1}, // Truncation of the above.
->>>>>>> ba0f2ea3
     };
   }
 
