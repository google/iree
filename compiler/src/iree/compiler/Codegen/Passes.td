--- conflicted
+++ resolved
@@ -391,19 +391,18 @@
   ];
 }
 
-<<<<<<< HEAD
+def LLVMCPUTensorPad :
+    Pass<"iree-llvmcpu-tensor-pad", "func::FuncOp"> {
+  let summary = "Pass to pad operations on tensors in top-down order.";
+  let constructor =
+      "mlir::iree_compiler::createLLVMCPUTensorPadPass()";
+}
+
 def LLVMCPUPeel :
     Pass<"iree-llvmcpu-peel", "func::FuncOp"> {
   let summary = "Pass to perform peeling on non-distributed loops.";
   let constructor =
       "mlir::iree_compiler::createLLVMCPUPeelPass()";
-=======
-def LLVMCPUTensorPad :
-    Pass<"iree-llvmcpu-tensor-pad", "func::FuncOp"> {
-  let summary = "Pass to pad operations on tensors in top-down order.";
-  let constructor =
-      "mlir::iree_compiler::createLLVMCPUTensorPadPass()";
->>>>>>> c6b6aba2
 }
 
 def ConvertToLLVM :
