--- conflicted
+++ resolved
@@ -516,7 +516,16 @@
       "mlir::iree_compiler::createLLVMCPUPeelPass()";
 }
 
-<<<<<<< HEAD
+def LLVMCPUSplitReduction : Pass<"iree-llvmcpu-split-reduction", "func::FuncOp"> {
+  let summary = "Pass to splitReduce linalg operations.";
+  let constructor = "mlir::iree_compiler::createLLVMCPUSplitReductionPass()";
+  let options = [
+    Option<"enableFpReductionReordering", "enable-fp-reduction-reordering",
+      "bool", /*default=*/"false",
+      "Flag to enable reduction reordering on floating points.">,
+  ];
+}
+
 def LLVMCPUVectorization :
     Pass<"iree-llvmcpu-vectorization", "func::FuncOp"> {
   let summary = "Pass to perform vectorization on tensor/linalg ops.";
@@ -529,16 +538,6 @@
   ];
   let constructor =
       "mlir::iree_compiler::createLLVMCPUVectorizationPass()";
-=======
-def LLVMCPUSplitReduction : Pass<"iree-llvmcpu-split-reduction", "func::FuncOp"> {
-  let summary = "Pass to splitReduce linalg operations.";
-  let constructor = "mlir::iree_compiler::createLLVMCPUSplitReductionPass()";
-  let options = [
-    Option<"enableFpReductionReordering", "enable-fp-reduction-reordering",
-      "bool", /*default=*/"false",
-      "Flag to enable reduction reordering on floating points.">,
-  ];
->>>>>>> 0587a95d
 }
 
 def ConvertToLLVM :
