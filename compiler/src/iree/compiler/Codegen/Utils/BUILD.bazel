# Copyright 2020 The IREE Authors
#
# Licensed under the Apache License v2.0 with LLVM Exceptions.
# See https://llvm.org/LICENSE.txt for license information.
# SPDX-License-Identifier: Apache-2.0 WITH LLVM-exception

# Utilities for working with IREE MLIR types.

load("//build_tools/bazel:build_defs.oss.bzl", "iree_compiler_cc_library")

package(
    default_visibility = ["//visibility:public"],
    features = ["layering_check"],
    licenses = ["notice"],  # Apache 2.0
)

iree_compiler_cc_library(
    name = "Utils",
    srcs = [
        "CPUUtils.cpp",
        "GPUUtils.cpp",
        "LinalgOpInfo.cpp",
        "LinkingUtils.cpp",
        "MarkerUtils.cpp",
        "Utils.cpp",
    ],
    hdrs = [
        "CPUUtils.h",
        "GPUUtils.h",
        "LinalgOpInfo.h",
        "LinkingUtils.h",
        "MarkerUtils.h",
        "Utils.h",
    ],
    deps = [
        "//compiler/src/iree/compiler/Codegen/Dialect/Codegen/IR:IREECodegenDialect",
        "//compiler/src/iree/compiler/Codegen/Dialect/GPU/IR:IREEGPUDialect",
<<<<<<< HEAD
        "//compiler/src/iree/compiler/Codegen/Dialect/GPU/TargetUtils:KnownTargets",
=======
>>>>>>> e4b5a935
        "//compiler/src/iree/compiler/Codegen/Interfaces:PartitionableLoopsInterface",
        "//compiler/src/iree/compiler/Codegen/Interfaces:ProcessorOpInterfaces",
        "//compiler/src/iree/compiler/Codegen/Interfaces:UKernelOpInterface",
        "//compiler/src/iree/compiler/Dialect/Flow/IR",
        "//compiler/src/iree/compiler/Dialect/HAL/IR",
        "//compiler/src/iree/compiler/Dialect/LinalgExt/IR",
        "//compiler/src/iree/compiler/Dialect/LinalgExt/Transforms",
        "//compiler/src/iree/compiler/Utils",
        "@llvm-project//llvm:Support",
        "@llvm-project//llvm:TargetParser",
        "@llvm-project//mlir:AffineDialect",
        "@llvm-project//mlir:Analysis",
        "@llvm-project//mlir:ArithDialect",
        "@llvm-project//mlir:ArithUtils",
        "@llvm-project//mlir:FuncDialect",
        "@llvm-project//mlir:FunctionInterfaces",
        "@llvm-project//mlir:GPUDialect",
        "@llvm-project//mlir:IR",
        "@llvm-project//mlir:LinalgDialect",
        "@llvm-project//mlir:LinalgTransforms",
        "@llvm-project//mlir:LinalgUtils",
        "@llvm-project//mlir:MemRefDialect",
        "@llvm-project//mlir:SCFDialect",
        "@llvm-project//mlir:SCFTransforms",
        "@llvm-project//mlir:SideEffectInterfaces",
        "@llvm-project//mlir:Support",
        "@llvm-project//mlir:TensorDialect",
        "@llvm-project//mlir:TilingInterface",
        "@llvm-project//mlir:TransformUtils",
        "@llvm-project//mlir:VectorDialect",
        "@llvm-project//mlir:ViewLikeInterface",
    ],
)

iree_compiler_cc_library(
    name = "VectorOpUtils",
    srcs = [
        "VectorOpUtils.cpp",
    ],
    hdrs = [
        "VectorOpUtils.h",
    ],
    deps = [
        "@llvm-project//llvm:Support",
        "@llvm-project//mlir:IR",
        "@llvm-project//mlir:LinalgDialect",
        "@llvm-project//mlir:Support",
        "@llvm-project//mlir:VectorDialect",
    ],
)<|MERGE_RESOLUTION|>--- conflicted
+++ resolved
@@ -34,11 +34,7 @@
     ],
     deps = [
         "//compiler/src/iree/compiler/Codegen/Dialect/Codegen/IR:IREECodegenDialect",
-        "//compiler/src/iree/compiler/Codegen/Dialect/GPU/IR:IREEGPUDialect",
-<<<<<<< HEAD
         "//compiler/src/iree/compiler/Codegen/Dialect/GPU/TargetUtils:KnownTargets",
-=======
->>>>>>> e4b5a935
         "//compiler/src/iree/compiler/Codegen/Interfaces:PartitionableLoopsInterface",
         "//compiler/src/iree/compiler/Codegen/Interfaces:ProcessorOpInterfaces",
         "//compiler/src/iree/compiler/Codegen/Interfaces:UKernelOpInterface",
