// Copyright 2022 The IREE Authors
//
// Licensed under the Apache License v2.0 with LLVM Exceptions.
// See https://llvm.org/LICENSE.txt for license information.
// SPDX-License-Identifier: Apache-2.0 WITH LLVM-exception

#include "iree/compiler/Dialect/Stream/IR/StreamDialect.h"
#include "iree/compiler/Dialect/Stream/IR/StreamOps.h"
#include "iree/compiler/Dialect/Stream/IR/StreamTypes.h"
#include "iree/compiler/Dialect/Stream/Transforms/PassDetail.h"
#include "iree/compiler/Dialect/Stream/Transforms/Passes.h"
#include "llvm/Support/Debug.h"
#include "mlir/Dialect/Arith/IR/Arith.h"
#include "mlir/Dialect/Complex/IR/Complex.h"
#include "mlir/Dialect/Func/IR/FuncOps.h"
#include "mlir/IR/Attributes.h"
#include "mlir/IR/Builders.h"
#include "mlir/IR/BuiltinTypes.h"
#include "mlir/IR/Diagnostics.h"
#include "mlir/Pass/Pass.h"

#define DEBUG_TYPE "iree-stream-pack-dispatch-operands"

namespace mlir {
namespace iree_compiler {
namespace IREE {
namespace Stream {
namespace {

//===----------------------------------------------------------------------===//
// Type conversion/expansion
//===----------------------------------------------------------------------===//
//
// TODO(#8037): ┏༼ ◉╭╮◉༽┓ this "packing" is bad and needs to be reworked.
//
// This could be dramatically improved and a benefit of the HAL interface being
// an implementation detail is that we can do that at any time without runtime
// changes. This currently optimizes for correctness for all types and not for
// optimal layout for minimizing storage requirements (push constants are a
// very finite resource - think <= 32 total i32 values) or access performance
// (loading 64-bit values are not aligned and may require split loads).
//
// If we wanted to support an open type conversion process we could have a
// method on HALConversionDialectInterface for getting a TypeConverter (or
// something). For now our verifiers on ops earlier in the compiler don't allow
// anything but int-or-float-or-index so it's not possible.

// TODO(benvanik): handle known zero/unused values; the stream annotations will
// tell us the potential values for each operand (when knowable) and we could
// for example take an i64 with values [0, 1, 2] and turn that into an i8.
// There may be another round of cleanup we want to do for deduplication after
// that but so far in most programs that's rare. Lots of dynamic shapes or
// detensorized parameters may change that.

// TODO(#8043): handle host/device size bit width mismatches; if the host is
// 32 and device is 64 we don't need to pass the known-zero hi word. We need to
// check for this specifically as during this pass we won't know that the index
// type is range limited otherwise.

// TODO(benvanik): rework this to actually pack. We could pack multiple operands
// together (i16 + i8 + i8 -> i32). We'd probably also want to apply some struct
// packing rules to ensure alignment. This current implementation just looks for
// any i64 (or equivalent) operand and splits it in to two i32s that get
// stitched back together.

// Converts |operand| to a sequence of one or more i32 values.
static void convertAndDecomposeToI32s(
    Location loc, Value operand, SmallVector<Value> &newOperands,
    IREE::Stream::ResourceConfigAttr resourceConfig, OpBuilder &builder) {
  // NOTE: we do these in sequence so that we can reuse type expansion; we
  // want f64 to become i64 so that i64 can become i32+i32 etc.

  // Complex types are decomposed into real/imaginary components and processed
  // as if they were independent.
  if (auto complexType = dyn_cast<ComplexType>(operand.getType())) {
    auto real = builder.create<complex::ReOp>(loc, operand);
    auto imag = builder.create<complex::ImOp>(loc, operand);
    convertAndDecomposeToI32s(loc, real, newOperands, resourceConfig, builder);
    convertAndDecomposeToI32s(loc, imag, newOperands, resourceConfig, builder);
    return;
  }

  // index -> i32 or i64
  if (operand.getType().isIndex()) {
    // Convert index types to a concrete bit width. 'index' can mean different
    // things on the host and device as well as varying across devices.
    // Today we just hardcode to i32 as we are working with smallish data and
    // i64 uses 2x as much of our limited push constant space and is much
    // slower to work with on mobile GPUs. In the future we will want to flag
    // this as a global setting as well as have some heuristics for deriving
    // from target devices.
    operand = builder.createOrFold<arith::IndexCastUIOp>(
        loc, builder.getIntegerType(resourceConfig.getIndexBits()), operand);
  }

  // bf16 -> i16, f32 -> i32, f64 -> i64 ...
  if (auto floatType = dyn_cast<FloatType>(operand.getType())) {
    // Floats need to be bitcast into opaque integers so that our handling
    // below can deal with simple fixed width ints (bf16->i16, etc).
    operand = builder.createOrFold<arith::BitcastOp>(
        loc, builder.getIntegerType(floatType.getIntOrFloatBitWidth()),
        operand);
  }

  // i1-i31 -> i32 and i33-i63 -> i64
  // TODO(benvanik): don't extend here but instead pack as we can fit 4 i8's
  // into a single i32 and save 4x our push constant capacity
  unsigned bitWidth = IREE::Util::getTypeBitWidth(operand.getType());
  if (bitWidth < 31) {
    operand = builder.createOrFold<arith::ExtUIOp>(loc, builder.getI32Type(),
                                                   operand);
  } else if (bitWidth > 32 && bitWidth < 64) {
    operand = builder.createOrFold<arith::ExtUIOp>(loc, builder.getI64Type(),
                                                   operand);
  }

  // i64 -> i32 + i32
  if (operand.getType().isInteger(64)) {
    // TODO(benvanik): reorder operands to preserve natural alignment; right
    // now this can split i64 across 4 byte boundaries which sucks.
    // TODO(benvanik): use something like IndexSet for the shift amount to
    // reduce the amount of IR we emit when passing multiple operands.
    // lo = i32(operand)
    // hi = i32(operand >> 32)
    auto lo = builder.createOrFold<arith::TruncIOp>(loc, builder.getI32Type(),
                                                    operand);
    auto hi = builder.createOrFold<arith::TruncIOp>(
        loc, builder.getI32Type(),
        builder.createOrFold<arith::ShRUIOp>(
            loc, builder.getI64Type(), operand,
            builder.create<arith::ConstantIntOp>(loc, 32, 64)));
    newOperands.push_back(lo);
    newOperands.push_back(hi);
  } else {
    newOperands.push_back(operand);
  }
}

// Converts stream.cmd.dispatch operands into their packed representation. This
// will add/remove/reorder operands and must mirrored in a consistent manner
// with argument changes in the executable function (handled below).
static void updateDispatchOp(IREE::Stream::CmdDispatchOp dispatchOp,
                             IREE::Stream::ExecutableExportOp exportOp) {
  // Insert ops outside of the execution region.
  auto parentOp = dispatchOp->getParentOfType<IREE::Stream::CmdExecuteOp>();
  assert(parentOp && "dispatch ops must be within an execution region");
  OpBuilder builder(parentOp);

  auto resourceConfig = IREE::Stream::ResourceConfigAttr::lookup(exportOp);

  auto loc = dispatchOp.getLoc();
  SmallVector<Value> newOperands;
  for (auto operand : dispatchOp.getUniformOperands()) {
    // Decompose the operand to a sequence of i32 values.
    // This must be consistent with recomposeFromI32s.
    convertAndDecomposeToI32s(loc, operand, newOperands, resourceConfig,
                              builder);
  }
  dispatchOp.getUniformOperandsMutable().assign(newOperands);
}

// Recompose integer values from multiple i64 values. The values remain in their
// integer types and need to be reconverted.
static Value recomposeFromI32sAndConvert(
    Block *entryBlock, Location loc, Type oldArgType, DictionaryAttr oldArgAttr,
    SmallVector<Type> &newArgTypes, SmallVector<DictionaryAttr> &newArgAttrs,
    IREE::Stream::ResourceConfigAttr resourceConfig, OpBuilder &builder) {
  // NOTE: we do the packing in a reverse sequence so that we can reuse type
  // expansion; if we did f64->i64->i32+i32 in convertAndDecomposeToI32s we need
  // to do i32+i32->i64->f64 here.

  // Complex types need to be reconstructed from their elemental parts.
  if (auto complexType = dyn_cast<ComplexType>(oldArgType)) {
    Value real = recomposeFromI32sAndConvert(
        entryBlock, loc, complexType.getElementType(), oldArgAttr, newArgTypes,
        newArgAttrs, resourceConfig, builder);
    Value imag = recomposeFromI32sAndConvert(
        entryBlock, loc, complexType.getElementType(), oldArgAttr, newArgTypes,
        newArgAttrs, resourceConfig, builder);
    return builder.create<complex::CreateOp>(loc, oldArgType, real, imag);
  }

<<<<<<< HEAD
  // i32+i32->i64 is the only case that adds arguments today so to keep things
  // simple we do that first. This ensures we have single SSA values for arg
  // to operand mapping.
  SmallVector<Type> newArgTypes;
  SmallVector<DictionaryAttr> newArgAttrs;
  auto oldArgAttrs = funcOp.getAllArgAttrs();
  for (auto it : llvm::enumerate(llvm::to_vector(funcOp.getArgumentTypes()))) {
    auto targetType = it.value();
    if (!targetType.isIntOrIndexOrFloat() ||
        (targetType.isIndex() && resourceConfig.getIndexBits() <= 32) ||
        (targetType.isIntOrFloat() &&
         targetType.getIntOrFloatBitWidth() <= 32)) {
      // Pass through/no change.
      if (oldArgAttrs) {
        newArgAttrs.push_back(
            llvm::dyn_cast_if_present<DictionaryAttr>(oldArgAttrs[it.index()]));
      } else {
        newArgAttrs.push_back(nullptr);
      }
      newArgTypes.push_back(targetType);
      continue;
    }
=======
  // Pass through/no change other types (!stream.binding, probably).
  if (!oldArgType.isIntOrIndexOrFloat()) {
    newArgTypes.push_back(oldArgType);
    newArgAttrs.push_back(oldArgAttr);
    return entryBlock->addArgument(oldArgType, loc);
  }
>>>>>>> 074a12c6

  // If the arg was decomposed into i32s then first recompose it into an i64.
  Value value;
  bool wasDecomposed =
      (oldArgType.isIndex() && resourceConfig.getIndexBits() > 32) ||
      (oldArgType.isIntOrFloat() && oldArgType.getIntOrFloatBitWidth() > 32);
  if (wasDecomposed) {
    // The existing arg becomes the lo word and we need to insert the hi word.
    auto loArg = entryBlock->addArgument(builder.getI32Type(), loc);
    newArgTypes.push_back(loArg.getType());
    auto hiArg = entryBlock->addArgument(builder.getI32Type(), loc);
    newArgTypes.push_back(hiArg.getType());
    // i64(lo) | (i64(hi) << 32)
    value = builder.create<arith::OrIOp>(
        loc, builder.create<arith::ExtUIOp>(loc, builder.getI64Type(), loArg),
        builder.create<arith::ShLIOp>(
            loc,
            builder.create<arith::ExtUIOp>(loc, builder.getI64Type(), hiArg),
            builder.create<arith::ConstantIntOp>(loc, 32, 64)));
  } else {
    // Forced bitcast.
    value = entryBlock->addArgument(builder.getI32Type(), loc);
    newArgTypes.push_back(value.getType());
  }

  // i32 or i64 -> index
  if (oldArgType.isIndex()) {
    value = builder.create<arith::IndexCastUIOp>(loc, builder.getIndexType(),
                                                 value);
  }

  // Truncate back to original bit width.
  // i32 -> i16, i64 -> i48, ...
  if (oldArgType.isIntOrFloat() && oldArgType.getIntOrFloatBitWidth() < 32) {
    value = builder.create<arith::TruncIOp>(
        loc, builder.getIntegerType(oldArgType.getIntOrFloatBitWidth()), value);
  }

  // i16 -> bf16, i32 -> f32, i64 -> f64 ...
  if (auto floatType = llvm::dyn_cast<FloatType>(oldArgType)) {
    value = builder.create<arith::BitcastOp>(loc, oldArgType, value);
  }

  // Preserve the arg attrs on either the final op or the function argument
  // if none was required.
  if (auto definingOp = value.getDefiningOp()) {
    if (oldArgAttr) definingOp->setAttrs(oldArgAttr);
    newArgAttrs.push_back(nullptr);
  } else {
    newArgAttrs.push_back(oldArgAttr);
  }
  // Note that if we had decomposed the arg we'll expect that there are two attr
  // dicts for the two new args.
  if (wasDecomposed) newArgAttrs.push_back(nullptr);

  return value;
}

// Updates an exported function in a stream.executable to match the packing
// that was applied to dispatch ops above.
//
// This is a mirror of updateDispatchOp; see that for more information.
static void updateExportFuncOp(mlir::func::FuncOp funcOp) {
  assert(!funcOp.empty() && "can't have empty exported functions");
  auto &entryBlock = funcOp.getFunctionBody().front();
  auto builder = OpBuilder::atBlockBegin(&entryBlock);

  auto resourceConfig = IREE::Stream::ResourceConfigAttr::lookup(funcOp);

  // Recompose i32 args into i64s and (if needed) convert them.
  // This appends new arguments and then we clean up the old ones below.
  SmallVector<Type> newArgTypes;
  SmallVector<DictionaryAttr> newArgAttrs;
  auto oldArgs = llvm::to_vector(entryBlock.getArguments());
  for (auto oldArg : oldArgs) {
    auto oldArgAttr = funcOp.getArgAttrDict(oldArg.getArgNumber());
    auto newArg = recomposeFromI32sAndConvert(
        &entryBlock, oldArg.getLoc(), oldArg.getType(), oldArgAttr, newArgTypes,
        newArgAttrs, resourceConfig, builder);
    oldArg.replaceAllUsesWith(newArg);
  }

  // Remove all the original arguments from the entry block.
  entryBlock.eraseArguments(0, oldArgs.size());

  // Update the function signature and arg attrs that may have changed.
  funcOp.setType(builder.getFunctionType(
      newArgTypes, funcOp.getFunctionType().getResults()));
  funcOp.setAllArgAttrs(newArgAttrs);
}

//===----------------------------------------------------------------------===//
// -iree-hal-pack-dispatch-operands
//===----------------------------------------------------------------------===//

class PackDispatchOperandsPass
    : public PackDispatchOperandsBase<PackDispatchOperandsPass> {
 public:
  void getDependentDialects(DialectRegistry &registry) const override {
    registry.insert<mlir::arith::ArithDialect>();
    registry.insert<mlir::complex::ComplexDialect>();
    registry.insert<IREE::Stream::StreamDialect>();
  }

  void runOnOperation() override {
    SymbolTable symbolTable(getOperation());

    // Convert all public function signatures and manipulate the arguments.
    for (auto executableOp :
         getOperation().getOps<IREE::Stream::ExecutableOp>()) {
      for (auto funcOp :
           executableOp.getInnerModule().getOps<mlir::func::FuncOp>()) {
        if (funcOp.isPublic()) {
          updateExportFuncOp(funcOp);
        }
      }
    }

    // Walk the module and update all dispatch operands.
    getOperation()->walk([&](IREE::Stream::CmdDispatchOp dispatchOp) {
      dispatchOp.forEachEntryPointAttr([&](SymbolRefAttr entryPointAttr) {
        auto exportOp =
            symbolTable
                .lookupNearestSymbolFrom<IREE::Stream::ExecutableExportOp>(
                    dispatchOp, entryPointAttr);
        if (exportOp) {
          updateDispatchOp(dispatchOp, exportOp);
        }
      });
      return WalkResult::advance();
    });
  }
};

}  // namespace

std::unique_ptr<OperationPass<ModuleOp>> createPackDispatchOperandsPass() {
  return std::make_unique<PackDispatchOperandsPass>();
}

}  // namespace Stream
}  // namespace IREE
}  // namespace iree_compiler
}  // namespace mlir<|MERGE_RESOLUTION|>--- conflicted
+++ resolved
@@ -180,37 +180,12 @@
     return builder.create<complex::CreateOp>(loc, oldArgType, real, imag);
   }
 
-<<<<<<< HEAD
-  // i32+i32->i64 is the only case that adds arguments today so to keep things
-  // simple we do that first. This ensures we have single SSA values for arg
-  // to operand mapping.
-  SmallVector<Type> newArgTypes;
-  SmallVector<DictionaryAttr> newArgAttrs;
-  auto oldArgAttrs = funcOp.getAllArgAttrs();
-  for (auto it : llvm::enumerate(llvm::to_vector(funcOp.getArgumentTypes()))) {
-    auto targetType = it.value();
-    if (!targetType.isIntOrIndexOrFloat() ||
-        (targetType.isIndex() && resourceConfig.getIndexBits() <= 32) ||
-        (targetType.isIntOrFloat() &&
-         targetType.getIntOrFloatBitWidth() <= 32)) {
-      // Pass through/no change.
-      if (oldArgAttrs) {
-        newArgAttrs.push_back(
-            llvm::dyn_cast_if_present<DictionaryAttr>(oldArgAttrs[it.index()]));
-      } else {
-        newArgAttrs.push_back(nullptr);
-      }
-      newArgTypes.push_back(targetType);
-      continue;
-    }
-=======
   // Pass through/no change other types (!stream.binding, probably).
   if (!oldArgType.isIntOrIndexOrFloat()) {
     newArgTypes.push_back(oldArgType);
     newArgAttrs.push_back(oldArgAttr);
     return entryBlock->addArgument(oldArgType, loc);
   }
->>>>>>> 074a12c6
 
   // If the arg was decomposed into i32s then first recompose it into an i64.
   Value value;
