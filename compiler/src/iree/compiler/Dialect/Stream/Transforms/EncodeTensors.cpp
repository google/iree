// Copyright 2021 The IREE Authors
//
// Licensed under the Apache License v2.0 with LLVM Exceptions.
// See https://llvm.org/LICENSE.txt for license information.
// SPDX-License-Identifier: Apache-2.0 WITH LLVM-exception

#include "iree-dialects/Dialect/LinalgExt/IR/LinalgExtOps.h"
// TODO(benvanik): have a stream/upstream equivalent of the flow.dispatch.* ops.
#include "iree/compiler/Dialect/Flow/IR/FlowDialect.h"
#include "iree/compiler/Dialect/Flow/IR/FlowOps.h"
#include "iree/compiler/Dialect/Stream/IR/StreamDialect.h"
#include "iree/compiler/Dialect/Stream/IR/StreamOps.h"
#include "iree/compiler/Dialect/Stream/IR/StreamTypes.h"
#include "iree/compiler/Dialect/Stream/Transforms/PassDetail.h"
#include "iree/compiler/Dialect/Stream/Transforms/Passes.h"
#include "iree/compiler/Dialect/Util/IR/UtilDialect.h"
#include "iree/compiler/Dialect/Util/IR/UtilOps.h"
#include "iree/compiler/Dialect/Util/IR/UtilTypes.h"
#include "iree/compiler/Utils/InterfaceUtils.h"
#include "mlir/Dialect/Arith/IR/Arith.h"
#include "mlir/Dialect/Complex/IR/Complex.h"
#include "mlir/Dialect/Func/IR/FuncOps.h"
#include "mlir/Dialect/Tensor/IR/Tensor.h"
#include "mlir/IR/Attributes.h"
#include "mlir/IR/Builders.h"
#include "mlir/IR/BuiltinOps.h"
#include "mlir/IR/Matchers.h"
#include "mlir/IR/PatternMatch.h"
#include "mlir/Pass/Pass.h"
#include "mlir/Transforms/GreedyPatternRewriteDriver.h"

namespace mlir {
namespace iree_compiler {
namespace IREE {
namespace Stream {
namespace {

//===----------------------------------------------------------------------===//
// Encoding utilities
//===----------------------------------------------------------------------===//

// Asserts that the given encoding is supported by this code right now.
// Non-trivial dense tensor encodings need special handling.
static LogicalResult checkEncoding(Operation *op, RankedTensorType encodingType,
                                   ValueRange encodingDims,
                                   PatternRewriter &rewriter) {
  auto encoding = encodingType.getEncoding();
  if (encoding && !encoding.isa<IREE::LinalgExt::EncodingAttr>()) {
    return rewriter.notifyMatchFailure(op, [=](Diagnostic &d) {
      d << "unsupported tensor encoding: " << encodingType;
    });
  }
  return success();
}

<<<<<<< HEAD
=======
// Aligns an element type to a byte-aligned power of 2 bit width.
//
// Examples:
//   i1  -> i8
//   i4  -> i8
//   i11 -> i16
//   i33 -> i64
static Type alignElementType(Type originalType) {
  // Only handle integers; floats (today) in MLIR all have aligned widths.
  auto elementType = originalType.dyn_cast<IntegerType>();
  if (!elementType) return originalType;

  // Align the element type to a power of two byte size.
  auto alignedBitWidth =
      IREE::Util::getRoundedElementByteWidth(elementType) * 8;
  if (IREE::Util::getTypeBitWidth(elementType) == alignedBitWidth) {
    // Already aligned.
    return originalType;
  }
  return IntegerType::get(elementType.getContext(), alignedBitWidth,
                          elementType.getSignedness());
}

>>>>>>> 9e584899
// Aligns the element type of a tensor<> to a byte-aligned power of 2 bit width.
// Returns null type if failed to align.
static RankedTensorType alignTensorType(RankedTensorType originalType) {
  Type elementType = originalType.getElementType();
  std::optional<Type> alignedType = legalizeInterfaceElementType(elementType);
  if (!alignedType) return nullptr;
  if (*alignedType == elementType) return originalType;
  return RankedTensorType::get(originalType.getShape(), *alignedType,
                               originalType.getEncoding());
}

// Returns a ConstantIndexOp with the value of the given dimension.
static Value makeTensorDim(Location loc, RankedTensorType tensorType,
                           ValueRange dynamicDims, unsigned i,
                           PatternRewriter &rewriter) {
  // Static dimension early-out:
  if (!tensorType.isDynamicDim(i)) {
    return rewriter.create<arith::ConstantIndexOp>(loc,
                                                   tensorType.getDimSize(i));
  }

  // Map from absolute dimension index to the compact dynamic index.
  unsigned di = 0;
  for (unsigned j = 0; j < i; ++j) {
    if (tensorType.isDynamicDim(j)) ++di;
  }
  return dynamicDims[di];
}

// Returns an element offset within a dense tensor based on indices.
// TODO(benvanik): when partially static try to avoid emitting so much IR.
static Value calculateElementOffset(Location loc, RankedTensorType tensorType,
                                    ValueRange dynamicDims, ValueRange indices,
                                    PatternRewriter &rewriter) {
  assert(indices.size() == tensorType.getRank());
  auto offset = rewriter.createOrFold<arith::ConstantIndexOp>(loc, 0);
  for (size_t i = 0; i < indices.size(); ++i) {
    auto axisOffset = indices[i];
    for (size_t j = i + 1; j < tensorType.getRank(); ++j) {
      auto axisDim = makeTensorDim(loc, tensorType, dynamicDims, j, rewriter);
      axisOffset =
          rewriter.createOrFold<arith::MulIOp>(loc, axisOffset, axisDim);
    }
    offset = rewriter.createOrFold<arith::AddIOp>(loc, offset, axisOffset);
  }
  return offset;
}

// Returns an element offset within a dense tensor based on indices, in bytes.
static Value calculateElementByteOffset(Location loc,
                                        RankedTensorType tensorType,
                                        ValueRange dynamicDims,
                                        ValueRange indices,
                                        PatternRewriter &rewriter) {
  Value linearizedIndex =
      calculateElementOffset(loc, tensorType, dynamicDims, indices, rewriter);
  return calculateInterfaceElementOffsetInBytes(loc, tensorType,
                                                linearizedIndex, rewriter);
}

//===----------------------------------------------------------------------===//
// stream.tensor.import
//===----------------------------------------------------------------------===//

struct EncodeTensorImportOp
    : public OpRewritePattern<IREE::Stream::TensorImportOp> {
  using OpRewritePattern::OpRewritePattern;
  LogicalResult matchAndRewrite(IREE::Stream::TensorImportOp op,
                                PatternRewriter &rewriter) const override {
    auto resultType = op.getResultEncoding().cast<RankedTensorType>();
    auto resultDims = op.getResultEncodingDims();
    if (failed(checkEncoding(op, resultType, resultDims, rewriter))) {
      return failure();
    }

    // TODO(benvanik): decompose this into a conditional or call to a transfer
    // utility function. Want to compare the source type (somehow) and then
    // clone or directly use the input somehow. For now we punt to HAL.

    return rewriter.notifyMatchFailure(op, "tensor import not handled");
  }
};

//===----------------------------------------------------------------------===//
// stream.tensor.export
//===----------------------------------------------------------------------===//

struct EncodeTensorExportOp
    : public OpRewritePattern<IREE::Stream::TensorExportOp> {
  using OpRewritePattern::OpRewritePattern;
  LogicalResult matchAndRewrite(IREE::Stream::TensorExportOp op,
                                PatternRewriter &rewriter) const override {
    auto sourceType = op.getSourceEncoding().cast<RankedTensorType>();
    auto sourceDims = op.getSourceEncodingDims();
    if (failed(checkEncoding(op, sourceType, sourceDims, rewriter))) {
      return failure();
    }

    // TODO(benvanik): decompose this into a conditional or call to a transfer
    // utility function. Want to compare the source type (somehow) and then
    // clone or directly use the input somehow. For now we punt to HAL.

    return rewriter.notifyMatchFailure(op, "tensor export not handled");
  }
};

//===----------------------------------------------------------------------===//
// stream.tensor.sizeof
//===----------------------------------------------------------------------===//

struct EncodeTensorSizeOfOp
    : public OpRewritePattern<IREE::Stream::TensorSizeOfOp> {
  using OpRewritePattern::OpRewritePattern;
  LogicalResult matchAndRewrite(IREE::Stream::TensorSizeOfOp op,
                                PatternRewriter &rewriter) const override {
    auto encodingType = op.getEncoding().cast<RankedTensorType>();
    auto encodingDims = op.getEncodingDims();
    if (failed(checkEncoding(op, encodingType, encodingDims, rewriter))) {
      return failure();
    }

    // Dense: element count * element size.
    Value totalSize = calculateInterfaceElementCountInBytes(
        op.getLoc(), encodingType, encodingDims, rewriter);
    if (!totalSize) {
      return op.emitOpError("failed to calculate total byte count");
    }
    rewriter.replaceOp(op, totalSize);

    return success();
  }
};

//===----------------------------------------------------------------------===//
// stream.tensor.empty
//===----------------------------------------------------------------------===//

struct EncodeTensorEmptyOp
    : public OpRewritePattern<IREE::Stream::TensorEmptyOp> {
  using OpRewritePattern::OpRewritePattern;
  LogicalResult matchAndRewrite(IREE::Stream::TensorEmptyOp op,
                                PatternRewriter &rewriter) const override {
    auto resultType = op.getResultEncoding().cast<RankedTensorType>();
    auto resultDims = op.getResultEncodingDims();
    if (failed(checkEncoding(op, resultType, resultDims, rewriter))) {
      return failure();
    }

    // Dense:
    rewriter.replaceOpWithNewOp<IREE::Stream::AsyncAllocaOp>(
        op, op.getResult().getType(), op.getResultSize(), op.getAffinityAttr());

    return success();
  }
};

//===----------------------------------------------------------------------===//
// stream.tensor.constant
//===----------------------------------------------------------------------===//

struct EncodeTensorConstantOp
    : public OpRewritePattern<IREE::Stream::TensorConstantOp> {
  using OpRewritePattern::OpRewritePattern;
  LogicalResult matchAndRewrite(IREE::Stream::TensorConstantOp op,
                                PatternRewriter &rewriter) const override {
    auto resultType = op.getResultEncoding().cast<RankedTensorType>();
    auto resultDims = op.getResultEncodingDims();
    if (failed(checkEncoding(op, resultType, resultDims, rewriter))) {
      return failure();
    }

    // TODO(benvanik): compute the size based on the contents of the elements
    // and perform arbitrary unpacking logic here, such as doing partial splats/
    // scatters/etc ala run-length-encoding. Lots of models have constants that
    // are very low entropy and instead of a compression algorithm a simple RLE
    // may be enough - even if just for the suffix.

    // TODO(benvanik): bit pack and emit a __builtin_zext_i1_i8 builtin.
    // Really we should be doing bitpacking at the flow/linalg level - doing it
    // here only saves us file size as we'd have to allocate the extended memory
    // and keep it around. If we see models with large unaligned constants we
    // can make the tradeoff for minimizing file size vs minimizing startup
    // cost.

    // Sub-byte aligned constants, if not explicitly allowed, need to be
    // expanded to a power of 2 byte-aligned width. This is unfortunate: it's
    // wasted bits in the final binary that we could otherwise use productively.
    RankedTensorType alignedType = alignTensorType(resultType);
    if (!alignedType) return op.emitOpError("failed to legalize element type");
    ElementsAttr encodedAttr = op.getValue();
    if (alignedType != resultType) {
      if (auto sourceAttr = encodedAttr.dyn_cast<DenseIntElementsAttr>()) {
        auto alignedBitWidth = alignedType.getElementTypeBitWidth();
        encodedAttr = sourceAttr.mapValues(
            alignedType.getElementType(), [=](APInt sourceValue) {
              // NOTE: this is super slow! We should be doing a conversion in
              // a loop ourselves - don't want to be mapping for millions of
              // elements.
              return sourceValue.zext(alignedBitWidth);
            });
      }
    }

    // Dense:
    Value resultSize = calculateInterfaceElementCountInBytes(
        op.getLoc(), alignedType, resultDims, rewriter);
    if (!resultSize) {
      return op.emitOpError("failed to calculate total byte count");
    }
    rewriter.replaceOpWithNewOp<IREE::Stream::AsyncConstantOp>(
        op, op.getResult().getType(), encodedAttr, resultSize,
        op.getAffinityAttr());

    return success();
  }
};

//===----------------------------------------------------------------------===//
// stream.tensor.splat
//===----------------------------------------------------------------------===//

// Canonicalizes a fill pattern into a power of 2 byte-aligned integer type.
// The stream dialect splat/fill ops require one of I8, I16, or I32 - any other
// type must be converted to one of those here. This prevents encoding policy
// such as what to do with i1 or float types from leaking into lower levels of
// the stack: fill ops are just setting bytes.
//
// The other reason to handle things here is that the fill pattern must be
// <= 32-bits - if it's over that we need to insert a dispatch to perform the
// fill and the only time we can do that in the pipeline is here.
// This is a somewhat annoying abstraction leak from the HAL which also has a
// 32-bit fill limit, but that is an abstraction leak from the underlying APIs
// and hardware (Metal/Vulkan/CUDA/etc) that also don't have 64-bit fills.
// Instead of forcing all runtime implementations to include emulation for
// 64-bit fills we take care of that here on an as-needed basis.
//
// Returns the pattern converted to one of [i8, i16, i32, i64] (with i64 needing
// to be handled via emulation) or nullptr if the type is unsupported.
static Value canonicalizeFillPattern(Value pattern, PatternRewriter &rewriter) {
  auto loc = pattern.getLoc();

  // Get floats into integer form.
  auto patternType = pattern.getType();
  unsigned elementBitWidth = IREE::Util::getTypeBitWidth(patternType);
  elementBitWidth =
      (isa<ComplexType>(patternType) ? elementBitWidth / 2 : elementBitWidth);
  if (patternType.isa<FloatType>()) {
    pattern = rewriter.createOrFold<arith::BitcastOp>(
        loc, rewriter.getIntegerType(elementBitWidth), pattern);
  }

  if (isa<ComplexType>(patternType)) {
    int64_t complexBitWidth = elementBitWidth;
    Type bwElemType = rewriter.getIntegerType(elementBitWidth);
    Type bwType = rewriter.getIntegerType(elementBitWidth * 2);
    Value shiftAmount = rewriter.create<arith::ConstantOp>(
        loc, bwType, rewriter.getIntegerAttr(bwType, complexBitWidth));

    Value real = rewriter.create<mlir::complex::ReOp>(loc, pattern);
    Value realInt = rewriter.create<arith::BitcastOp>(loc, bwElemType, real);
    Value imag = rewriter.create<mlir::complex::ImOp>(loc, pattern);
    Value imagInt = rewriter.create<arith::BitcastOp>(loc, bwElemType, imag);
    realInt = rewriter.create<arith::IndexCastOp>(loc, bwType, realInt);
    imagInt = rewriter.create<arith::IndexCastOp>(loc, bwType, imagInt);
    Value shiftReal =
        rewriter.create<arith::ShLIOp>(loc, bwType, realInt, shiftAmount);
    Value orImag = rewriter.create<arith::OrIOp>(loc, shiftReal, imagInt);
    return orImag;
  }

  // HACK: extend i1 to i8. This is really not something we should be doing here
  // in optimized programs as this is a super shady operation.
  if (patternType.isInteger(1)) {
    return rewriter.createOrFold<arith::ExtUIOp>(loc, rewriter.getI8Type(),
                                                 pattern);
<<<<<<< HEAD
  }
  // For packed sub-byte patterns, duplicate the sub-byte parts into a full
  // byte.
  if (needToPackSubByteInterfaceBitWidth(bitWidth)) {
    Type i8Type = rewriter.getI8Type();
    Value bw = rewriter.createOrFold<arith::ConstantOp>(
        loc, i8Type, rewriter.getIntegerAttr(i8Type, bitWidth));
    Value part = rewriter.createOrFold<arith::ExtUIOp>(loc, i8Type, pattern);
    Value full = part;
    for (unsigned i = 1, e = 8 / bitWidth; i < e; ++i) {
      Value shifted = rewriter.createOrFold<arith::ShLIOp>(loc, full, bw);
      full = rewriter.createOrFold<arith::OrIOp>(loc, shifted, part);
    }
    return full;
  }
  if ((bitWidth % 8) != 0) {
=======
  } else if ((elementBitWidth % 8) != 0) {
>>>>>>> 9e584899
    // We'd need some policy to determine how to handle non-byte-aligned widths.
    return {};
  }

  // 8/16/32-bit value pass through (possibly after a bitcast).
  return pattern;
}

struct EncodeTensorSplatOp
    : public OpRewritePattern<IREE::Stream::TensorSplatOp> {
  using OpRewritePattern::OpRewritePattern;
  LogicalResult matchAndRewrite(IREE::Stream::TensorSplatOp op,
                                PatternRewriter &rewriter) const override {
    auto resultType = op.getResultEncoding().cast<RankedTensorType>();
    auto resultDims = op.getResultEncodingDims();
    if (failed(checkEncoding(op, resultType, resultDims, rewriter))) {
      return failure();
    }

    // Dense:

    // Canonicalize the fill pattern into one of [i8, i16, i32, i64].
    auto pattern = canonicalizeFillPattern(op.getValue(), rewriter);
    if (!pattern) {
      return rewriter.notifyMatchFailure(
          op, "unsupported pattern width; encoding policy required");
    }
<<<<<<< HEAD

    if (pattern.getType().getIntOrFloatBitWidth() > 32) {
=======
    unsigned bitWidth = IREE::Util::getTypeBitWidth(pattern.getType());
    if (bitWidth > 32) {
>>>>>>> 9e584899
      // We emulate 64-bit support with a stream.builtin.splat.i64.
      rewriter.replaceOpWithNewOp<IREE::Stream::BuiltinSplatI64Op>(
          op, op.getResult().getType(), pattern, op.getResultSize(),
          op.getAffinityAttr());
    } else {
      rewriter.replaceOpWithNewOp<IREE::Stream::AsyncSplatOp>(
          op, op.getResult().getType(), pattern, op.getResultSize(),
          op.getAffinityAttr());
    }

    return success();
  }
};

//===----------------------------------------------------------------------===//
// stream.tensor.clone
//===----------------------------------------------------------------------===//

struct EncodeTensorCloneOp
    : public OpRewritePattern<IREE::Stream::TensorCloneOp> {
  using OpRewritePattern::OpRewritePattern;
  LogicalResult matchAndRewrite(IREE::Stream::TensorCloneOp op,
                                PatternRewriter &rewriter) const override {
    auto sourceType = op.getSourceEncoding().cast<RankedTensorType>();
    auto sourceDims = op.getSourceEncodingDims();
    if (failed(checkEncoding(op, sourceType, sourceDims, rewriter))) {
      return failure();
    }
    auto resultType = op.getResultEncoding().cast<RankedTensorType>();
    auto resultDims = op.getResultEncodingDims();
    if (failed(checkEncoding(op, resultType, resultDims, rewriter))) {
      return failure();
    }

    // Dense:
    rewriter.replaceOpWithNewOp<IREE::Stream::AsyncCloneOp>(
        op, op.getResult().getType(), op.getSource(), op.getSourceSize(),
        op.getResultSize(), op.getAffinityAttr());

    return success();
  }
};

//===----------------------------------------------------------------------===//
// stream.tensor.slice
//===----------------------------------------------------------------------===//

struct EncodeTensorSliceOp
    : public OpRewritePattern<IREE::Stream::TensorSliceOp> {
  using OpRewritePattern::OpRewritePattern;
  LogicalResult matchAndRewrite(IREE::Stream::TensorSliceOp op,
                                PatternRewriter &rewriter) const override {
    auto sourceType = op.getSourceEncoding().cast<RankedTensorType>();
    auto sourceDims = op.getSourceEncodingDims();
    if (failed(checkEncoding(op, sourceType, sourceDims, rewriter))) {
      return failure();
    }
    auto resultType = op.getResultEncoding().cast<RankedTensorType>();
    auto resultDims = op.getResultEncodingDims();
    if (failed(checkEncoding(op, resultType, resultDims, rewriter))) {
      return failure();
    }

    // Dense:
    auto sourceOffset = calculateElementByteOffset(
        op.getLoc(), sourceType, sourceDims, op.getStartIndices(), rewriter);
    if (!sourceOffset) {
      return op.emitOpError("failed to calculate element byte offset");
    }
    auto sourceEnd = rewriter.createOrFold<arith::AddIOp>(
        op.getLoc(), sourceOffset, op.getResultSize());
    rewriter.replaceOpWithNewOp<IREE::Stream::AsyncSliceOp>(
        op, op.getResult().getType(), op.getSource(), op.getSourceSize(),
        sourceOffset, sourceEnd, op.getResultSize(), op.getAffinityAttr());

    return success();
  }
};

//===----------------------------------------------------------------------===//
// stream.tensor.fill
//===----------------------------------------------------------------------===//

struct EncodeTensorFillOp
    : public OpRewritePattern<IREE::Stream::TensorFillOp> {
  using OpRewritePattern::OpRewritePattern;
  LogicalResult matchAndRewrite(IREE::Stream::TensorFillOp op,
                                PatternRewriter &rewriter) const override {
    auto targetType = op.getTargetEncoding().cast<RankedTensorType>();
    auto targetDims = op.getTargetEncodingDims();
    if (failed(checkEncoding(op, targetType, targetDims, rewriter))) {
      return failure();
    }

    auto pattern = canonicalizeFillPattern(op.getValue(), rewriter);
    if (!pattern) {
      return rewriter.notifyMatchFailure(
          op, "unsupported pattern width; encoding policy required");
    }

    // Dense:
    auto targetOffset = calculateElementByteOffset(
        op.getLoc(), targetType, targetDims, op.getStartIndices(), rewriter);
    auto targetLength = calculateElementByteOffset(
        op.getLoc(), targetType, targetDims, op.getLengths(), rewriter);
    auto targetEnd = rewriter.createOrFold<arith::AddIOp>(
        op.getLoc(), targetOffset, targetLength);

    // Canonicalize the fill pattern into one of [i8, i16, i32, i64].
<<<<<<< HEAD
    if (pattern.getType().getIntOrFloatBitWidth() > 32) {
=======
    auto pattern = canonicalizeFillPattern(op.getValue(), rewriter);
    if (!pattern) {
      return rewriter.notifyMatchFailure(
          op, "unsupported pattern width; encoding policy required");
    }
    unsigned bitWidth = IREE::Util::getTypeBitWidth(pattern.getType());
    if (bitWidth > 64) {
      // This happens mostly when complex<f64> is used as a input type for
      // splat. complex<type> is broken down into a 2xtype value with the real
      // field occupying the sizeof(type) MSB bits and the imaginary field
      // occupying the rest. At this moment, splats with size > 64 is not
      // implemented so we error out here.
      return rewriter.notifyMatchFailure(
          op, "unsupported bitWidth greater than 64; encoding policy required");
    }
    if (bitWidth > 32) {
>>>>>>> 9e584899
      rewriter.replaceOpWithNewOp<IREE::Stream::BuiltinFillI64Op>(
          op, op.getResult().getType(), op.getTarget(), op.getTargetSize(),
          targetOffset, targetEnd, targetLength, pattern, op.getAffinityAttr());
    } else {
      rewriter.replaceOpWithNewOp<IREE::Stream::AsyncFillOp>(
          op, op.getResult().getType(), op.getTarget(), op.getTargetSize(),
          targetOffset, targetEnd, targetLength, pattern, op.getAffinityAttr());
    }

    return success();
  }
};

//===----------------------------------------------------------------------===//
// stream.tensor.update
//===----------------------------------------------------------------------===//

struct EncodeTensorUpdateOp
    : public OpRewritePattern<IREE::Stream::TensorUpdateOp> {
  using OpRewritePattern::OpRewritePattern;
  LogicalResult matchAndRewrite(IREE::Stream::TensorUpdateOp op,
                                PatternRewriter &rewriter) const override {
    auto updateType = op.getUpdateEncoding().cast<RankedTensorType>();
    auto updateDims = op.getUpdateEncodingDims();
    if (failed(checkEncoding(op, updateType, updateDims, rewriter))) {
      return failure();
    }
    auto targetType = op.getTargetEncoding().cast<RankedTensorType>();
    auto targetDims = op.getTargetEncodingDims();
    if (failed(checkEncoding(op, targetType, targetDims, rewriter))) {
      return failure();
    }

    // Dense:
    auto targetOffset = calculateElementByteOffset(
        op.getLoc(), targetType, targetDims, op.getStartIndices(), rewriter);
    if (!targetOffset) {
      return op.emitOpError("failed to calculate element byte offset");
    }
    auto targetEnd = rewriter.createOrFold<arith::AddIOp>(
        op.getLoc(), targetOffset, op.getUpdateSize());
    rewriter.replaceOpWithNewOp<IREE::Stream::AsyncUpdateOp>(
        op, op.getResult().getType(), op.getTarget(), op.getTargetSize(),
        targetOffset, targetEnd, op.getUpdate(), op.getUpdateSize(),
        op.getAffinityAttr());

    return success();
  }
};

//===----------------------------------------------------------------------===//
// stream.tensor.load
//===----------------------------------------------------------------------===//

struct EncodeTensorLoadOp
    : public OpRewritePattern<IREE::Stream::TensorLoadOp> {
  using OpRewritePattern::OpRewritePattern;
  LogicalResult matchAndRewrite(IREE::Stream::TensorLoadOp op,
                                PatternRewriter &rewriter) const override {
    auto sourceType = op.getSourceEncoding().cast<RankedTensorType>();
    auto sourceDims = op.getSourceEncodingDims();
    if (failed(checkEncoding(op, sourceType, sourceDims, rewriter))) {
      return failure();
    }

    if (needToPackSubByteInterfaceElements(sourceType)) {
      return rewriter.notifyMatchFailure(
          op, "unsupported load with sub-byte elements");
    }

    // Dense:
    auto sourceOffset = calculateElementByteOffset(
        op.getLoc(), sourceType, sourceDims, op.getIndices(), rewriter);
    rewriter.replaceOpWithNewOp<IREE::Stream::AsyncLoadOp>(
        op, op.getResult().getType(), op.getSource(), op.getSourceSize(),
        sourceOffset);

    return success();
  }
};

//===----------------------------------------------------------------------===//
// stream.tensor.store
//===----------------------------------------------------------------------===//

struct EncodeTensorStoreOp
    : public OpRewritePattern<IREE::Stream::TensorStoreOp> {
  using OpRewritePattern::OpRewritePattern;
  LogicalResult matchAndRewrite(IREE::Stream::TensorStoreOp op,
                                PatternRewriter &rewriter) const override {
    auto targetType = op.getTargetEncoding().cast<RankedTensorType>();
    auto targetDims = op.getTargetEncodingDims();
    if (failed(checkEncoding(op, targetType, targetDims, rewriter))) {
      return failure();
    }

    if (needToPackSubByteInterfaceElements(targetType)) {
      return rewriter.notifyMatchFailure(
          op, "unsupported store with sub-byte elements");
    }

    // Dense:
    auto targetOffset = calculateElementByteOffset(
        op.getLoc(), targetType, targetDims, op.getIndices(), rewriter);
    rewriter.replaceOpWithNewOp<IREE::Stream::AsyncStoreOp>(
        op, op.getTarget(), op.getTargetSize(), targetOffset, op.getValue());

    return success();
  }
};

//===----------------------------------------------------------------------===//
// -iree-stream-encode-host-tensors
//===----------------------------------------------------------------------===//

class EncodeHostTensorsPass
    : public EncodeHostTensorsBase<EncodeHostTensorsPass> {
 public:
  void getDependentDialects(DialectRegistry &registry) const override {
    registry.insert<mlir::func::FuncDialect>();
    registry.insert<mlir::arith::ArithDialect>();
    registry.insert<IREE::Stream::StreamDialect>();
    registry.insert<IREE::Util::UtilDialect>();
  }

  void runOnOperation() override {
    RewritePatternSet patterns(&getContext());
    patterns.insert<
        EncodeTensorImportOp, EncodeTensorExportOp, EncodeTensorSizeOfOp,
        EncodeTensorEmptyOp, EncodeTensorConstantOp, EncodeTensorSplatOp,
        EncodeTensorCloneOp, EncodeTensorSliceOp, EncodeTensorFillOp,
        EncodeTensorUpdateOp, EncodeTensorLoadOp, EncodeTensorStoreOp>(
        &getContext());
    FrozenRewritePatternSet frozenPatterns(std::move(patterns));
    if (failed(applyPatternsAndFoldGreedily(getOperation(), frozenPatterns))) {
      return signalPassFailure();
    }
  }
};

//===----------------------------------------------------------------------===//
// stream.binding.subspan
//===----------------------------------------------------------------------===//

// Aligns the element type of a !flow.dispatch.tensor<> to a byte-aligned power
// of 2 bit width. Returns null type if failed to align.
static IREE::Flow::DispatchTensorType alignDispatchTensorType(
    IREE::Flow::DispatchTensorType originalType) {
  Type elementType = originalType.getBoundElementType();
  std::optional<Type> alignedType = legalizeInterfaceElementType(elementType);
  if (!alignedType) return nullptr;
  if (*alignedType == elementType) return originalType;
  return IREE::Flow::DispatchTensorType::get(
      originalType.getAccess(), originalType.getShape(), *alignedType);
}

// Aligns binding element types to power-of-two byte boundaries.
// The loads and stores to the binding will need to be updated to perform the
// truncation and extension as required.
//
// We could do more handling here; today we are just doing sub-byte alignment
// conversion to ensure both host and device agree upon the number of bytes in
// a resource.
struct EncodeBindingSubspanOp
    : public OpRewritePattern<IREE::Stream::BindingSubspanOp> {
  using OpRewritePattern::OpRewritePattern;
  LogicalResult matchAndRewrite(IREE::Stream::BindingSubspanOp op,
                                PatternRewriter &rewriter) const override {
    auto originalType =
        op.getResult().getType().dyn_cast<IREE::Flow::DispatchTensorType>();
    if (!originalType) {
      return rewriter.notifyMatchFailure(op, "binding type not supported");
    }

    // Align the element type, if needed.
    IREE::Flow::DispatchTensorType alignedType =
        alignDispatchTensorType(originalType);
    if (!alignedType) return op.emitOpError("failed to legalize element type");
    if (originalType.getAccess() != Flow::TensorAccess::ReadOnly &&
        needToPackSubByteInterfaceElements(
            cast<RankedTensorType>(alignedType.getBoundType()))) {
      return op.emitOpError("unsupported sub-byte dispatch tensor write");
    }
    if (originalType == alignedType) return failure();  // already aligned.

    // Directly swap the type with the one, changing all uses in the IR.
    // This works because
    rewriter.updateRootInPlace(op,
                               [&]() { op.getResult().setType(alignedType); });

    return success();
  }
};

//===----------------------------------------------------------------------===//
// flow.dispatch.tensor.load
//===----------------------------------------------------------------------===//

struct EncodeDispatchTensorLoadOp
    : public OpRewritePattern<IREE::Flow::DispatchTensorLoadOp> {
  using OpRewritePattern::OpRewritePattern;
  LogicalResult matchAndRewrite(IREE::Flow::DispatchTensorLoadOp op,
                                PatternRewriter &rewriter) const override {
    auto targetType = op.getResult().getType().cast<RankedTensorType>();

    // Align the element type, if needed.
    RankedTensorType alignedType = alignTensorType(targetType);
    if (!alignedType) return op.emitOpError("failed to legalize element type");
    if (targetType == alignedType) return failure();  // already aligned.

    // Loads always truncate from an byte aligned type to a sub-byte one.
    assert(targetType.getElementTypeBitWidth() <
               alignedType.getElementTypeBitWidth() &&
           "loads must truncate");

    // Truncate the byte -> sub-byte type; e.g. i8 -> i1.
    auto loadedValue = op.getResult();
    rewriter.setInsertionPointAfterValue(loadedValue);
    auto truncOp =
        rewriter.create<arith::TruncIOp>(op.getLoc(), targetType, loadedValue);
    rewriter.updateRootInPlace(op, [&]() {
      loadedValue.replaceAllUsesExcept(truncOp, truncOp);
      loadedValue.setType(alignedType);
    });
    return success();
  }
};

//===----------------------------------------------------------------------===//
// flow.dispatch.tensor.store
//===----------------------------------------------------------------------===//

struct EncodeDispatchTensorStoreOp
    : public OpRewritePattern<IREE::Flow::DispatchTensorStoreOp> {
  using OpRewritePattern::OpRewritePattern;
  LogicalResult matchAndRewrite(IREE::Flow::DispatchTensorStoreOp op,
                                PatternRewriter &rewriter) const override {
    auto sourceType = op.getValue().getType().cast<RankedTensorType>();

    // Align the element type, if needed.
    RankedTensorType alignedType = alignTensorType(sourceType);
    if (!alignedType) return op.emitOpError("failed to legalize element type");
    if (needToPackSubByteInterfaceElements(
            cast<RankedTensorType>(alignedType))) {
      return op.emitOpError("unsupported sub-byte tensor store");
    }
    if (sourceType == alignedType) return failure();  // already aligned.

    // Stores always extend from a sub-byte aligned type to a byte aligned one.
    assert(sourceType.getElementTypeBitWidth() <
               alignedType.getElementTypeBitWidth() &&
           "stores must extend");

    // Extend the sub-byte -> byte type; e.g. i1 -> i8.
    auto extOp = rewriter.create<arith::ExtUIOp>(op.getLoc(), alignedType,
                                                 op.getValue());
    rewriter.updateRootInPlace(
        op, [&]() { op.getValueMutable().assign(extOp.getResult()); });
    return success();
  }
};

//===----------------------------------------------------------------------===//
// -iree-stream-encode-device-tensors
//===----------------------------------------------------------------------===//

class EncodeDeviceTensorsPass
    : public EncodeDeviceTensorsBase<EncodeDeviceTensorsPass> {
 public:
  void getDependentDialects(DialectRegistry &registry) const override {
    registry.insert<mlir::func::FuncDialect>();
    registry.insert<mlir::arith::ArithDialect>();
    registry.insert<IREE::Flow::FlowDialect>();
    registry.insert<IREE::Stream::StreamDialect>();
    registry.insert<IREE::Util::UtilDialect>();
  }

  void runOnOperation() override {
    RewritePatternSet patterns(&getContext());
    patterns.insert<EncodeBindingSubspanOp, EncodeDispatchTensorLoadOp,
                    EncodeDispatchTensorStoreOp>(&getContext());
    FrozenRewritePatternSet frozenPatterns(std::move(patterns));
    if (failed(applyPatternsAndFoldGreedily(getOperation(), frozenPatterns))) {
      return signalPassFailure();
    }
  }
};

}  // namespace

std::unique_ptr<OperationPass<>> createEncodeHostTensorsPass() {
  return std::make_unique<EncodeHostTensorsPass>();
}

std::unique_ptr<OperationPass<>> createEncodeDeviceTensorsPass() {
  return std::make_unique<EncodeDeviceTensorsPass>();
}

}  // namespace Stream
}  // namespace IREE
}  // namespace iree_compiler
}  // namespace mlir<|MERGE_RESOLUTION|>--- conflicted
+++ resolved
@@ -53,32 +53,6 @@
   return success();
 }
 
-<<<<<<< HEAD
-=======
-// Aligns an element type to a byte-aligned power of 2 bit width.
-//
-// Examples:
-//   i1  -> i8
-//   i4  -> i8
-//   i11 -> i16
-//   i33 -> i64
-static Type alignElementType(Type originalType) {
-  // Only handle integers; floats (today) in MLIR all have aligned widths.
-  auto elementType = originalType.dyn_cast<IntegerType>();
-  if (!elementType) return originalType;
-
-  // Align the element type to a power of two byte size.
-  auto alignedBitWidth =
-      IREE::Util::getRoundedElementByteWidth(elementType) * 8;
-  if (IREE::Util::getTypeBitWidth(elementType) == alignedBitWidth) {
-    // Already aligned.
-    return originalType;
-  }
-  return IntegerType::get(elementType.getContext(), alignedBitWidth,
-                          elementType.getSignedness());
-}
-
->>>>>>> 9e584899
 // Aligns the element type of a tensor<> to a byte-aligned power of 2 bit width.
 // Returns null type if failed to align.
 static RankedTensorType alignTensorType(RankedTensorType originalType) {
@@ -354,26 +328,22 @@
   if (patternType.isInteger(1)) {
     return rewriter.createOrFold<arith::ExtUIOp>(loc, rewriter.getI8Type(),
                                                  pattern);
-<<<<<<< HEAD
   }
   // For packed sub-byte patterns, duplicate the sub-byte parts into a full
   // byte.
-  if (needToPackSubByteInterfaceBitWidth(bitWidth)) {
+  if (needToPackSubByteInterfaceBitWidth(elementBitWidth)) {
     Type i8Type = rewriter.getI8Type();
     Value bw = rewriter.createOrFold<arith::ConstantOp>(
-        loc, i8Type, rewriter.getIntegerAttr(i8Type, bitWidth));
+        loc, i8Type, rewriter.getIntegerAttr(i8Type, elementBitWidth));
     Value part = rewriter.createOrFold<arith::ExtUIOp>(loc, i8Type, pattern);
     Value full = part;
-    for (unsigned i = 1, e = 8 / bitWidth; i < e; ++i) {
+    for (unsigned i = 1, e = 8 / elementBitWidth; i < e; ++i) {
       Value shifted = rewriter.createOrFold<arith::ShLIOp>(loc, full, bw);
       full = rewriter.createOrFold<arith::OrIOp>(loc, shifted, part);
     }
     return full;
   }
-  if ((bitWidth % 8) != 0) {
-=======
-  } else if ((elementBitWidth % 8) != 0) {
->>>>>>> 9e584899
+  if ((elementBitWidth % 8) != 0) {
     // We'd need some policy to determine how to handle non-byte-aligned widths.
     return {};
   }
@@ -401,13 +371,9 @@
       return rewriter.notifyMatchFailure(
           op, "unsupported pattern width; encoding policy required");
     }
-<<<<<<< HEAD
-
-    if (pattern.getType().getIntOrFloatBitWidth() > 32) {
-=======
+
     unsigned bitWidth = IREE::Util::getTypeBitWidth(pattern.getType());
     if (bitWidth > 32) {
->>>>>>> 9e584899
       // We emulate 64-bit support with a stream.builtin.splat.i64.
       rewriter.replaceOpWithNewOp<IREE::Stream::BuiltinSplatI64Op>(
           op, op.getResult().getType(), pattern, op.getResultSize(),
@@ -517,14 +483,6 @@
         op.getLoc(), targetOffset, targetLength);
 
     // Canonicalize the fill pattern into one of [i8, i16, i32, i64].
-<<<<<<< HEAD
-    if (pattern.getType().getIntOrFloatBitWidth() > 32) {
-=======
-    auto pattern = canonicalizeFillPattern(op.getValue(), rewriter);
-    if (!pattern) {
-      return rewriter.notifyMatchFailure(
-          op, "unsupported pattern width; encoding policy required");
-    }
     unsigned bitWidth = IREE::Util::getTypeBitWidth(pattern.getType());
     if (bitWidth > 64) {
       // This happens mostly when complex<f64> is used as a input type for
@@ -536,7 +494,6 @@
           op, "unsupported bitWidth greater than 64; encoding policy required");
     }
     if (bitWidth > 32) {
->>>>>>> 9e584899
       rewriter.replaceOpWithNewOp<IREE::Stream::BuiltinFillI64Op>(
           op, op.getResult().getType(), op.getTarget(), op.getTargetSize(),
           targetOffset, targetEnd, targetLength, pattern, op.getAffinityAttr());
