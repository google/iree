// Copyright 2021 The IREE Authors
//
// Licensed under the Apache License v2.0 with LLVM Exceptions.
// See https://llvm.org/LICENSE.txt for license information.
// SPDX-License-Identifier: Apache-2.0 WITH LLVM-exception

#include "iree/compiler/Dialect/Stream/IR/StreamOps.h"

#include "iree/compiler/Dialect/Util/IR/ClosureOpUtils.h"
#include "iree/compiler/Dialect/Util/IR/UtilOps.h"
#include "iree/compiler/Dialect/Util/IR/UtilTypes.h"
#include "llvm/ADT/BitVector.h"
#include "llvm/ADT/StringExtras.h"
#include "llvm/Support/CommandLine.h"
#include "mlir/Dialect/Arith/IR/Arith.h"
#include "mlir/Dialect/Func/IR/FuncOps.h"
#include "mlir/IR/Attributes.h"
#include "mlir/IR/Builders.h"
#include "mlir/IR/BuiltinTypes.h"
#include "mlir/IR/FunctionImplementation.h"
#include "mlir/IR/IRMapping.h"
#include "mlir/IR/Matchers.h"
#include "mlir/IR/OpDefinition.h"
#include "mlir/IR/OpImplementation.h"
#include "mlir/IR/PatternMatch.h"
#include "mlir/IR/SymbolTable.h"
#include "mlir/IR/TypeUtilities.h"
#include "mlir/Support/LogicalResult.h"
#include "mlir/Transforms/RegionUtils.h"

namespace mlir {
namespace iree_compiler {
namespace IREE {
namespace Stream {

//===----------------------------------------------------------------------===//
// Op utilities used within the stream dialect
//===----------------------------------------------------------------------===//

// TODO(hanchung): Have a better fix. This is a fix for
// https://reviews.llvm.org/D124649
static void createArgs(ArrayRef<OpAsmParser::UnresolvedOperand> operands,
                       ArrayRef<Type> types,
                       SmallVector<OpAsmParser::Argument> &args) {
  for (auto [operand, type] : llvm::zip_equal(operands, types)) {
    auto &arg = args.emplace_back();
    arg.ssaName = operand;
    arg.type = type;
  }
}

// Verifies that a dispatch |op|'s |workload| matches that of the |exportOp|.
static LogicalResult verifyDispatchWorkload(
    Operation *op, IREE::Stream::ExecutableExportOp exportOp,
    ValueRange workload) {
  // If the target has a workgroup count computation function we can verify that
  // the workload here matches what is expected.
  if (!exportOp.getWorkgroupCount().empty()) {
    auto &workgroupCount = exportOp.getWorkgroupCount();
    if (workgroupCount.getNumArguments() != workload.size()) {
      return op->emitOpError()
             << "workload mismatch; entry point expects "
             << workgroupCount.getNumArguments()
             << " arguments but dispatch provides " << workload.size();
    }
    for (auto [idx, expectedType, actualType] : llvm::enumerate(
             workgroupCount.getArgumentTypes(), workload.getTypes())) {
      if (expectedType != actualType) {
        return op->emitOpError()
               << "workload operand " << idx << " type mismatch; expected "
               << expectedType << " but passed " << actualType;
      }
    }
  }
  return success();
}

// Verifies that |dynamicDims| contains the appropriate number of dims for all
// of the dynamic dimensions in |values|.
static LogicalResult verifyOpDynamicDims(Operation *op, ValueRange values,
                                         ValueRange dynamicDims) {
  unsigned requiredCount = 0;
  for (auto value : values) {
    if (auto shapedType = llvm::dyn_cast<ShapedType>(value.getType())) {
      requiredCount += shapedType.getNumDynamicDims();
    }
  }
  if (dynamicDims.size() != requiredCount) {
    return op->emitOpError()
           << "value set has " << requiredCount
           << " dynamic dimensions but only " << dynamicDims.size()
           << " dimension values are attached";
  }
  return success();
}

// Verifies that |dynamicDims| contains the appropriate number of dims for all
// the dynamic dimensions in |type|.
static LogicalResult verifyOpDynamicDims(Operation *op, TypeRange types,
                                         ValueRange dynamicDims) {
  unsigned requiredCount = 0;
  for (auto type : types) {
    if (auto shapedType = llvm::dyn_cast<ShapedType>(type)) {
      requiredCount += shapedType.getNumDynamicDims();
    }
  }
  if (dynamicDims.size() != requiredCount) {
    return op->emitOpError()
           << "type set has " << requiredCount
           << " dynamic dimensions but only " << dynamicDims.size()
           << " dimension values are attached";
  }
  return success();
}

// Verifies that |sizes| contains the appropriate number of sizes for all of the
// sized types in |values|.
static LogicalResult verifyOpValueSizes(Operation *op, ValueRange values,
                                        ValueRange sizes) {
  unsigned requiredCount = 0;
  for (auto value : values) {
    if (llvm::isa<IREE::Util::SizeAwareTypeInterface>(value.getType())) {
      ++requiredCount;
    }
  }
  if (sizes.size() != requiredCount) {
    return op->emitOpError() << "value set has " << requiredCount
                             << " dynamic dimensions but only " << sizes.size()
                             << " dimension values are attached";
  }
  return success();
}

// Verifies that all !stream.resources used within |region| are captured by
// the entry arguments to the region.
static LogicalResult verifyAllResourcesCaptured(Region &region) {
  SetVector<Value> availableResources;
  for (auto arg : region.front().getArguments()) {
    availableResources.insert(arg);
  }
  for (auto &op : region.front()) {
    for (auto result : op.getResults()) {
      availableResources.insert(result);
    }
    for (auto operand : op.getOperands()) {
      if (!operand) continue;
      if (!llvm::isa<IREE::Stream::ResourceType>(operand.getType())) continue;
      if (!availableResources.contains(operand)) {
        return op.emitOpError() << "used resource not listed in explicit "
                                   "captures (or produced internally)";
      }
    }
  }
  return success();
}

// Verifies that escaping !stream.resources have the sizes when they are
// yielded match the sizes declared on the parent op. This information is
// redundant but keeps analysis local and agnostic to the parent op structure
// which is useful for when we outline things.
static LogicalResult verifyEscapingResources(Region &region,
                                             ResultRange results,
                                             ValueRange resultSizes) {
  // Ensure yielded resources match the signature.
  for (auto yieldOp : region.getOps<IREE::Stream::YieldOp>()) {
    if (results.size() != yieldOp.getResourceOperands().size()) {
      return yieldOp.emitOpError()
             << "yield result count mismatch with parent op";
    }
    for (auto [outerValue, innerValue] :
         llvm::zip_equal(results, yieldOp.getResourceOperands())) {
      if (outerValue.getType() != innerValue.getType()) {
        return yieldOp.emitOpError()
               << "result type mismatch: expected " << outerValue.getType()
               << " but got " << innerValue.getType();
      }
    }
    for (auto [outerSize, innerSize] :
         llvm::zip_equal(resultSizes, yieldOp.getResourceOperandSizes())) {
      if (outerSize != innerSize) {
        return yieldOp.emitOpError() << "result size mismatch";
      }
    }
  }
  return success();
}

// Computes the value access bits starting from |rootValue|.
// Traverses the IR graph along tied ops but does not handle branches.
static IREE::Util::ValueAccess computeValueAccess(Value rootValue) {
  IREE::Util::ValueAccess access;
  DenseSet<Value> processedValues;
  SmallVector<Value> worklist;
  auto enqueueValue = [&](Value value) {
    if (processedValues.contains(value)) return;
    processedValues.insert(value);
    worklist.push_back(value);
  };
  enqueueValue(rootValue);
  while (!worklist.empty()) {
    Value value = worklist.back();
    worklist.pop_back();

    // Walk up the definition chain.
    if (auto definingOp = value.getDefiningOp()) {
      // Value is produced within the region and thus written.
      access.isWrite = true;
      if (auto tiedOp = dyn_cast<IREE::Util::TiedOpInterface>(definingOp)) {
        access.isRead = true;
        auto operand = tiedOp.getTiedResultOperand(value);
        if (operand) {
          // Value is tied back to another value; continue analyzing past it.
          enqueueValue(operand);
        } else {
          // Value contents are fully produced by this op.
          access.isDiscard = true;
        }
      } else if (isa<IREE::Stream::SubviewEffectOpInterface>(definingOp)) {
        // TODO(benvanik): actually query; for now assume *.
        access.isRead = true;
        access.isWrite = true;
      } else {
        // Value contents are fully produced by this op.
        access.isDiscard = true;
      }
    }

    // Walk down the use chain.
    for (auto user : value.getUsers()) {
      // Used by an op.
      access.isRead = true;
      if (auto tiedOp = dyn_cast<IREE::Util::TiedOpInterface>(user)) {
        auto tiedIndices = tiedOp.getTiedResultOperandIndices();
        for (int64_t tiedIndex : tiedIndices) {
          if (tiedIndex == IREE::Util::TiedOpInterface::kUntiedIndex) continue;
          auto operand = user->getOperand(tiedIndex);
          if (operand == value) {
            // Tied operand.
            access.isRead = true;
            access.isWrite = true;
            enqueueValue(operand);
          }
        }
      } else if (isa<IREE::Stream::SubviewEffectOpInterface>(user)) {
        // TODO(benvanik): actually query; for now assume *.
        access.isRead = true;
        access.isWrite = true;
      }
    }
  }
  return access;
}

static void eraseStreamRegionResults(Region &region,
                                     ArrayRef<unsigned> excludedResultIndices) {
  for (auto &block : region.getBlocks()) {
    auto yieldOp = dyn_cast<IREE::Stream::YieldOp>(block.getTerminator());
    if (!yieldOp) continue;
    llvm::SmallVector<Value> newOperands;
    for (auto i : llvm::reverse(excludedResultIndices)) {
      yieldOp.getResourceOperandsMutable().erase(i);
      yieldOp.getResourceOperandSizesMutable().erase(i);
    }
  }
}

//===----------------------------------------------------------------------===//
// custom<ResourceRegion>($operands, type($operands), $operand_sizes,
//                        type($results), $result_sizes,
//                        $tied_operands, $body)
//===----------------------------------------------------------------------===//

static ParseResult parseResourceRegion(
    OpAsmParser &parser,
    SmallVectorImpl<OpAsmParser::UnresolvedOperand> &operands,
    SmallVectorImpl<Type> &operandTypes,
    SmallVectorImpl<OpAsmParser::UnresolvedOperand> &operandSizes,
    SmallVectorImpl<Type> &resultTypes,
    SmallVectorImpl<OpAsmParser::UnresolvedOperand> &resultSizes,
    ArrayAttr &tiedOperands, Region &body) {
  SmallVector<OpAsmParser::UnresolvedOperand, 16> regionArgs;
  if (failed(parser.parseLParen())) {
    return failure();
  }
  if (failed(parser.parseOptionalRParen())) {
    do {
      // Reserve entries in the lists.
      operands.emplace_back();
      operandTypes.emplace_back();
      operandSizes.emplace_back();
      regionArgs.emplace_back();
      if (failed(parser.parseOperand(operands.back())) ||
          failed(parser.parseKeyword("as")) ||
          failed(parser.parseOperand(regionArgs.back(),
                                     /*allowResultNumber=*/false)) ||
          failed(parser.parseColon()) ||
          failed(parseSizeAwareType(parser, operandTypes.back(),
                                    operandSizes.back()))) {
        return failure();
      }
    } while (succeeded(parser.parseOptionalComma()));
    if (failed(parser.parseRParen())) {
      return failure();
    }
  }

  if (succeeded(parser.parseOptionalArrow())) {
    if (succeeded(parser.parseOptionalLParen())) {
      if (succeeded(parser.parseOptionalRParen())) {
        // -> ()
      } else if (failed(parseShapedResultList(parser, operands, operandTypes,
                                              operandSizes, resultTypes,
                                              resultSizes, tiedOperands)) ||
                 failed(parser.parseRParen())) {
        return failure();
      }
    } else {
      if (failed(parseShapedResultList(parser, operands, operandTypes,
                                       operandSizes, resultTypes, resultSizes,
                                       tiedOperands))) {
        return failure();
      }
    }
  }

  SmallVector<OpAsmParser::Argument> args;
  createArgs(regionArgs, operandTypes, args);
  return parser.parseRegion(body, args);
}

static void printResourceRegion(OpAsmPrinter &p, Operation *op,
                                ValueRange operands, TypeRange operandTypes,
                                ValueRange operandSizes, TypeRange resultTypes,
                                ValueRange resultSizes, ArrayAttr tiedOperands,
                                Region &body) {
  p << "(";
  llvm::interleaveComma(
      llvm::zip_equal(operands, body.getArguments()), p, [&](auto it) {
        auto operand = std::get<0>(it);
        auto arg = std::get<1>(it);
        p << operand;
        p << " as ";
        p << arg;
        p << ": ";
        p << arg.getType();
        if (llvm::isa<IREE::Util::SizeAwareTypeInterface>(arg.getType())) {
          p << "{" << operandSizes.front() << "}";
          operandSizes = operandSizes.drop_front(1);
        }
      });
  p << ")";
  if (!resultTypes.empty()) {
    p << " -> ";
    if (resultTypes.size() != 1) p << "(";
    printShapedResultList(p, op, operands, operandTypes, operandSizes,
                          resultTypes, resultSizes, tiedOperands);
    if (resultTypes.size() != 1) p << ")";
  }
  p << " ";
  p.printRegion(body, /*printEntryBlockArgs=*/false,
                /*printBlockTerminators=*/true);
}

//===----------------------------------------------------------------------===//
// custom<ExplicitResourceRegion>($operands, type($operands), $operand_sizes,
//                                $body)
//===----------------------------------------------------------------------===//

static ParseResult parseExplicitResourceRegion(
    OpAsmParser &parser,
    SmallVectorImpl<OpAsmParser::UnresolvedOperand> &operands,
    SmallVectorImpl<Type> &operandTypes,
    SmallVectorImpl<OpAsmParser::UnresolvedOperand> &operandSizes,
    Region &body) {
  SmallVector<OpAsmParser::UnresolvedOperand, 16> regionArgs;
  if (failed(parser.parseLParen())) {
    return failure();
  }
  if (failed(parser.parseOptionalRParen())) {
    do {
      // Reserve entries in the lists.
      operands.emplace_back();
      operandTypes.emplace_back();
      operandSizes.emplace_back();
      regionArgs.emplace_back();
      if (failed(parser.parseOperand(operands.back())) ||
          failed(parser.parseKeyword("as")) ||
          failed(parser.parseOperand(regionArgs.back(),
                                     /*allowResultNumber=*/false)) ||
          failed(parser.parseColon()) ||
          failed(parseSizeAwareType(parser, operandTypes.back(),
                                    operandSizes.back()))) {
        return failure();
      }
    } while (succeeded(parser.parseOptionalComma()));
    if (failed(parser.parseRParen())) {
      return failure();
    }
  }
  SmallVector<OpAsmParser::Argument> args;
  createArgs(regionArgs, operandTypes, args);
  if (failed(parser.parseRegion(body, args))) {
    return failure();
  }
  // HACK: I can't figure out how to make this work with the default parsing -
  // it doesn't call this like it should.
  IREE::Stream::CmdExecuteOp::ensureTerminator(
      body, parser.getBuilder(),
      parser.getEncodedSourceLoc(parser.getCurrentLocation()));
  return success();
}

static void printExplicitResourceRegion(OpAsmPrinter &p, Operation *op,
                                        ValueRange operands,
                                        TypeRange operandTypes,
                                        ValueRange operandSizes, Region &body) {
  p << "(";
  llvm::interleaveComma(
      llvm::zip_equal(operands, body.getArguments()), p, [&](auto it) {
        auto operand = std::get<0>(it);
        auto arg = std::get<1>(it);
        p << operand;
        p << " as ";
        p << arg;
        p << ": ";
        p << arg.getType();
        if (llvm::isa<IREE::Util::SizeAwareTypeInterface>(arg.getType())) {
          p << "{" << operandSizes.front() << "}";
          operandSizes = operandSizes.drop_front(1);
        }
      });
  p << ") ";
  p.printRegion(body, /*printEntryBlockArgs=*/false,
                /*printBlockTerminators=*/false);
}

//===----------------------------------------------------------------------===//
// custom<PackSliceRanges>($lifetime_intervals,
//                         $dynamic_slice_sizes,
//                         type($packed_offsets))
//===----------------------------------------------------------------------===//

static ParseResult parsePackSliceRanges(
    OpAsmParser &parser, ArrayAttr &lifetimeIntervals,
    SmallVectorImpl<OpAsmParser::UnresolvedOperand> &dynamicSliceSizes,
    SmallVectorImpl<Type> &packedOffsetTypes) {
  auto indexType = parser.getBuilder().getIndexType();
  SmallVector<Attribute> lifetimeRangeValues;
  do {
    if (failed(parser.parseOptionalLSquare())) break;
    IntegerAttr lifetimeStart;
    IntegerAttr lifetimeEnd;
    OpAsmParser::UnresolvedOperand dynamicSliceSize;
    if (failed(parser.parseAttribute(lifetimeStart, indexType)) ||
        failed(parser.parseComma()) ||
        failed(parser.parseAttribute(lifetimeEnd, indexType)) ||
        failed(parser.parseRSquare()) || failed(parser.parseEqual()) ||
        failed(parser.parseOperand(dynamicSliceSize))) {
      return failure();
    }
    lifetimeRangeValues.push_back(lifetimeStart);
    lifetimeRangeValues.push_back(lifetimeEnd);
    dynamicSliceSizes.push_back(dynamicSliceSize);
    packedOffsetTypes.push_back(indexType);
  } while (succeeded(parser.parseOptionalComma()));
  lifetimeIntervals = parser.getBuilder().getArrayAttr(lifetimeRangeValues);
  return success();
}

static void printPackSliceRanges(OpAsmPrinter &p, Operation *op,
                                 ArrayAttr lifetimeIntervals,
                                 ValueRange dynamicSliceSizes,
                                 TypeRange packedOffsetTypes) {
  if (packedOffsetTypes.empty()) return;
  for (unsigned i = 0; i < packedOffsetTypes.size(); ++i) {
    auto lifetimeStart = lifetimeIntervals[i * 2];
    auto lifetimeEnd = lifetimeIntervals[i * 2 + 1];
    auto sliceSize = dynamicSliceSizes[i];
    p.printNewline();
    p << "  [";
    p.printAttributeWithoutType(lifetimeStart);
    p << ", ";
    p.printAttributeWithoutType(lifetimeEnd);
    p << "] = ";
    p.printOperand(sliceSize);
    if (i < packedOffsetTypes.size() - 1) p << ",";
  }
  p.printNewline();
}

//===----------------------------------------------------------------------===//
// custom<ConstantValueList>(type($results),
//                           $result_sizes,
//                           $values)
//===----------------------------------------------------------------------===//
//   !stream.resource<constant>{%sz} = #value,
//   !stream.resource<constant>{%sz} = #value

static ParseResult parseConstantValueList(
    OpAsmParser &parser, SmallVectorImpl<Type> &resultTypes,
    SmallVectorImpl<OpAsmParser::UnresolvedOperand> &resultSizes,
    ArrayAttr &values) {
  SmallVector<Attribute> valueAttrs;
  do {
    Type resultType;
    OpAsmParser::UnresolvedOperand resultSize;
    Attribute valueAttr;
    if (failed(parseSizeAwareType(parser, resultType, resultSize)) ||
        failed(parser.parseEqual()) ||
        failed(parser.parseAttribute(valueAttr))) {
      return failure();
    }
    resultTypes.push_back(resultType);
    resultSizes.push_back(resultSize);
    valueAttrs.push_back(valueAttr);
  } while (succeeded(parser.parseOptionalComma()));
  values = parser.getBuilder().getArrayAttr(valueAttrs);
  return success();
}

static void printConstantValueList(OpAsmPrinter &p, Operation *op,
                                   TypeRange resultTypes,
                                   ValueRange resultSizes, ArrayAttr values) {
  if (resultTypes.empty()) return;
  for (unsigned i = 0; i < resultTypes.size(); ++i) {
    p.printNewline();
    p << "  ";
    printSizeAwareType(p, op, resultTypes[i], resultSizes[i]);
    p << " = ";
    p.printAttribute(values[i]);
    if (i < resultTypes.size() - 1) p << ",";
  }
}

//===----------------------------------------------------------------------===//
// custom<WorkgroupCountRegion>($body)
//===----------------------------------------------------------------------===//

static ParseResult parseWorkgroupCountRegion(OpAsmParser &parser,
                                             Region &body) {
  if (failed(parser.parseOptionalKeyword("workgroups"))) {
    // Omitted.
    return success();
  }

  SmallVector<OpAsmParser::Argument> args;
  if (failed(parser.parseArgumentList(args, AsmParser::Delimiter::Paren,
                                      /*allowType=*/true,
                                      /*allowAttrs=*/true))) {
    return failure();
  }

  // Return types must be 3 dimensions (workgroup count XYZ).
  SmallVector<Type> returnTypes;
  if (failed(parser.parseArrowTypeList(returnTypes))) {
    return failure();
  }
  if (returnTypes.size() != 3 ||
      !llvm::all_of(returnTypes, [](Type type) { return type.isIndex(); })) {
    return parser.emitError(parser.getCurrentLocation())
           << "workgroup count region must return the XYZ dimension counts";
  }

  // Parse region contents.
  if (failed(parser.parseRegion(body, args, /*enableNameShadowing=*/false))) {
    return failure();
  }

  // Verify the return types match.
  for (auto returnOp : body.getOps<IREE::Stream::ReturnOp>()) {
    for (auto [returnType, operandType] :
         llvm::zip_equal(returnTypes, returnOp.getOperandTypes())) {
      if (returnType != operandType) {
        return returnOp.emitOpError()
               << "operands do not match expected region return types";
      }
    }
  }

  return success();
}

static void printWorkgroupCountRegion(OpAsmPrinter &p, Operation *op,
                                      Region &body) {
  if (body.empty()) return;
  p << "workgroups(";
  auto args = body.getArguments();
  for (unsigned i = 0; i < args.size(); ++i) {
    if (i > 0) p << ", ";
    p.printRegionArgument(args[i]);
  }
  p << ")";
  Type indexType = IndexType::get(body.getContext());
  p.printArrowTypeList(TypeRange{indexType, indexType, indexType});
  p << " ";
  p.printRegion(body, /*printEntryBlockArgs=*/false,
                /*printBlockTerminators=*/true);
}

//===----------------------------------------------------------------------===//
// stream.resource.alloc
//===----------------------------------------------------------------------===//

LogicalResult ResourceAllocOp::verify() {
  ResourceAllocOp op = *this;
  if (failed(verifyOpValueSizes(op, op.getResults(), op.getStorageSizes()))) {
    return failure();
  }

  // All allocated resources must have the same lifetime.
  auto anyType = op.getResults().front().getType();
  for (auto type : op.getResultTypes()) {
    if (type != anyType) {
      return op.emitError()
             << "all allocated resources must have the same lifetime";
    }
  }

  return success();
}

//===----------------------------------------------------------------------===//
// stream.resource.map
//===----------------------------------------------------------------------===//

LogicalResult ResourceMapOp::verify() {
  ResourceMapOp op = *this;
  if (failed(verifyOpValueSizes(op, op.getResult(), op.getResultSize()))) {
    return failure();
  }
  return success();
}

//===----------------------------------------------------------------------===//
// stream.resource.try_map
//===----------------------------------------------------------------------===//

LogicalResult ResourceTryMapOp::verify() {
  ResourceTryMapOp op = *this;
  if (failed(verifyOpValueSizes(op, op.getResult(), op.getResultSize()))) {
    return failure();
  }
  return success();
}

//===----------------------------------------------------------------------===//
// stream.resource.load
//===----------------------------------------------------------------------===//

LogicalResult ResourceLoadOp::verify() {
  ResourceLoadOp op = *this;
  if (failed(verifyOpValueSizes(op, op.getSource(), op.getSourceSize()))) {
    return failure();
  }
  return success();
}

//===----------------------------------------------------------------------===//
// stream.resource.store
//===----------------------------------------------------------------------===//

LogicalResult ResourceStoreOp::verify() {
  ResourceStoreOp op = *this;
  if (failed(verifyOpValueSizes(op, op.getTarget(), op.getTargetSize()))) {
    return failure();
  }
  return success();
}

//===----------------------------------------------------------------------===//
// stream.resource.pack
//===----------------------------------------------------------------------===//

void ResourcePackOp::getAsmResultNames(
    function_ref<void(Value, StringRef)> setNameFn) {
  // TODO(benvanik): figure out if we can get the names to coalesce when there
  // are multiple results. Ideally we'd have `%total_length, %offsets:123` but
  // unfortunately all get splatted out and create 10k+ char lines that are a
  // pain to read.
  // setNameFn(total_length(), "total_length");
  // for (auto packedOffset : llvm::enumerate(packed_offsets())) {
  // setNameFn(packedOffset.value(),
  //           "offset" + std::to_string(packedOffset.index()));
  // }
}

LogicalResult ResourcePackOp::verify() {
  ResourcePackOp op = *this;
  size_t sliceCount = op.getPackedOffsets().size();
  if (op.getLifetimeIntervals().size() != sliceCount * 2) {
    return op.emitOpError() << "requires a [start, end] range for each slice";
  }
  if (op.getDynamicSliceSizes().size() != sliceCount) {
    return op.emitOpError() << "requires a size for each slice";
  }
  return success();
}

SmallVector<ResourcePackOp::Slice> ResourcePackOp::getSlices() {
  auto intervalPairs = getLifetimeIntervals().getValue();
  auto sizes = getDynamicSliceSizes();
  auto offsets = getPackedOffsets();
  SmallVector<ResourcePackOp::Slice> slices(offsets.size());
  for (size_t i = 0; i < offsets.size(); ++i) {
    int64_t start = llvm::cast<IntegerAttr>(intervalPairs[i * 2 + 0]).getInt();
    int64_t end = llvm::cast<IntegerAttr>(intervalPairs[i * 2 + 1]).getInt();
    slices[i] = {start, end, sizes[i], offsets[i]};
  }
  return slices;
}

//===----------------------------------------------------------------------===//
// stream.resource.constants
//===----------------------------------------------------------------------===//

LogicalResult ResourceConstantsOp::verify() {
  ResourceConstantsOp op = *this;
  size_t count = op.getResults().size();
  if (op.getResultSizes().size() != count || op.getValues().size() != count) {
    return op.emitOpError() << "mismatched constant/result counts";
  }
  return success();
}

//===----------------------------------------------------------------------===//
// stream.resource.subview
//===----------------------------------------------------------------------===//

LogicalResult ResourceSubviewOp::verify() {
  ResourceSubviewOp op = *this;
  if (failed(verifyOpValueSizes(op, op.getSource(), op.getSourceSize())) ||
      failed(verifyOpValueSizes(op, op.getResult(), op.getResultSize()))) {
    return failure();
  }
  return success();
}

bool ResourceSubviewOp::isMetadata() { return true; }

Value ResourceSubviewOp::getViewSource() { return getSource(); }

Value ResourceSubviewOp::getTiedResult(unsigned resultIndex) {
  return IREE::Util::TiedOpInterface::findTiedBaseValue(getSource());
}

::std::optional<unsigned> ResourceSubviewOp::getTiedResultOperandIndex(
    unsigned resultIndex) {
  return {0};  // source
}

SmallVector<int64_t> ResourceSubviewOp::getTiedResultOperandIndices() {
  return {0};  // source
}

// static
IREE::Stream::ResourceSubviewOp ResourceSubviewOp::findSubviewOp(Value value) {
  while (value) {
    auto *definingOp = value.getDefiningOp();
    if (!definingOp) {
      // Defined as a block argument - stop walk.
      break;
    } else if (isa<IREE::Stream::TimelineOpInterface>(definingOp)) {
      // Don't traverse timeline ops as time travel isn't possible (yet).
      break;
    } else if (auto subviewOp =
                   dyn_cast<IREE::Stream::ResourceSubviewOp>(definingOp)) {
      // Found!
      return subviewOp;
    } else if (auto tiedOp =
                   dyn_cast<IREE::Util::TiedOpInterface>(definingOp)) {
      // Continue walking up through the tied operand.
      value = tiedOp.getTiedResultOperand(value);
    } else {
      break;
    }
  }
  return {};
}

//===----------------------------------------------------------------------===//
// stream.tensor.import
//===----------------------------------------------------------------------===//

LogicalResult TensorImportOp::verify() {
  TensorImportOp op = *this;
  if (failed(verifyOpDynamicDims(op, op.getResultEncoding(),
                                 op.getResultEncodingDims())) ||
      failed(verifyOpValueSizes(op, op.getResult(), op.getResultSize()))) {
    return failure();
  }
  return success();
}

Value TensorImportOp::getTiedResult(unsigned resultIndex) {
  return IREE::Util::TiedOpInterface::findTiedBaseValue(getSource());
}

::std::optional<unsigned> TensorImportOp::getTiedResultOperandIndex(
    unsigned resultIndex) {
  return {0};  // source
}

SmallVector<int64_t> TensorImportOp::getTiedResultOperandIndices() {
  return {0};  // source
}

//===----------------------------------------------------------------------===//
// stream.tensor.export
//===----------------------------------------------------------------------===//

LogicalResult TensorExportOp::verify() {
  TensorExportOp op = *this;
  if (failed(verifyOpDynamicDims(op, op.getSourceEncoding(),
                                 op.getSourceEncodingDims())) ||
      failed(verifyOpValueSizes(op, op.getSource(), op.getSourceSize()))) {
    return failure();
  }
  return success();
}

Value TensorExportOp::getTiedResult(unsigned resultIndex) {
  return IREE::Util::TiedOpInterface::findTiedBaseValue(getSource());
}

::std::optional<unsigned> TensorExportOp::getTiedResultOperandIndex(
    unsigned resultIndex) {
  return {0};  // source
}

SmallVector<int64_t> TensorExportOp::getTiedResultOperandIndices() {
  return {0};  // source
}

//===----------------------------------------------------------------------===//
// stream.tensor.sizeof
//===----------------------------------------------------------------------===//

LogicalResult TensorSizeOfOp::verify() {
  TensorSizeOfOp op = *this;
  if (failed(verifyOpDynamicDims(op, op.getEncoding(), op.getEncodingDims()))) {
    return failure();
  }
  return success();
}

//===----------------------------------------------------------------------===//
// stream.tensor.empty
//===----------------------------------------------------------------------===//

void TensorEmptyOp::getAsmResultNames(mlir::OpAsmSetValueNameFn setNameFn) {
  setNameFn(getResult(), "empty");
}

LogicalResult TensorEmptyOp::verify() {
  TensorEmptyOp op = *this;
  if (failed(verifyOpDynamicDims(op, op.getResultEncoding(),
                                 op.getResultEncodingDims()))) {
    return failure();
  }
  return success();
}

bool TensorEmptyOp::isMetadata() { return true; }

bool TensorEmptyOp::preferCloneToConsumers() { return true; }

//===----------------------------------------------------------------------===//
// stream.tensor.constant
//===----------------------------------------------------------------------===//

void TensorConstantOp::getAsmResultNames(mlir::OpAsmSetValueNameFn setNameFn) {
  setNameFn(getResult(), "cst");
}

LogicalResult TensorConstantOp::verify() {
  TensorConstantOp op = *this;
  if (failed(verifyOpDynamicDims(op, op.getResultEncoding(),
                                 op.getResultEncodingDims()))) {
    return failure();
  }
  return success();
}

//===----------------------------------------------------------------------===//
// stream.tensor.splat
//===----------------------------------------------------------------------===//

LogicalResult TensorSplatOp::verify() {
  TensorSplatOp op = *this;
  if (failed(verifyOpDynamicDims(op, op.getResultEncoding(),
                                 op.getResultEncodingDims())) ||
      failed(verifyOpValueSizes(op, op.getResult(), op.getResultSize()))) {
    return failure();
  }
  return success();
}

bool TensorSplatOp::preferCloneToConsumers() { return true; }

//===----------------------------------------------------------------------===//
// stream.tensor.clone
//===----------------------------------------------------------------------===//

LogicalResult TensorCloneOp::verify() {
  TensorCloneOp op = *this;
  // Clones can't change encodings but they can change shape information.
  auto sourceEncoding = llvm::cast<RankedTensorType>(op.getSourceEncoding());
  auto resultEncoding = llvm::cast<RankedTensorType>(op.getResultEncoding());
  if (sourceEncoding.getEncoding() != resultEncoding.getEncoding()) {
    return op.emitOpError() << "clones changing tensor encoding from "
                            << sourceEncoding.getEncoding() << " to "
                            << resultEncoding.getEncoding() << "; not allowed";
  }
  if (failed(verifyOpDynamicDims(op, op.getSourceEncoding(),
                                 op.getSourceEncodingDims())) ||
      failed(verifyOpDynamicDims(op, op.getResultEncoding(),
                                 op.getResultEncodingDims())) ||
      failed(verifyOpValueSizes(op, op.getSource(), op.getSourceSize())) ||
      failed(verifyOpValueSizes(op, op.getResult(), op.getResultSize()))) {
    return failure();
  }
  return success();
}

//===----------------------------------------------------------------------===//
// stream.tensor.slice
//===----------------------------------------------------------------------===//

LogicalResult TensorSliceOp::verify() {
  TensorSliceOp op = *this;
  if (failed(verifyOpDynamicDims(op, op.getSourceEncoding(),
                                 op.getSourceEncodingDims())) ||
      failed(verifyOpDynamicDims(op, op.getResultEncoding(),
                                 op.getResultEncodingDims())) ||
      failed(verifyOpValueSizes(op, op.getSource(), op.getSourceSize())) ||
      failed(verifyOpValueSizes(op, op.getResult(), op.getResultSize()))) {
    return failure();
  }
  auto sourceType = llvm::cast<ShapedType>(op.getSourceEncoding());
  if (op.getStartIndices().size() != sourceType.getRank() ||
      op.getLengths().size() != sourceType.getRank()) {
    return op.emitOpError() << "start_indices/lengths rank mismatch";
  }
  return success();
}

//===----------------------------------------------------------------------===//
// stream.tensor.update
//===----------------------------------------------------------------------===//

LogicalResult TensorUpdateOp::verify() {
  TensorUpdateOp op = *this;
  if (failed(verifyOpDynamicDims(op, op.getUpdateEncoding(),
                                 op.getUpdateEncodingDims())) ||
      failed(verifyOpDynamicDims(op, op.getTargetEncoding(),
                                 op.getTargetEncodingDims())) ||
      failed(verifyOpValueSizes(op, op.getUpdate(), op.getUpdateSize())) ||
      failed(verifyOpValueSizes(op, op.getResult(), op.getTargetSize()))) {
    return failure();
  }
  return success();
}

Value TensorUpdateOp::getTiedResult(unsigned resultIndex) {
  return IREE::Util::TiedOpInterface::findTiedBaseValue(getTarget());
}

::std::optional<unsigned> TensorUpdateOp::getTiedResultOperandIndex(
    unsigned resultIndex) {
  return {0};  // target
}

SmallVector<int64_t> TensorUpdateOp::getTiedResultOperandIndices() {
  return {0};  // target
}

//===----------------------------------------------------------------------===//
// stream.tensor.fill
//===----------------------------------------------------------------------===//

LogicalResult TensorFillOp::verify() {
  TensorFillOp op = *this;
  if (failed(verifyOpDynamicDims(op, op.getTargetEncoding(),
                                 op.getTargetEncodingDims())) ||
      failed(verifyOpValueSizes(op, op.getResult(), op.getTargetSize()))) {
    return failure();
  }
  return success();
}

Value TensorFillOp::getTiedResult(unsigned resultIndex) {
  return IREE::Util::TiedOpInterface::findTiedBaseValue(getTarget());
}

::std::optional<unsigned> TensorFillOp::getTiedResultOperandIndex(
    unsigned resultIndex) {
  return {0};  // target
}

SmallVector<int64_t> TensorFillOp::getTiedResultOperandIndices() {
  return {0};  // target
}

//===----------------------------------------------------------------------===//
// stream.tensor.load
//===----------------------------------------------------------------------===//

LogicalResult TensorLoadOp::verify() {
  TensorLoadOp op = *this;
  if (failed(verifyOpDynamicDims(op, op.getSourceEncoding(),
                                 op.getSourceEncodingDims())) ||
      failed(verifyOpValueSizes(op, op.getSource(), op.getSourceSize()))) {
    return failure();
  }
  auto sourceType = llvm::cast<ShapedType>(op.getSourceEncoding());
  if (op.getIndices().size() != sourceType.getRank()) {
    return op.emitOpError() << "indices rank mismatch";
  }
  return success();
}

//===----------------------------------------------------------------------===//
// stream.tensor.store
//===----------------------------------------------------------------------===//

LogicalResult TensorStoreOp::verify() {
  TensorStoreOp op = *this;
  if (failed(verifyOpDynamicDims(op, op.getTargetEncoding(),
                                 op.getTargetEncodingDims())) ||
      failed(verifyOpValueSizes(op, op.getTarget(), op.getTargetSize()))) {
    return failure();
  }
  auto targetType = llvm::cast<ShapedType>(op.getTargetEncoding());
  if (op.getIndices().size() != targetType.getRank()) {
    return op.emitOpError() << "indices rank mismatch";
  }
  return success();
}

Value TensorStoreOp::getTiedResult(unsigned resultIndex) {
  return IREE::Util::TiedOpInterface::findTiedBaseValue(getTarget());
}

::std::optional<unsigned> TensorStoreOp::getTiedResultOperandIndex(
    unsigned resultIndex) {
  return {0};  // target
}

SmallVector<int64_t> TensorStoreOp::getTiedResultOperandIndices() {
  return {0};  // target
}

//===----------------------------------------------------------------------===//
<<<<<<< HEAD
// stream.builtin.* utilities
//===----------------------------------------------------------------------===//

// Merges a builtin module from iree/compiler/Dialect/Stream/Builtins/*.mlir
// into the user module; this allows for host functions and multiple
// executables.
//
// Fails if there's a name conflict; we have a __ prefix and things outside the
// compiler shouldn't use it.
static LogicalResult mergeBuiltinModuleSource(Location loc, StringRef fileName,
                                              Operation *targetOp,
                                              OpBuilder &targetBuilder) {
  // Find the file in the embedded data.
  const iree_file_toc_t *toc = iree_compiler_Stream_Builtins_create();
  const iree_file_toc_t *file = nullptr;
  for (size_t i = 0; i < iree_compiler_Stream_Builtins_size(); ++i) {
    if (fileName == toc[i].name) {
      file = &toc[i];
      break;
    }
  }
  if (!file) {
    return mlir::emitError(
        loc, "unable to merge builtin module; file not found " + fileName);
  }
  return mergeSourceModuleInto(loc, StringRef(file->data, file->size), targetOp,
                               targetBuilder);
}

//===----------------------------------------------------------------------===//
// stream.builtin.splat.i64
//===----------------------------------------------------------------------===//

LogicalResult BuiltinSplatI64Op::verify() {
  BuiltinSplatI64Op op = *this;
  if (failed(verifyOpValueSizes(op, op.getResult(), op.getResultSize()))) {
    return failure();
  }
  return success();
}

LogicalResult BuiltinSplatI64Op::mergeBuiltinModule(Operation *targetOp,
                                                    OpBuilder &targetBuilder) {
  return mergeBuiltinModuleSource(getLoc(), "splat_i64.mlir", targetOp,
                                  targetBuilder);
}

LogicalResult BuiltinSplatI64Op::convertBuiltinOp(OpBuilder &builder) {
  auto c8 = builder.createOrFold<arith::ConstantIndexOp>(getLoc(), 8);
  auto count =
      builder.createOrFold<arith::DivUIOp>(getLoc(), getResultSize(), c8);
  Value workload[] = {count};
  SmallVector<Value> operands = {
      getValue(),
      count,
  };
  SmallVector<Value> operandSizes;
  SmallVector<Value> operandOffsets;
  SmallVector<Value> operandEnds;
  SmallVector<Value> operandLengths;
  SmallVector<int64_t> tiedOperands = {
      -1,
  };
  SmallVector<Value> resultSizes = {
      getResultSize(),
  };
  SmallVector<Type> resultTypes{
      getResult().getType(),
  };
  auto dispatchOp = builder.create<IREE::Stream::AsyncDispatchOp>(
      getLoc(), resultTypes, workload,
      SymbolRefAttr::get(
          builder.getStringAttr("__builtin_splat_i64"),
          FlatSymbolRefAttr::get(builder.getContext(), "__builtin_splat_i64")),
      operands, operandSizes, operandOffsets, operandEnds, operandLengths,
      resultSizes, builder.getIndexArrayAttr(tiedOperands), getAffinityAttr());
  getResult().replaceAllUsesWith(dispatchOp.getResults().front());
  return success();
}

//===----------------------------------------------------------------------===//
// stream.builtin.fill.i64
//===----------------------------------------------------------------------===//

LogicalResult BuiltinFillI64Op::verify() {
  BuiltinFillI64Op op = *this;
  if (failed(verifyOpValueSizes(op, op.getResult(), op.getTargetSize()))) {
    return failure();
  }
  return success();
}

Value BuiltinFillI64Op::getTiedResult(unsigned resultIndex) {
  return IREE::Util::TiedOpInterface::findTiedBaseValue(getTarget());
}

::std::optional<unsigned> BuiltinFillI64Op::getTiedResultOperandIndex(
    unsigned resultIndex) {
  return {0};  // target
}

SmallVector<int64_t> BuiltinFillI64Op::getTiedResultOperandIndices() {
  return {0};  // target
}

LogicalResult BuiltinFillI64Op::mergeBuiltinModule(Operation *targetOp,
                                                   OpBuilder &targetBuilder) {
  return mergeBuiltinModuleSource(getLoc(), "fill_i64.mlir", targetOp,
                                  targetBuilder);
}

LogicalResult BuiltinFillI64Op::convertBuiltinOp(OpBuilder &builder) {
  auto c8 = builder.createOrFold<arith::ConstantIndexOp>(getLoc(), 8);
  auto count =
      builder.createOrFold<arith::DivUIOp>(getLoc(), getTargetLength(), c8);
  Value workload[] = {count};
  SmallVector<Value> operands = {
      getTarget(),
      getValue(),
      getTargetOffset(),
      count,
  };
  SmallVector<Value> operandSizes = {
      getTargetSize(),
  };
  SmallVector<Value> operandOffsets = {
      getTargetOffset(),
  };
  SmallVector<Value> operandEnds = {
      getTargetEnd(),
  };
  SmallVector<Value> operandLengths = {
      getTargetLength(),
  };
  SmallVector<int64_t> tiedOperands = {
      0,
  };
  SmallVector<Value> resultSizes = {
      getTargetSize(),
  };
  SmallVector<Type> resultTypes{
      getResult().getType(),
  };
  auto dispatchOp = builder.create<IREE::Stream::AsyncDispatchOp>(
      getLoc(), resultTypes, workload,
      SymbolRefAttr::get(
          builder.getStringAttr("__builtin_fill_i64"),
          FlatSymbolRefAttr::get(builder.getContext(), "__builtin_fill_i64")),
      operands, operandSizes, operandOffsets, operandEnds, operandLengths,
      resultSizes, builder.getIndexArrayAttr(tiedOperands), getAffinityAttr());
  getResult().replaceAllUsesWith(dispatchOp.getResults().front());
  return success();
}

//===----------------------------------------------------------------------===//
=======
>>>>>>> 23666a60
// stream.async.alloca
//===----------------------------------------------------------------------===//

bool AsyncAllocaOp::isMetadata() { return true; }

bool AsyncAllocaOp::preferCloneToConsumers() { return true; }

//===----------------------------------------------------------------------===//
// stream.async.constant
//===----------------------------------------------------------------------===//

bool AsyncConstantOp::isMetadata() { return true; }

void AsyncConstantOp::getAsmResultNames(mlir::OpAsmSetValueNameFn setNameFn) {
  setNameFn(getResult(), "cst");
}

LogicalResult AsyncConstantOp::verify() {
  AsyncConstantOp op = *this;
  if (failed(verifyOpValueSizes(op, op.getResult(), op.getResultSize()))) {
    return failure();
  }
  return success();
}

void AsyncConstantOp::getAsyncAccessRanges(
    SmallVectorImpl<AsyncAccessRange> &ranges) {
  ranges.push_back({ResourceAccessBitfield::Write, getResult(), Value{},
                    getResultSize(), getResultSize()});
}

//===----------------------------------------------------------------------===//
// stream.async.splat
//===----------------------------------------------------------------------===//

LogicalResult AsyncSplatOp::verify() {
  AsyncSplatOp op = *this;
  if (failed(verifyOpValueSizes(op, op.getResult(), op.getResultSize()))) {
    return failure();
  }
  return success();
}

bool AsyncSplatOp::preferCloneToConsumers() { return true; }

void AsyncSplatOp::getAsyncAccessRanges(
    SmallVectorImpl<AsyncAccessRange> &ranges) {
  ranges.push_back({ResourceAccessBitfield::Write, getResult(), Value{},
                    getResultSize(), getResultSize()});
}

//===----------------------------------------------------------------------===//
// stream.async.clone
//===----------------------------------------------------------------------===//

LogicalResult AsyncCloneOp::verify() {
  AsyncCloneOp op = *this;
  if (failed(verifyOpValueSizes(op, op.getSource(), op.getSourceSize())) ||
      failed(verifyOpValueSizes(op, op.getResult(), op.getResultSize()))) {
    return failure();
  }
  return success();
}

bool AsyncCloneOp::preferCloneToConsumers() { return true; }

void AsyncCloneOp::getAsyncAccessRanges(
    SmallVectorImpl<AsyncAccessRange> &ranges) {
  ranges.push_back({ResourceAccessBitfield::Read, getSource(), Value{},
                    getSourceSize(), getSourceSize()});
  ranges.push_back({ResourceAccessBitfield::Write, getResult(), Value{},
                    getResultSize(), getResultSize()});
}

//===----------------------------------------------------------------------===//
// stream.async.slice
//===----------------------------------------------------------------------===//

LogicalResult AsyncSliceOp::verify() {
  AsyncSliceOp op = *this;
  if (failed(verifyOpValueSizes(op, op.getSource(), op.getSourceSize())) ||
      failed(verifyOpValueSizes(op, op.getResult(), op.getResultSize()))) {
    return failure();
  }
  return success();
}

void AsyncSliceOp::getAsyncAccessRanges(
    SmallVectorImpl<AsyncAccessRange> &ranges) {
  ranges.push_back({ResourceAccessBitfield::Read, getSource(),
                    getSourceOffset(), getSourceEnd(), getResultSize()});
  ranges.push_back({ResourceAccessBitfield::Write, getResult(), Value{},
                    getResultSize(), getResultSize()});
}

//===----------------------------------------------------------------------===//
// stream.async.fill
//===----------------------------------------------------------------------===//

LogicalResult AsyncFillOp::verify() {
  AsyncFillOp op = *this;
  if (failed(verifyOpValueSizes(op, op.getResult(), op.getTargetSize()))) {
    return failure();
  }
  return success();
}

Value AsyncFillOp::getTiedResult(unsigned resultIndex) {
  return IREE::Util::TiedOpInterface::findTiedBaseValue(getTarget());
}

::std::optional<unsigned> AsyncFillOp::getTiedResultOperandIndex(
    unsigned resultIndex) {
  return {0};  // target
}

SmallVector<int64_t> AsyncFillOp::getTiedResultOperandIndices() {
  return {0};  // target
}

void AsyncFillOp::getAsyncAccessRanges(
    SmallVectorImpl<AsyncAccessRange> &ranges) {
  ranges.push_back({ResourceAccessBitfield::Write, getTarget(),
                    getTargetOffset(), getTargetEnd(), getTargetLength()});
  ranges.push_back({ResourceAccessBitfield::Write, getResult(),
                    getTargetOffset(), getTargetEnd(), getTargetLength()});
}

//===----------------------------------------------------------------------===//
// stream.async.update
//===----------------------------------------------------------------------===//

LogicalResult AsyncUpdateOp::verify() {
  AsyncUpdateOp op = *this;
  if (failed(verifyOpValueSizes(op, op.getUpdate(), op.getUpdateSize())) ||
      failed(verifyOpValueSizes(op, op.getResult(), op.getTargetSize()))) {
    return failure();
  }
  return success();
}

Value AsyncUpdateOp::getTiedResult(unsigned resultIndex) {
  return IREE::Util::TiedOpInterface::findTiedBaseValue(getTarget());
}

::std::optional<unsigned> AsyncUpdateOp::getTiedResultOperandIndex(
    unsigned resultIndex) {
  return {0};  // target
}

SmallVector<int64_t> AsyncUpdateOp::getTiedResultOperandIndices() {
  return {0};  // target
}

void AsyncUpdateOp::getAsyncAccessRanges(
    SmallVectorImpl<AsyncAccessRange> &ranges) {
  ranges.push_back({ResourceAccessBitfield::Read, getUpdate(), Value{},
                    getUpdateSize(), getUpdateSize()});
  ranges.push_back({ResourceAccessBitfield::Write, getTarget(),
                    getTargetOffset(), getTargetEnd(), getUpdateSize()});
  ranges.push_back({ResourceAccessBitfield::Write, getResult(),
                    getTargetOffset(), getTargetEnd(), getUpdateSize()});
}

//===----------------------------------------------------------------------===//
// stream.async.copy
//===----------------------------------------------------------------------===//

LogicalResult AsyncCopyOp::verify() {
  AsyncCopyOp op = *this;
  if (op.getSource() == op.getTarget()) {
    // If we want to perform memmove-like operations where it's safe to copy
    // overlapping ranges we'll need to emit some runtime checks. We can in
    // many cases statically detect a lack of overlap just based on symbolic
    // offset equality but that requires some analysis we don't have yet.
    return op.emitOpError() << "cannot copy within the same resource (yet)";
  }
  if (failed(verifyOpValueSizes(op, op.getSource(), op.getSourceSize())) ||
      failed(verifyOpValueSizes(op, op.getResult(), op.getTargetSize()))) {
    return failure();
  }
  return success();
}

Value AsyncCopyOp::getTiedResult(unsigned resultIndex) {
  return IREE::Util::TiedOpInterface::findTiedBaseValue(getTarget());
}

::std::optional<unsigned> AsyncCopyOp::getTiedResultOperandIndex(
    unsigned resultIndex) {
  return {0};  // target
}

SmallVector<int64_t> AsyncCopyOp::getTiedResultOperandIndices() {
  return {0};  // target
}

void AsyncCopyOp::getAsyncAccessRanges(
    SmallVectorImpl<AsyncAccessRange> &ranges) {
  ranges.push_back({ResourceAccessBitfield::Read, getSource(),
                    getSourceOffset(), getSourceEnd(), getLength()});
  ranges.push_back({ResourceAccessBitfield::Write, getTarget(),
                    getTargetOffset(), getTargetEnd(), getLength()});
  ranges.push_back({ResourceAccessBitfield::Write, getResult(),
                    getTargetOffset(), getTargetEnd(), getLength()});
}

//===----------------------------------------------------------------------===//
// stream.async.collective
//===----------------------------------------------------------------------===//

static const char *getCollectiveParamKeyword(Attribute opAttr) {
  auto attr = llvm::cast<IREE::Stream::CollectiveAttr>(opAttr);
  switch (attr.getKind()) {
    case IREE::Stream::CollectiveKind::Broadcast:
      return "source";
    case IREE::Stream::CollectiveKind::Reduce:
      return "target";
    case IREE::Stream::CollectiveKind::Send:
      return "target";
    case IREE::Stream::CollectiveKind::Recv:
      return "source";
    case IREE::Stream::CollectiveKind::SendRecv:
      return "source_target_pair";
    default:
      return nullptr;
  }
}

static ParseResult parseCollectiveParam(
    OpAsmParser &parser, Attribute opAttr,
    std::optional<OpAsmParser::UnresolvedOperand> &optionalParamValue) {
  const char *keyword = getCollectiveParamKeyword(opAttr);
  if (!keyword) return success();  // optional
  OpAsmParser::UnresolvedOperand paramValue;
  if (failed(parser.parseKeyword(keyword)) || failed(parser.parseLParen()) ||
      failed(parser.parseOperand(paramValue)) || failed(parser.parseRParen())) {
    return failure();
  }
  optionalParamValue = paramValue;
  return success();
}

static void printCollectiveParam(OpAsmPrinter &p, Operation *op,
                                 Attribute opAttr, Value paramValue) {
  const char *keyword = getCollectiveParamKeyword(opAttr);
  if (paramValue) {
    assert(keyword && "collective op must have a param keyword");
    p << keyword << "(";
    p.printOperand(paramValue);
    p << ") ";
  }
}

LogicalResult AsyncCollectiveOp::verify() {
  AsyncCollectiveOp op = *this;

  if (failed(verifyOpValueSizes(op, op.getSource(), op.getSourceSize())) ||
      failed(verifyOpValueSizes(op, op.getResult(), op.getTargetSize()))) {
    return failure();
  }

  const bool hasParam = !!op.getParam();
  const char *paramKeyword = getCollectiveParamKeyword(op.getOp());
  if (paramKeyword) {
    // Param required.
    if (!hasParam) {
      return op.emitOpError() << "collective operation requires a "
                              << paramKeyword << " parameter but none present";
    }
  } else {
    // No param required.
    if (hasParam) {
      return op.emitOpError() << "collective operation does not require a "
                                 "parameter but one present";
    }
  }

  return success();
}

Value AsyncCollectiveOp::getTiedResult(unsigned resultIndex) {
  return IREE::Util::TiedOpInterface::findTiedBaseValue(getTarget());
}

::std::optional<unsigned> AsyncCollectiveOp::getTiedResultOperandIndex(
    unsigned resultIndex) {
  return {0};  // target
}

SmallVector<int64_t> AsyncCollectiveOp::getTiedResultOperandIndices() {
  return {0};  // target
}

void AsyncCollectiveOp::getAsyncAccessRanges(
    SmallVectorImpl<AsyncAccessRange> &ranges) {
  ranges.push_back({ResourceAccessBitfield::Read, getSource(),
                    getSourceOffset(), getSourceEnd(), getSourceLength()});
  ranges.push_back({ResourceAccessBitfield::Write, getTarget(),
                    getTargetOffset(), getTargetEnd(), getTargetLength()});
  ranges.push_back({ResourceAccessBitfield::Write, getResult(),
                    getTargetOffset(), getTargetEnd(), getTargetLength()});
}

//===----------------------------------------------------------------------===//
// stream.async.transfer
//===----------------------------------------------------------------------===//

LogicalResult AsyncTransferOp::verify() {
  AsyncTransferOp op = *this;
  if (failed(verifyOpValueSizes(op, op.getSource(), op.getSourceSize())) ||
      failed(verifyOpValueSizes(op, op.getResult(), op.getResultSize()))) {
    return failure();
  }
  return success();
}

void AsyncTransferOp::getAsyncAccessRanges(
    SmallVectorImpl<AsyncAccessRange> &ranges) {
  ranges.push_back({ResourceAccessBitfield::Read, getSource(), Value{},
                    getSourceSize(), getSourceSize()});
  ranges.push_back({ResourceAccessBitfield::Write, getResult(), Value{},
                    getResultSize(), getResultSize()});
}

//===----------------------------------------------------------------------===//
// stream.async.load
//===----------------------------------------------------------------------===//

LogicalResult AsyncLoadOp::verify() {
  AsyncLoadOp op = *this;
  if (failed(verifyOpValueSizes(op, op.getSource(), op.getSourceSize()))) {
    return failure();
  }
  return success();
}

//===----------------------------------------------------------------------===//
// stream.async.store
//===----------------------------------------------------------------------===//

LogicalResult AsyncStoreOp::verify() {
  AsyncStoreOp op = *this;
  if (failed(verifyOpValueSizes(op, op.getTarget(), op.getTargetSize()))) {
    return failure();
  }
  return success();
}

Value AsyncStoreOp::getTiedResult(unsigned resultIndex) {
  return IREE::Util::TiedOpInterface::findTiedBaseValue(getTarget());
}

::std::optional<unsigned> AsyncStoreOp::getTiedResultOperandIndex(
    unsigned resultIndex) {
  return {0};  // target
}

SmallVector<int64_t> AsyncStoreOp::getTiedResultOperandIndices() {
  return {0};  // target
}

//===----------------------------------------------------------------------===//
// stream.async.dispatch
//===----------------------------------------------------------------------===//

static ParseResult parseDispatchOperands(
    OpAsmParser &parser,
    SmallVectorImpl<OpAsmParser::UnresolvedOperand> &resourceOperands,
    SmallVectorImpl<OpAsmParser::UnresolvedOperand> &resourceOffsets,
    SmallVectorImpl<OpAsmParser::UnresolvedOperand> &resourceEnds,
    SmallVectorImpl<OpAsmParser::UnresolvedOperand> &resourceLengths) {
  if (failed(parser.parseLParen())) return failure();
  // Handle the case of no operands specially.
  if (succeeded(parser.parseOptionalRParen())) return success();
  do {
    // All entries at least have an %operand.
    resourceOperands.emplace_back();
    if (failed(parser.parseOperand(resourceOperands.back()))) return failure();
    // Resources have a range.
    if (succeeded(parser.parseOptionalLSquare())) {
      resourceOffsets.emplace_back();
      resourceEnds.emplace_back();
      resourceLengths.emplace_back();
      if (failed(parser.parseOperand(resourceOffsets.back())) ||
          failed(parser.parseKeyword("to")) ||
          failed(parser.parseOperand(resourceEnds.back())) ||
          failed(parser.parseKeyword("for")) ||
          failed(parser.parseOperand(resourceLengths.back())) ||
          failed(parser.parseRSquare())) {
        return failure();
      }
    }
  } while (succeeded(parser.parseOptionalComma()));
  if (failed(parser.parseRParen())) return failure();
  return success();
}

static void printDispatchOperands(OpAsmPrinter &p, Operation *op,
                                  ValueRange resourceOperands,
                                  ValueRange resourceOffsets,
                                  ValueRange resourceEnds,
                                  ValueRange resourceLengths) {
  p << "(";
  unsigned resourceIndex = 0;
  llvm::interleaveComma(resourceOperands, p, [&](Value operand) {
    p.printOperand(operand);
    if (llvm::isa<IREE::Stream::ResourceType>(operand.getType())) {
      p << "[";
      p.printOperand(resourceOffsets[resourceIndex]);
      p << " to ";
      p.printOperand(resourceEnds[resourceIndex]);
      p << " for ";
      p.printOperand(resourceLengths[resourceIndex]);
      p << "]";
      ++resourceIndex;
    }
  });
  p << ")";
}

LogicalResult AsyncDispatchOp::verify() {
  AsyncDispatchOp op = *this;
  if (failed(verifyOpValueSizes(op, op.getResourceOperands(),
                                op.getResourceOperandSizes())) ||
      failed(verifyOpValueSizes(op, op.getResults(), op.getResultSizes()))) {
    return failure();
  }
  unsigned requiredRangeCount = 0;
  for (auto value : op.getResourceOperands()) {
    if (llvm::isa<IREE::Stream::ResourceType>(value.getType())) {
      ++requiredRangeCount;
    }
  }
  unsigned presentRangeCount = op.getResourceOperandOffsets().size();
  if (op.getResourceOperandEnds().size() != presentRangeCount ||
      op.getResourceOperandLengths().size() != presentRangeCount) {
    return op->emitOpError() << "mismatch on resource range "
                                "offsets/ends/lengths; counts must match";
  }
  if (presentRangeCount != requiredRangeCount) {
    return op->emitOpError() << "expects " << requiredRangeCount
                             << " resource range operand sets but "
                             << presentRangeCount << " are present";
  }
  return success();
}

LogicalResult AsyncDispatchOp::verifySymbolUses(
    SymbolTableCollection &symbolTable) {
  Operation *op = getOperation();
  auto exportOp =
      symbolTable.lookupNearestSymbolFrom<IREE::Stream::ExecutableExportOp>(
          op, getEntryPoint());
  if (!exportOp) {
    // TODO(benvanik): there are a lot of tests that are assuming this is not
    // verified. We'll need to go add dummy executables for all of them. Today
    // we just bail on the verifier if the symbol isn't found.
    //
    // Should be:
    //   return op->emitOpError() << "undefined entry point: " << entry_point();
    return success();
  }

  // Verify that the workload parameters captured match the target export.
  if (failed(verifyDispatchWorkload(op, exportOp, getWorkload()))) {
    return failure();
  }

  // TODO(benvanik): verify that the target function has matching operands.

  return success();
}

std::pair<unsigned, unsigned> AsyncDispatchOp::getTiedOperandsIndexAndLength() {
  return getODSOperandIndexAndLength(1);  // $operands
}

void AsyncDispatchOp::getAsyncAccessRanges(
    SmallVectorImpl<AsyncAccessRange> &ranges) {
  unsigned rangeIndex = 0;
  unsigned tiedOperandBase = getTiedOperandsIndexAndLength().first;
  for (auto [operandIndex, operand] : llvm::enumerate(getResourceOperands())) {
    if (!llvm::isa<IREE::Stream::ResourceType>(operand.getType())) continue;
    ResourceAccessBitfield access = ResourceAccessBitfield::Read;
    auto tiedResults = getOperandTiedResults(tiedOperandBase + operandIndex);
    if (!tiedResults.empty()) {
      access = access | ResourceAccessBitfield::Write;
    }
    Value start = getResourceOperandOffsets()[rangeIndex];
    Value end = getResourceOperandEnds()[rangeIndex];
    Value length = getResourceOperandLengths()[rangeIndex];
    ++rangeIndex;
    ranges.push_back({access, operand, start, end, length});
    for (auto result : tiedResults) {
      ranges.push_back({access, result, start, end, length});
    }
  }
  for (auto [i, result, resultSize] :
       llvm::zip_equal(llvm::seq<unsigned>(0, getResults().size()),
                       getResults(), getResultSizes())) {
    if (getTiedResultOperandIndex(i).has_value()) {
      // Already covered above.
      continue;
    }
    ranges.push_back({ResourceAccessBitfield::Write, result, Value{},
                      resultSize, resultSize});
  }
}

//===----------------------------------------------------------------------===//
// stream.async.func
//===----------------------------------------------------------------------===//

AsyncFuncOp AsyncFuncOp::create(Location location, StringRef name,
                                FunctionType type,
                                ArrayRef<int64_t> tiedOperands,
                                ArrayRef<DictionaryAttr> argAttrs,
                                ArrayRef<DictionaryAttr> resAttrs) {
  OpBuilder builder(location->getContext());
  OperationState state(location, getOperationName());
  AsyncFuncOp::build(builder, state, name, type,
                     builder.getIndexArrayAttr(tiedOperands), argAttrs,
                     resAttrs);
  return cast<AsyncFuncOp>(Operation::create(state));
}

void AsyncFuncOp::build(OpBuilder &builder, OperationState &state,
                        StringRef name, FunctionType type,
                        ArrayAttr tiedOperands,
                        ArrayRef<DictionaryAttr> argAttrs,
                        ArrayRef<DictionaryAttr> resAttrs) {
  state.addAttribute(SymbolTable::getSymbolAttrName(),
                     builder.getStringAttr(name));
  state.addAttribute(SymbolTable::getVisibilityAttrName(),
                     builder.getStringAttr("private"));
  state.addAttribute("function_type", TypeAttr::get(type));
  state.addAttribute(IREE::Util::TiedOpInterface::getStorageAttrName(),
                     tiedOperands);
  state.addRegion();
  if (!argAttrs.empty() || !resAttrs.empty()) {
    assert(type.getNumInputs() == argAttrs.size());
    assert(type.getNumResults() == resAttrs.size());
    function_interface_impl::addArgAndResultAttrs(
        builder, state, argAttrs, resAttrs, builder.getStringAttr("arg_attrs"),
        builder.getStringAttr("res_attrs"));
  }
}

bool AsyncFuncOp::isResultTied(int resultIndex) {
  auto tiedOperandsAttr = getTiedOperandsAttr();
  if (!tiedOperandsAttr) return false;
  auto indexAttr = llvm::dyn_cast_if_present<IntegerAttr>(
      tiedOperandsAttr.getValue()[resultIndex]);
  if (!indexAttr) return false;
  return indexAttr.getInt() != IREE::Util::TiedOpInterface::kUntiedIndex;
}

//===----------------------------------------------------------------------===//
// stream.async.call
//===----------------------------------------------------------------------===//

LogicalResult AsyncCallOp::verify() {
  AsyncCallOp op = *this;

  if (failed(verifyOpValueSizes(op, op.getResourceOperands(),
                                op.getResourceOperandSizes())) ||
      failed(verifyOpValueSizes(op, op.getResults(), op.getResultSizes()))) {
    return failure();
  }

  unsigned requiredRangeCount = 0;
  for (auto value : op.getResourceOperands()) {
    if (llvm::isa<IREE::Stream::ResourceType>(value.getType())) {
      ++requiredRangeCount;
    }
  }

  unsigned presentRangeCount = op.getResourceOperandOffsets().size();
  if (op.getResourceOperandEnds().size() != presentRangeCount ||
      op.getResourceOperandLengths().size() != presentRangeCount) {
    return op->emitOpError() << "mismatch on resource range "
                                "offsets/ends/lengths; counts must match";
  }
  if (presentRangeCount != requiredRangeCount) {
    return op->emitOpError() << "expects " << requiredRangeCount
                             << " resource range operand sets but "
                             << presentRangeCount << " are present";
  }

  // TODO(benvanik): support non-resource returns.
  // This would require fixing stream.async.execute and stream.async.concurrent
  // to be able to return non-resource types as well and adjust partitioning
  // to set them up as return values. For now we just avoid this.
  for (auto resultType : op.getResultTypes()) {
    if (!llvm::isa<IREE::Stream::ResourceType>(resultType)) {
      return op->emitOpError() << "non-resource return values are not yet "
                                  "supported on async calls";
    }
  }

  return success();
}

LogicalResult AsyncCallOp::verifySymbolUses(
    SymbolTableCollection &symbolTable) {
  Operation *op = getOperation();
  auto calleeOp =
      symbolTable.lookupNearestSymbolFrom<IREE::Stream::AsyncFuncOp>(
          op, getCalleeAttr());
  if (!calleeOp) {
    return op->emitOpError() << "undefined external call: " << getCallee();
  }

  // NOTE: we allow the func to have broader lifetimes (`*`) than the calls.
  auto expectedType = getCalleeType();
  auto calleeType = calleeOp.getFunctionType();
  if (calleeType.getNumInputs() != expectedType.getNumInputs() ||
      calleeType.getNumResults() != expectedType.getNumResults()) {
    return emitOpError("function type mismatch; expected ")
           << expectedType << " but callee is " << calleeType;
  }
  auto typesCompatible = [](Type actual, Type expected) {
    if (actual == expected) return true;
    auto calleeResource = llvm::dyn_cast<IREE::Stream::ResourceType>(actual);
    auto expectedResource =
        llvm::dyn_cast<IREE::Stream::ResourceType>(expected);
    if (calleeResource && expectedResource) {
      if (expectedResource.getLifetime() == IREE::Stream::Lifetime::Unknown) {
        // Allow anything to match with an unknown lifetime.
        return true;
      }
      // Lifetime is specified on the func and the call doesn't match.
      return false;
    }
    return false;
  };
  for (auto [calleeArg, expectedArg] :
       llvm::zip_equal(calleeType.getInputs(), expectedType.getInputs())) {
    if (!typesCompatible) {
      return emitOpError("function argument type mismatch; expected ")
             << expectedArg << " but callee provides " << calleeArg;
    }
  }
  for (auto [calleeResult, expectedResult] :
       llvm::zip_equal(calleeType.getResults(), expectedType.getResults())) {
    if (!typesCompatible) {
      return emitOpError("function result type mismatch; expected ")
             << expectedResult << " but callee provides " << calleeResult;
    }
  }

  return success();
}

FunctionType AsyncCallOp::getCalleeType() {
  auto operandTypes = llvm::map_to_vector(
      getArgOperands(), [](Value arg) { return arg.getType(); });
  return FunctionType::get(getContext(), operandTypes, getResultTypes());
}

std::pair<unsigned, unsigned> AsyncCallOp::getTiedOperandsIndexAndLength() {
  return getODSOperandIndexAndLength(0);  // $operands
}

void AsyncCallOp::getAsyncAccessRanges(
    SmallVectorImpl<AsyncAccessRange> &ranges) {
  unsigned rangeIndex = 0;
  unsigned tiedOperandBase = getTiedOperandsIndexAndLength().first;
  for (auto [operandIndex, operand] : llvm::enumerate(getResourceOperands())) {
    if (!llvm::isa<IREE::Stream::ResourceType>(operand.getType())) continue;
    ResourceAccessBitfield access = ResourceAccessBitfield::Read;
    auto tiedResults = getOperandTiedResults(tiedOperandBase + operandIndex);
    if (!tiedResults.empty()) {
      access = access | ResourceAccessBitfield::Write;
    }
    Value start = getResourceOperandOffsets()[rangeIndex];
    Value end = getResourceOperandEnds()[rangeIndex];
    Value length = getResourceOperandLengths()[rangeIndex];
    ++rangeIndex;
    ranges.push_back({access, operand, start, end, length});
    for (auto result : tiedResults) {
      ranges.push_back({access, result, start, end, length});
    }
  }
  for (auto [i, result, resultSize] :
       llvm::zip_equal(llvm::seq<unsigned>(0, getResults().size()),
                       getResults(), getResultSizes())) {
    if (getTiedResultOperandIndex(i).has_value()) {
      // Already covered above.
      continue;
    }
    ranges.push_back({ResourceAccessBitfield::Write, result, Value{},
                      resultSize, resultSize});
  }
}

//===----------------------------------------------------------------------===//
// stream.async.execute
//===----------------------------------------------------------------------===//

void AsyncExecuteOp::build(OpBuilder &builder, OperationState &state,
                           TypeRange resultTypes, ValueRange resultSizes,
                           Value awaitTimepoint, ValueRange operands,
                           ValueRange operandSizes,
                           ArrayRef<int64_t> tiedOperands,
                           ArrayRef<NamedAttribute> attributes) {
  state.addTypes(resultTypes);
  state.addTypes(IREE::Stream::TimepointType::get(builder.getContext()));
  state.addOperands(operands);
  state.addOperands(operandSizes);
  state.addOperands(resultSizes);
  if (awaitTimepoint) state.addOperands(awaitTimepoint);
  state.addAttributes(attributes);
  state.attributes.erase(IREE::Util::TiedOpInterface::getStorageAttrName());
  state.addAttribute(IREE::Util::TiedOpInterface::getStorageAttrName(),
                     builder.getIndexArrayAttr(tiedOperands));
  state.attributes.erase(getOperandSegmentSizeAttr());
  state.addAttribute(getOperandSegmentSizeAttr(),
                     builder.getDenseI32ArrayAttr({
                         static_cast<int32_t>(operands.size()),
                         static_cast<int32_t>(operandSizes.size()),
                         static_cast<int32_t>(resultSizes.size()),
                         awaitTimepoint ? 1 : 0,
                     }));
  state.addRegion();
}

LogicalResult AsyncExecuteOp::verify() {
  AsyncExecuteOp op = *this;
  if (failed(verifyOpValueSizes(op, op.getResourceOperands(),
                                op.getResourceOperandSizes())) ||
      failed(verifyOpValueSizes(op, op.getResults(), op.getResultSizes()))) {
    return failure();
  }
  if (failed(verifyAllResourcesCaptured(op.getBody())) ||
      failed(verifyEscapingResources(op.getBody(), op.getResults(),
                                     op.getResultSizes()))) {
    return failure();
  }
  return success();
}

std::pair<unsigned, unsigned> AsyncExecuteOp::getTiedResultsIndexAndLength() {
  return {0, getResults().size()};
}

OperandRange AsyncExecuteOp::getSuccessorEntryOperands(
    std::optional<unsigned> index) {
  assert(index && index.value() == 0 && "invalid region index");
  return getResourceOperands();
}

void AsyncExecuteOp::getSuccessorRegions(
    std::optional<unsigned> index, ArrayRef<Attribute> operands,
    SmallVectorImpl<RegionSuccessor> &regions) {
  // Unconditional control flow into the region and back to the parent, so
  // return the correct RegionSuccessor purely based on the index being None or
  // 0.
  if (index.has_value()) {
    regions.push_back(RegionSuccessor(getResults()));
  } else {
    regions.push_back(RegionSuccessor(&getBody(), getBody().getArguments()));
  }
}

// Gets the async access ranges for the generic stream execution op capturing
// resources.
template <typename Op>
static void getExecutionAsyncAccessRanges(
    Op op, SmallVectorImpl<AsyncAccessRange> &ranges) {
  unsigned tiedOperandBase = op.getTiedOperandsIndexAndLength().first;
  for (auto [i, operand, operandSize] : llvm::zip_equal(
           llvm::seq<unsigned>(0, op.getResourceOperands().size()),
           op.getResourceOperands(), op.getResourceOperandSizes())) {
    if (!llvm::isa<IREE::Stream::ResourceType>(operand.getType())) continue;
    ResourceAccessBitfield access = ResourceAccessBitfield::Read;
    auto tiedResults = op.getOperandTiedResults(tiedOperandBase + i);
    if (!tiedResults.empty()) {
      access = access | ResourceAccessBitfield::Write;
    }
    ranges.push_back({access, operand, Value{}, operandSize, operandSize});
    for (auto result : tiedResults) {
      ranges.push_back({access, result, Value{}, operandSize, operandSize});
    }
  }
  for (auto [i, result, resultSize] :
       llvm::zip_equal(llvm::seq<unsigned>(0, op.getResults().size()),
                       op.getResults(), op.getResultSizes())) {
    if (op.getTiedResultOperandIndex(i).has_value()) {
      // Already covered above.
      continue;
    }
    ranges.push_back({ResourceAccessBitfield::Write, result, Value{},
                      resultSize, resultSize});
  }
}

void AsyncExecuteOp::getAsyncAccessRanges(
    SmallVectorImpl<AsyncAccessRange> &ranges) {
  getExecutionAsyncAccessRanges(*this, ranges);
}

Operation::operand_range AsyncExecuteOp::getClosureOperands() {
  return getResourceOperands();
}

Operation::result_range AsyncExecuteOp::getClosureResults() {
  return getResults();
}

bool AsyncExecuteOp::canClosureContainOp(Operation *op) { return false; }

IREE::Util::ValueAccess AsyncExecuteOp::getOperandAccess(
    unsigned operandIndex) {
  auto arg = getBody().getArgument(operandIndex);
  return computeValueAccess(arg);
}

IREE::Util::ValueAccess AsyncExecuteOp::getResultAccess(unsigned resultIndex) {
  auto yieldOp = cast<YieldOp>(getBody().getBlocks().front().getTerminator());
  return computeValueAccess(yieldOp.getOperand(resultIndex));
}

IREE::Util::ClosureOpInterface
AsyncExecuteOp::cloneReplacementExcludingOperandsAndResults(
    ArrayRef<unsigned> excludedOperandIndices,
    ArrayRef<unsigned> excludedResultIndices, PatternRewriter &rewriter) {
  auto newResultTypes = llvm::map_to_vector(
      getResults(), [](auto value) { return value.getType(); });
  auto newResultSizes = llvm::to_vector(getResultSizes());
  auto newOperandsValues = llvm::to_vector(getResourceOperands());
  auto newOperandSizes = llvm::to_vector(getResourceOperandSizes());
  IREE::Util::excludeClosureOperandsAndResults(
      newOperandsValues, newOperandSizes, excludedOperandIndices,
      newResultTypes, newResultSizes, excludedResultIndices);

  auto newTiedOperandIndices = llvm::to_vector(getTiedResultOperandIndices());
  IREE::Util::excludeTiedOperandAndResultIndices(
      excludedOperandIndices, excludedResultIndices, newTiedOperandIndices);
  assert(getTiedOperandsIndexAndLength().first == 0 &&
         "operands must be the first ODS group");

  auto newOp = rewriter.create<AsyncExecuteOp>(
      getLoc(), newResultTypes, newResultSizes, getAwaitTimepoint(),
      newOperandsValues, newOperandSizes, newTiedOperandIndices,
      getOperation()->getAttrs());
  auto &newBody = newOp.getClosureBodyRegion();
  newBody.takeBody(getClosureBodyRegion());
  eraseStreamRegionResults(newBody, excludedResultIndices);

  auto &block = newBody.front();
  BitVector eraseIndices(block.getNumArguments());
  for (auto i : excludedOperandIndices) eraseIndices.set(i);
  block.eraseArguments(eraseIndices);
  return newOp;
}

//===----------------------------------------------------------------------===//
// stream.async.concurrent
//===----------------------------------------------------------------------===//

void AsyncConcurrentOp::build(OpBuilder &builder, OperationState &state,
                              TypeRange resultTypes, ValueRange resultSizes,
                              ValueRange operands, ValueRange operandSizes,
                              ArrayRef<int64_t> tiedOperands,
                              ArrayRef<NamedAttribute> attributes) {
  state.addTypes(resultTypes);
  state.addOperands(operands);
  state.addOperands(operandSizes);
  state.addOperands(resultSizes);
  state.addAttributes(attributes);
  state.attributes.erase(IREE::Util::TiedOpInterface::getStorageAttrName());
  state.addAttribute(IREE::Util::TiedOpInterface::getStorageAttrName(),
                     builder.getIndexArrayAttr(tiedOperands));
  state.attributes.erase(getOperandSegmentSizeAttr());
  state.addAttribute(getOperandSegmentSizeAttr(),
                     builder.getDenseI32ArrayAttr({
                         static_cast<int32_t>(operands.size()),
                         static_cast<int32_t>(operandSizes.size()),
                         static_cast<int32_t>(resultSizes.size()),
                     }));
  state.addRegion();
}

LogicalResult AsyncConcurrentOp::verify() {
  AsyncConcurrentOp op = *this;
  if (failed(verifyOpValueSizes(op, op.getResourceOperands(),
                                op.getResourceOperandSizes())) ||
      failed(verifyOpValueSizes(op, op.getResults(), op.getResultSizes()))) {
    return failure();
  }
  if (failed(verifyAllResourcesCaptured(op.getBody())) ||
      failed(verifyEscapingResources(op.getBody(), op.getResults(),
                                     op.getResultSizes()))) {
    return failure();
  }
  return success();
}

OperandRange AsyncConcurrentOp::getSuccessorEntryOperands(
    std::optional<unsigned> index) {
  assert(index && index.value() == 0 && "invalid region index");
  return getResourceOperands();
}

void AsyncConcurrentOp::getSuccessorRegions(
    std::optional<unsigned> index, ArrayRef<Attribute> operands,
    SmallVectorImpl<RegionSuccessor> &regions) {
  // Unconditional control flow into the region and back to the parent, so
  // return the correct RegionSuccessor purely based on the index being None or
  // 0.
  if (index.has_value()) {
    regions.push_back(RegionSuccessor(getResults()));
  } else {
    regions.push_back(RegionSuccessor(&getBody(), getBody().getArguments()));
  }
}

void AsyncConcurrentOp::getAsyncAccessRanges(
    SmallVectorImpl<AsyncAccessRange> &ranges) {
  getExecutionAsyncAccessRanges(*this, ranges);
}

Operation::operand_range AsyncConcurrentOp::getClosureOperands() {
  return getResourceOperands();
}

Operation::result_range AsyncConcurrentOp::getClosureResults() {
  return getResults();
}

bool AsyncConcurrentOp::canClosureContainOp(Operation *op) { return false; }

IREE::Util::ValueAccess AsyncConcurrentOp::getOperandAccess(
    unsigned operandIndex) {
  auto arg = getBody().getArgument(operandIndex);
  return computeValueAccess(arg);
}

IREE::Util::ValueAccess AsyncConcurrentOp::getResultAccess(
    unsigned resultIndex) {
  auto yieldOp = cast<YieldOp>(getBody().getBlocks().front().getTerminator());
  return computeValueAccess(yieldOp.getOperand(resultIndex));
}

IREE::Util::ClosureOpInterface
AsyncConcurrentOp::cloneReplacementExcludingOperandsAndResults(
    ArrayRef<unsigned> excludedOperandIndices,
    ArrayRef<unsigned> excludedResultIndices, PatternRewriter &rewriter) {
  auto newResultTypes = llvm::to_vector(getResultTypes());
  auto newResultSizes = llvm::to_vector(getResultSizes());
  auto newOperandsValues = llvm::to_vector(getResourceOperands());
  auto newOperandSizes = llvm::to_vector(getResourceOperandSizes());
  IREE::Util::excludeClosureOperandsAndResults(
      newOperandsValues, newOperandSizes, excludedOperandIndices,
      newResultTypes, newResultSizes, excludedResultIndices);

  auto newTiedOperandIndices = llvm::to_vector(getTiedResultOperandIndices());
  IREE::Util::excludeTiedOperandAndResultIndices(
      excludedOperandIndices, excludedResultIndices, newTiedOperandIndices);
  assert(getTiedOperandsIndexAndLength().first == 0 &&
         "operands must be the first ODS group");

  auto newOp = rewriter.create<AsyncConcurrentOp>(
      getLoc(), newResultTypes, newResultSizes, newOperandsValues,
      newOperandSizes, newTiedOperandIndices, getOperation()->getAttrs());
  auto &newBody = newOp.getClosureBodyRegion();
  newBody.takeBody(getClosureBodyRegion());
  eraseStreamRegionResults(newBody, excludedResultIndices);
  auto &block = newBody.front();
  BitVector eraseIndices(block.getNumArguments());
  for (auto i : excludedOperandIndices) eraseIndices.set(i);
  block.eraseArguments(eraseIndices);
  return newOp;
}

//===----------------------------------------------------------------------===//
// stream.cmd.flush
//===----------------------------------------------------------------------===//

LogicalResult CmdFlushOp::verify() {
  CmdFlushOp op = *this;
  if (failed(verifyOpValueSizes(op, op.getTarget(), op.getTargetSize()))) {
    return failure();
  }
  return success();
}

//===----------------------------------------------------------------------===//
// stream.cmd.invalidate
//===----------------------------------------------------------------------===//

LogicalResult CmdInvalidateOp::verify() {
  CmdInvalidateOp op = *this;
  if (failed(verifyOpValueSizes(op, op.getTarget(), op.getTargetSize()))) {
    return failure();
  }
  return success();
}

//===----------------------------------------------------------------------===//
// stream.cmd.discard
//===----------------------------------------------------------------------===//

LogicalResult CmdDiscardOp::verify() {
  CmdDiscardOp op = *this;
  if (failed(verifyOpValueSizes(op, op.getTarget(), op.getTargetSize()))) {
    return failure();
  }
  return success();
}

//===----------------------------------------------------------------------===//
// stream.cmd.fill
//===----------------------------------------------------------------------===//

LogicalResult CmdFillOp::verify() {
  CmdFillOp op = *this;
  if (failed(verifyOpValueSizes(op, op.getTarget(), op.getTargetSize()))) {
    return failure();
  }
  return success();
}

//===----------------------------------------------------------------------===//
// stream.cmd.copy
//===----------------------------------------------------------------------===//

LogicalResult CmdCopyOp::verify() {
  CmdCopyOp op = *this;
  if (failed(verifyOpValueSizes(op, op.getSource(), op.getSourceSize())) ||
      failed(verifyOpValueSizes(op, op.getTarget(), op.getTargetSize()))) {
    return failure();
  }
  return success();
}

//===----------------------------------------------------------------------===//
// stream.cmd.collective
//===----------------------------------------------------------------------===//

LogicalResult CmdCollectiveOp::verify() {
  CmdCollectiveOp op = *this;
  size_t resourceCount = op.getResources().size();
  if (op.getResourceSizes().size() != resourceCount ||
      op.getResourceOffsets().size() != resourceCount ||
      op.getResourceLengths().size() != resourceCount ||
      op.getResourceAccesses().size() != resourceCount) {
    return op->emitOpError() << "with " << resourceCount
                             << " resources has mismatched associated ranges";
  }

  size_t requiredCount = 0;
  IREE::Stream::ResourceAccessBitfield requiredAccess[2] = {
      IREE::Stream::ResourceAccessBitfield::None,
      IREE::Stream::ResourceAccessBitfield::None,
  };
  switch (getOp().getKind()) {
    default:
      requiredCount = 2;  // send & recv
      requiredAccess[0] = IREE::Stream::ResourceAccessBitfield::Read;
      requiredAccess[1] = IREE::Stream::ResourceAccessBitfield::Write;
      break;
    case IREE::Stream::CollectiveKind::Send:
      requiredCount = 1;  // send
      requiredAccess[0] = IREE::Stream::ResourceAccessBitfield::Read;
      break;
    case IREE::Stream::CollectiveKind::Recv:
      requiredCount = 1;  // recv
      requiredAccess[0] = IREE::Stream::ResourceAccessBitfield::Write;
      break;
  }
  if (resourceCount != requiredCount) {
    return op->emitOpError()
           << "requires " << requiredCount << " resources but " << resourceCount
           << " provided";
  }
  for (size_t i = 0; i < requiredCount; ++i) {
    auto declaredAccess = llvm::cast<IREE::Stream::ResourceAccessBitfieldAttr>(
                              op.getResourceAccesses()[i])
                              .getValue();
    if (!bitEnumContainsAll(declaredAccess, requiredAccess[i])) {
      return op->emitOpError()
             << "resource " << i << " requires access "
             << stringifyEnum(requiredAccess[i]) << " but is declared as "
             << stringifyEnum(declaredAccess);
    }
  }

  return success();
}

//===----------------------------------------------------------------------===//
// stream.cmd.dispatch
//===----------------------------------------------------------------------===//

LogicalResult CmdDispatchOp::verify() {
  CmdDispatchOp op = *this;
  size_t resourceCount = op.getResources().size();
  if (op.getResourceSizes().size() != resourceCount ||
      op.getResourceOffsets().size() != resourceCount ||
      op.getResourceLengths().size() != resourceCount ||
      op.getResourceAccesses().size() != resourceCount) {
    return op->emitOpError() << "dispatch with " << resourceCount
                             << " resources has mismatched associated ranges";
  }
  return success();
}

LogicalResult CmdDispatchOp::verifySymbolUses(
    SymbolTableCollection &symbolTable) {
  Operation *op = getOperation();
  auto entryPointRefs = getEntryPointRefs();
  if (entryPointRefs.empty()) {
    return emitOpError() << "at least one entry point must be defined";
  }
  for (auto entryPointAttr : entryPointRefs) {
    auto exportOp =
        symbolTable.lookupNearestSymbolFrom<IREE::Stream::ExecutableExportOp>(
            op, entryPointAttr);
    if (!exportOp) {
      // TODO(benvanik): there are a lot of tests that are assuming this is not
      // verified. We'll need to go add dummy executables for all of them. Today
      // we just bail on the verifier if the symbol isn't found.
      //
      // Should be:
      //   return op->emitOpError() << "undefined entry point: " <<
      //   entry_point();
      return success();
    }

    // Verify that the workload parameters captured match the target export.
    if (failed(verifyDispatchWorkload(op, exportOp, getWorkload()))) {
      return failure();
    }

    // TODO(benvanik): verify that the target function has matching operands.
  }
  return success();
}

static ParseResult parseDispatchEntryPoints(OpAsmParser &parser,
                                            ArrayAttr &entryPointAttrsArray) {
  SmallVector<Attribute> entryPointAttrs;
  if (succeeded(parser.parseOptionalLBrace())) {
    do {
      SymbolRefAttr entryPointAttr;
      if (failed(parser.parseAttribute(entryPointAttr))) return failure();
      entryPointAttrs.push_back(entryPointAttr);
    } while (succeeded(parser.parseOptionalComma()));
    if (failed(parser.parseRBrace())) return failure();
  } else {
    SymbolRefAttr entryPointAttr;
    if (failed(parser.parseAttribute(entryPointAttr))) return failure();
    entryPointAttrs.push_back(entryPointAttr);
  }
  entryPointAttrsArray = parser.getBuilder().getArrayAttr(entryPointAttrs);
  return success();
}

static void printDispatchEntryPoints(OpAsmPrinter &p, Operation *op,
                                     ArrayAttr entryPointAttrs) {
  if (entryPointAttrs.size() == 1) {
    p.printAttribute(entryPointAttrs.getValue().front());
  } else {
    p << '{';
    llvm::interleaveComma(entryPointAttrs, p.getStream(),
                          [&](Attribute attr) { p.printAttribute(attr); });
    p << '}';
  }
}

static ParseResult parseDispatchResources(
    OpAsmParser &parser,
    SmallVectorImpl<OpAsmParser::UnresolvedOperand> &resources,
    SmallVectorImpl<Type> &resourceTypes,
    SmallVectorImpl<OpAsmParser::UnresolvedOperand> &resourceSizes,
    SmallVectorImpl<OpAsmParser::UnresolvedOperand> &resourceOffsets,
    SmallVectorImpl<OpAsmParser::UnresolvedOperand> &resourceLengths,
    ArrayAttr &resourceAccesses) {
  SmallVector<Attribute> accessAttrs;
  do {
    // Reserve entries in the lists.
    resources.emplace_back();
    resourceTypes.emplace_back();
    resourceSizes.emplace_back();
    resourceOffsets.emplace_back();
    resourceLengths.emplace_back();
    StringRef accessStr;
    if (failed(parser.parseKeyword(&accessStr)) ||
        failed(parser.parseOperand(resources.back())) ||
        failed(parser.parseLSquare()) ||
        failed(parser.parseOperand(resourceOffsets.back())) ||
        failed(parser.parseKeyword("for")) ||
        failed(parser.parseOperand(resourceLengths.back())) ||
        failed(parser.parseRSquare()) || failed(parser.parseColon()) ||
        failed(parseSizeAwareType(parser, resourceTypes.back(),
                                  resourceSizes.back()))) {
      return failure();
    }
    IREE::Stream::ResourceAccessBitfield accessBits =
        IREE::Stream::ResourceAccessBitfield::None;
    if (accessStr == "ro") {
      accessBits = IREE::Stream::ResourceAccessBitfield::Read;
    } else if (accessStr == "wo") {
      accessBits = IREE::Stream::ResourceAccessBitfield::Write;
    } else if (accessStr == "rw") {
      accessBits = IREE::Stream::ResourceAccessBitfield::Read |
                   IREE::Stream::ResourceAccessBitfield::Write;
    }
    accessAttrs.push_back(IREE::Stream::ResourceAccessBitfieldAttr::get(
        parser.getBuilder().getContext(), accessBits));
  } while (succeeded(parser.parseOptionalComma()));
  resourceAccesses = parser.getBuilder().getArrayAttr(accessAttrs);
  return success();
}

static void printDispatchResources(OpAsmPrinter &p, Operation *op,
                                   ValueRange resources,
                                   TypeRange resourceTypes,
                                   ValueRange resourceSizes,
                                   ValueRange resourceOffsets,
                                   ValueRange resourceLengths,
                                   ArrayAttr resourceAccesses) {
  for (size_t i = 0; i < resources.size(); ++i) {
    auto resource = resources[i];
    auto resourceType = resourceTypes[i];
    auto resourceSize = resourceSizes[i];
    auto resourceOffset = resourceOffsets[i];
    auto resourceLength = resourceLengths[i];
    auto resourceAccess = llvm::cast<IREE::Stream::ResourceAccessBitfieldAttr>(
                              resourceAccesses[i])
                              .getValue();
    p.printNewline();
    p << "  ";
    if (bitEnumContainsAll(resourceAccess,
                           IREE::Stream::ResourceAccessBitfield::Read |
                               IREE::Stream::ResourceAccessBitfield::Write)) {
      p << "rw";
    } else if (bitEnumContainsAll(resourceAccess,
                                  IREE::Stream::ResourceAccessBitfield::Read)) {
      p << "ro";
    } else if (bitEnumContainsAll(
                   resourceAccess,
                   IREE::Stream::ResourceAccessBitfield::Write)) {
      p << "wo";
    }
    p << ' ';
    p.printOperand(resource);
    p << "[";
    p.printOperand(resourceOffset);
    p << " for ";
    p.printOperand(resourceLength);
    p << "] : ";
    printSizeAwareType(p, op, resourceType, resourceSize);
    if (i < resources.size() - 1) p << ",";
  }
}

// This is sloppy because the function has interleaved bindings and operands;
// if we had our own op we could just reuse the map we have for operands.
// static
SmallVector<unsigned> CmdDispatchOp::makeOperandToArgMap(
    mlir::func::FuncOp funcOp) {
  unsigned operandCount = llvm::count_if(
      funcOp.getArgumentTypes(),
      [](Type type) { return !llvm::isa<IREE::Stream::BindingType>(type); });
  SmallVector<unsigned> map(operandCount);
  unsigned operandIdx = 0;
  for (auto it : llvm::enumerate(funcOp.getArgumentTypes())) {
    unsigned argIdx = it.index();
    auto argType = it.value();
    if (!llvm::isa<IREE::Stream::BindingType>(argType)) {
      map[operandIdx++] = argIdx;
    }
  }
  return map;
}

// static
SmallVector<unsigned> CmdDispatchOp::makeResourceToArgMap(
    mlir::func::FuncOp funcOp) {
  unsigned operandCount = llvm::count_if(
      funcOp.getArgumentTypes(),
      [](Type type) { return llvm::isa<IREE::Stream::BindingType>(type); });
  SmallVector<unsigned> map(operandCount);
  unsigned operandIdx = 0;
  for (auto it : llvm::enumerate(funcOp.getArgumentTypes())) {
    unsigned argIdx = it.index();
    auto argType = it.value();
    if (llvm::isa<IREE::Stream::BindingType>(argType)) {
      map[operandIdx++] = argIdx;
    }
  }
  return map;
}

//===----------------------------------------------------------------------===//
// stream.cmd.func
//===----------------------------------------------------------------------===//

CmdFuncOp CmdFuncOp::create(Location location, StringRef name,
                            FunctionType type,
                            ArrayRef<DictionaryAttr> argAttrs,
                            ArrayRef<DictionaryAttr> resAttrs) {
  OpBuilder builder(location->getContext());
  OperationState state(location, getOperationName());
  CmdFuncOp::build(builder, state, name, type, argAttrs, resAttrs);
  return cast<CmdFuncOp>(Operation::create(state));
}

void CmdFuncOp::build(OpBuilder &builder, OperationState &state, StringRef name,
                      FunctionType type, ArrayRef<DictionaryAttr> argAttrs,
                      ArrayRef<DictionaryAttr> resAttrs) {
  state.addAttribute(SymbolTable::getSymbolAttrName(),
                     builder.getStringAttr(name));
  state.addAttribute(SymbolTable::getVisibilityAttrName(),
                     builder.getStringAttr("private"));
  state.addAttribute("function_type", TypeAttr::get(type));
  state.addRegion();
  if (!argAttrs.empty() || !resAttrs.empty()) {
    assert(type.getNumInputs() == argAttrs.size());
    assert(type.getNumResults() == resAttrs.size());
    function_interface_impl::addArgAndResultAttrs(
        builder, state, argAttrs, resAttrs, builder.getStringAttr("arg_attrs"),
        builder.getStringAttr("res_attrs"));
  }
}

//===----------------------------------------------------------------------===//
// custom<DispatchFunctionSignature>
//===----------------------------------------------------------------------===//
// (%arg0: type {some.attr = 54 : index}, %arg1: type) -> (type, %arg1 as type)
// (%arg0[%arg1 for %arg2]: !stream.resource<*>, ...)

static ParseResult parseDispatchFunctionArgumentList(
    OpAsmParser &parser, SmallVectorImpl<OpAsmParser::UnresolvedOperand> &args,
    SmallVectorImpl<Type> &types, ArrayAttr &attrs) {
  auto indexType = parser.getBuilder().getIndexType();
  auto emptyDictionaryAttr = parser.getBuilder().getDictionaryAttr({});
  SmallVector<Attribute> argAttrsVec;
  do {
    OpAsmParser::UnresolvedOperand arg;
    if (failed(parser.parseOperand(arg))) return failure();
    bool hasOffsetLength = false;
    OpAsmParser::UnresolvedOperand offsetArg;
    OpAsmParser::UnresolvedOperand lengthArg;
    if (succeeded(parser.parseOptionalLSquare())) {
      // %offset for %length]
      if (failed(parser.parseOperand(offsetArg)) ||
          failed(parser.parseKeyword("for")) ||
          failed(parser.parseOperand(lengthArg)) ||
          failed(parser.parseRSquare())) {
        return failure();
      }
      hasOffsetLength = true;
    }
    Type type;
    NamedAttrList attrsVec;
    if (failed(parser.parseColonType(type)) ||
        failed(parser.parseOptionalAttrDict(attrsVec))) {
      return failure();
    }
    args.push_back(arg);
    types.push_back(type);
    argAttrsVec.push_back(parser.getBuilder().getDictionaryAttr(attrsVec));
    if (hasOffsetLength) {
      args.push_back(offsetArg);
      args.push_back(lengthArg);
      types.push_back(indexType);
      types.push_back(indexType);
      argAttrsVec.push_back(emptyDictionaryAttr);
      argAttrsVec.push_back(emptyDictionaryAttr);
    }
  } while (succeeded(parser.parseOptionalComma()));
  if (!argAttrsVec.empty()) {
    attrs = parser.getBuilder().getArrayAttr(argAttrsVec);
  }
  return success();
}

static ParseResult parseDispatchFunctionResultList(
    OpAsmParser &parser, SmallVectorImpl<Type> &resultTypes,
    ArrayAttr &resultAttrs) {
  SmallVector<Attribute> resultAttrsVec;
  SmallVector<int64_t> tiedOperandIndices;
  do {
    Type type;
    if (failed(parser.parseType(type))) {
      return failure();
    }
    NamedAttrList attrs;
    if (failed(parser.parseOptionalAttrDict(attrs))) {
      return failure();
    }
    resultTypes.push_back(type);
    resultAttrsVec.push_back(parser.getBuilder().getDictionaryAttr(attrs));
  } while (succeeded(parser.parseOptionalComma()));
  if (!resultAttrsVec.empty()) {
    resultAttrs = parser.getBuilder().getArrayAttr(resultAttrsVec);
  }
  return success();
}

static void printDispatchFunctionResultList(OpAsmPrinter &p, Operation *op,
                                            TypeRange resultTypes,
                                            ArrayAttr resultAttrs) {
  for (unsigned i = 0; i < resultTypes.size(); ++i) {
    auto resultType = resultTypes[i];
    p.printType(resultType);
    if (resultAttrs) {
      auto attrs =
          llvm::dyn_cast_if_present<DictionaryAttr>(resultAttrs.getValue()[i]);
      if (attrs && !attrs.empty()) {
        p.printOptionalAttrDict(attrs.getValue());
      }
    }
    if (i < resultTypes.size() - 1) p << ", ";
  }
}

ParseResult parseDispatchFunctionSignature(OpAsmParser &parser,
                                           TypeAttr &functionTypeAttr,
                                           ArrayAttr &argAttrs,
                                           ArrayAttr &resultAttrs) {
  SmallVector<OpAsmParser::UnresolvedOperand> args;
  SmallVector<Type> argTypes;
  SmallVector<Type> resultTypes;
  if (failed(parser.parseLParen())) return failure();
  if (failed(parser.parseOptionalRParen())) {
    if (failed(parseDispatchFunctionArgumentList(parser, args, argTypes,
                                                 argAttrs)) ||
        failed(parser.parseRParen())) {
      return failure();
    }
  }
  if (succeeded(parser.parseOptionalArrow())) {
    if (succeeded(parser.parseOptionalLParen())) {
      if (failed(parseDispatchFunctionResultList(parser, resultTypes,
                                                 resultAttrs)) ||
          failed(parser.parseRParen())) {
        return failure();
      }
    } else {
      if (failed(parseDispatchFunctionResultList(parser, resultTypes,
                                                 resultAttrs))) {
        return failure();
      }
    }
  }
  functionTypeAttr = TypeAttr::get(
      FunctionType::get(parser.getContext(), argTypes, resultTypes));
  return success();
}

void printDispatchFunctionSignature(OpAsmPrinter &p, Operation *op,
                                    TypeAttr functionTypeAttr,
                                    ArrayAttr argAttrs, ArrayAttr resultAttrs) {
  auto functionType = llvm::cast<FunctionType>(functionTypeAttr.getValue());
  p << "(";
  for (size_t argIndex = 0; argIndex < functionType.getNumInputs();) {
    if (argIndex) p << ", ";
    int baseArgIndex = argIndex;
    auto type = functionType.getInput(baseArgIndex);
    p << "%arg";
    p << (baseArgIndex + 0);
    if (llvm::isa<IREE::Stream::ResourceType>(type)) {
      p << "[%arg" << (baseArgIndex + 1) << " for %arg" << (baseArgIndex + 2)
        << "]";
      argIndex += 3;  // <resource, offset, length>
    } else {
      argIndex += 1;  // unmodified arg
    }
    p << ": ";
    p.printType(type);
    if (argAttrs) {
      auto attrs = llvm::dyn_cast_if_present<DictionaryAttr>(
          argAttrs.getValue()[baseArgIndex]);
      if (attrs && !attrs.empty()) {
        p.printOptionalAttrDict(attrs.getValue());
      }
    }
  }
  p << ")";
  auto resultTypes = functionType.getResults();
  if (!resultTypes.empty()) {
    p << " -> ";
    if (resultTypes.size() != 1) p << "(";
    printDispatchFunctionResultList(p, op, resultTypes, resultAttrs);
    if (resultTypes.size() != 1) p << ")";
  }
}

//===----------------------------------------------------------------------===//
// stream.cmd.call
//===----------------------------------------------------------------------===//

LogicalResult CmdCallOp::verify() {
  CmdCallOp op = *this;

  if (failed(verifyOpValueSizes(op, op.getResourceOperands(),
                                op.getResourceOperandSizes())) ||
      failed(verifyOpValueSizes(op, op.getResults(), op.getResultSizes()))) {
    return failure();
  }

  unsigned resourceCount = 0;
  for (auto value : op.getResourceOperands()) {
    if (llvm::isa<IREE::Stream::ResourceType>(value.getType())) {
      ++resourceCount;
    }
  }

  unsigned rangeCount = op.getResourceOperandOffsets().size();
  if (op.getResourceOperandLengths().size() != rangeCount) {
    return op->emitOpError() << "mismatch on resource range "
                                "offsets/lengths; counts must match";
  }
  if (rangeCount != resourceCount) {
    return op->emitOpError()
           << "expects " << resourceCount << " resource range operand sets but "
           << rangeCount << " are present";
  }

  if (op.getResourceOperandAccessesAttr().size() != resourceCount) {
    return op->emitOpError()
           << "expects " << resourceCount << " resource access specifiers but "
           << op.getResourceOperandAccessesAttr().size() << " are present";
  }

  return success();
}

LogicalResult CmdCallOp::verifySymbolUses(SymbolTableCollection &symbolTable) {
  Operation *op = getOperation();
  auto calleeOp = symbolTable.lookupNearestSymbolFrom(op, getCalleeAttr());
  if (!calleeOp) {
    return op->emitOpError() << "undefined external call: " << getCallee();
  }

  // TODO(benvanik): verification against the target callee.

  return success();
}

static ParseResult parseCmdCallOperands(
    OpAsmParser &parser,
    SmallVectorImpl<OpAsmParser::UnresolvedOperand> &resourceOperands,
    SmallVectorImpl<OpAsmParser::UnresolvedOperand> &resourceOffsets,
    SmallVectorImpl<OpAsmParser::UnresolvedOperand> &resourceLengths,
    ArrayAttr &resourceAccesses) {
  if (failed(parser.parseLParen())) return failure();
  // Handle the case of no operands specially.
  if (succeeded(parser.parseOptionalRParen())) return success();
  SmallVector<Attribute> accessAttrs;
  do {
    StringRef accessStr;
    if (succeeded(
            parser.parseOptionalKeyword(&accessStr, {"ro", "rw", "wo"}))) {
      // A resource operand that'll have an offset/length associated.
      IREE::Stream::ResourceAccessBitfield accessBits =
          IREE::Stream::ResourceAccessBitfield::None;
      if (accessStr == "ro") {
        accessBits = IREE::Stream::ResourceAccessBitfield::Read;
      } else if (accessStr == "wo") {
        accessBits = IREE::Stream::ResourceAccessBitfield::Write;
      } else if (accessStr == "rw") {
        accessBits = IREE::Stream::ResourceAccessBitfield::Read |
                     IREE::Stream::ResourceAccessBitfield::Write;
      }
      accessAttrs.push_back(IREE::Stream::ResourceAccessBitfieldAttr::get(
          parser.getBuilder().getContext(), accessBits));
      resourceOperands.emplace_back();
      resourceOffsets.emplace_back();
      resourceLengths.emplace_back();
      if (failed(parser.parseOperand(resourceOperands.back())) ||
          failed(parser.parseLSquare()) ||
          failed(parser.parseOperand(resourceOffsets.back())) ||
          failed(parser.parseKeyword("for")) ||
          failed(parser.parseOperand(resourceLengths.back())) ||
          failed(parser.parseRSquare())) {
        return failure();
      }
    } else {
      // Primitive/custom operand.
      resourceOperands.emplace_back();
      if (failed(parser.parseOperand(resourceOperands.back()))) {
        return failure();
      }
    }
  } while (succeeded(parser.parseOptionalComma()));
  resourceAccesses = parser.getBuilder().getArrayAttr(accessAttrs);
  if (failed(parser.parseRParen())) return failure();
  return success();
}

static void printCmdCallOperands(OpAsmPrinter &p, Operation *op,
                                 ValueRange resourceOperands,
                                 ValueRange resourceOffsets,
                                 ValueRange resourceLengths,
                                 ArrayAttr resourceAccesses) {
  p << "(";
  size_t resourceIndex = 0;
  for (size_t i = 0; i < resourceOperands.size(); ++i) {
    auto operand = resourceOperands[i];
    if (llvm::isa<IREE::Stream::ResourceType>(operand.getType())) {
      // Resource type.
      auto resourceOffset = resourceOffsets[resourceIndex];
      auto resourceLength = resourceLengths[resourceIndex];
      auto resourceAccess =
          llvm::cast<IREE::Stream::ResourceAccessBitfieldAttr>(
              resourceAccesses[resourceIndex])
              .getValue();
      if (bitEnumContainsAll(resourceAccess,
                             IREE::Stream::ResourceAccessBitfield::Read |
                                 IREE::Stream::ResourceAccessBitfield::Write)) {
        p << "rw";
      } else if (bitEnumContainsAll(
                     resourceAccess,
                     IREE::Stream::ResourceAccessBitfield::Read)) {
        p << "ro";
      } else if (bitEnumContainsAll(
                     resourceAccess,
                     IREE::Stream::ResourceAccessBitfield::Write)) {
        p << "wo";
      }
      p << ' ';
      p.printOperand(operand);
      p << "[";
      p.printOperand(resourceOffset);
      p << " for ";
      p.printOperand(resourceLength);
      p << "]";
      ++resourceIndex;
    } else {
      // Primitive/custom type.
      p.printOperand(operand);
    }
    if (i < resourceOperands.size() - 1) p << ", ";
  }
  p << ")";
}

//===----------------------------------------------------------------------===//
// stream.cmd.execute
//===----------------------------------------------------------------------===//

void CmdExecuteOp::build(OpBuilder &builder, OperationState &state,
                         Value awaitTimepoint, ValueRange operands,
                         ValueRange operandSizes,
                         ArrayRef<NamedAttribute> attributes) {
  state.addTypes(IREE::Stream::TimepointType::get(builder.getContext()));
  state.addOperands(operands);
  state.addOperands(operandSizes);
  if (awaitTimepoint) state.addOperands(awaitTimepoint);
  state.addAttributes(attributes);
  state.attributes.erase(getOperandSegmentSizeAttr());
  state.addAttribute(getOperandSegmentSizeAttr(),
                     builder.getDenseI32ArrayAttr({
                         static_cast<int32_t>(operands.size()),
                         static_cast<int32_t>(operandSizes.size()),
                         awaitTimepoint ? 1 : 0,
                     }));
  state.addRegion();
}

// Returns success if the given op is a known valid stream.cmd.* op for use
// within an execution region.
static LogicalResult verifyCmdOp(Operation *op) {
  if (!op->hasTrait<OpTrait::IREE::Stream::CmdPhaseOp>() &&
      !isa<IREE::Stream::StreamableOpInterface>(op) &&
      !isa<IREE::Stream::YieldOp>(op)) {
    return op->emitOpError()
           << "explicit execution regions must only contain explicit ops";
  }
  return success();
}

LogicalResult CmdExecuteOp::verify() {
  CmdExecuteOp op = *this;
  if (failed(verifyOpValueSizes(op, op.getResourceOperands(),
                                op.getResourceOperandSizes()))) {
    return failure();
  }
  if (failed(verifyAllResourcesCaptured(op.getBody()))) {
    return failure();
  }
  for (auto &nestedOp : op.getBody().front()) {
    if (failed(verifyCmdOp(&nestedOp))) return failure();
  }
  return success();
}

OperandRange CmdExecuteOp::getSuccessorEntryOperands(
    std::optional<unsigned> index) {
  assert(index && index.value() == 0 && "invalid region index");
  return getResourceOperands();
}

void CmdExecuteOp::getSuccessorRegions(
    std::optional<unsigned> index, ArrayRef<Attribute> operands,
    SmallVectorImpl<RegionSuccessor> &regions) {
  // Unconditional control flow into the region and back to the parent, so
  // return the correct RegionSuccessor purely based on the index being None or
  // 0.
  if (index.has_value()) {
    regions.push_back(RegionSuccessor({}));
  } else {
    regions.push_back(RegionSuccessor(&getBody(), getBody().getArguments()));
  }
}

Operation::operand_range CmdExecuteOp::getClosureOperands() {
  return getResourceOperands();
}

Operation::result_range CmdExecuteOp::getClosureResults() {
  return Operation::result_range(nullptr, 0);
}

bool CmdExecuteOp::canClosureContainOp(Operation *op) { return false; }

IREE::Util::ValueAccess CmdExecuteOp::getOperandAccess(unsigned operandIndex) {
  auto arg = getBody().getArgument(operandIndex);
  return computeValueAccess(arg);
}

IREE::Util::ValueAccess CmdExecuteOp::getResultAccess(unsigned resultIndex) {
  return IREE::Util::ValueAccess::None();
}

IREE::Util::ClosureOpInterface
CmdExecuteOp::cloneReplacementExcludingOperandsAndResults(
    ArrayRef<unsigned> excludedOperandIndices,
    ArrayRef<unsigned> excludedResultIndices, PatternRewriter &rewriter) {
  SmallVector<Type> newResultTypes;
  SmallVector<Value> newResultSizes;
  auto newOperandsValues = llvm::to_vector(getResourceOperands());
  auto newOperandSizes = llvm::to_vector(getResourceOperandSizes());
  IREE::Util::excludeClosureOperandsAndResults(
      newOperandsValues, newOperandSizes, excludedOperandIndices,
      newResultTypes, newResultSizes, excludedResultIndices);

  auto newOp = rewriter.create<CmdExecuteOp>(getLoc(), getAwaitTimepoint(),
                                             newOperandsValues, newOperandSizes,
                                             getOperation()->getAttrs());
  auto &newBody = newOp.getClosureBodyRegion();
  newBody.takeBody(getClosureBodyRegion());
  auto &block = newBody.front();
  BitVector eraseIndices(block.getNumArguments());
  for (auto i : excludedOperandIndices) eraseIndices.set(i);
  block.eraseArguments(eraseIndices);
  return newOp;
}

//===----------------------------------------------------------------------===//
// stream.cmd.serial
//===----------------------------------------------------------------------===//

LogicalResult CmdSerialOp::verify() {
  CmdSerialOp op = *this;
  for (auto &nestedOp : op.getBody().front()) {
    if (failed(verifyCmdOp(&nestedOp))) return failure();
  }
  return success();
}

void CmdSerialOp::getSuccessorRegions(
    std::optional<unsigned> index, ArrayRef<Attribute> operands,
    SmallVectorImpl<RegionSuccessor> &regions) {
  // Unconditional control flow into the region and back to the parent, so
  // return the correct RegionSuccessor purely based on the index being None or
  // 0.
  if (index.has_value()) {
    regions.push_back(RegionSuccessor({}));
  } else {
    regions.push_back(RegionSuccessor(&getBody(), {}));
  }
}

//===----------------------------------------------------------------------===//
// stream.cmd.concurrent
//===----------------------------------------------------------------------===//

LogicalResult CmdConcurrentOp::verify() {
  CmdConcurrentOp op = *this;
  for (auto &nestedOp : op.getBody().front()) {
    if (failed(verifyCmdOp(&nestedOp))) return failure();
  }
  return success();
}

void CmdConcurrentOp::getSuccessorRegions(
    std::optional<unsigned> index, ArrayRef<Attribute> operands,
    SmallVectorImpl<RegionSuccessor> &regions) {
  // Unconditional control flow into the region and back to the parent, so
  // return the correct RegionSuccessor purely based on the index being None or
  // 0.
  if (index.has_value()) {
    regions.push_back(RegionSuccessor({}));
  } else {
    regions.push_back(RegionSuccessor(&getBody(), {}));
  }
}

//===----------------------------------------------------------------------===//
// stream.timepoint.join
//===----------------------------------------------------------------------===//

LogicalResult TimepointJoinOp::verify() {
  // We could test if timepoints all come from the same place - this is not
  // strictly required but if we could avoid it things will be easier to
  // implement at runtime (won't have to do a cuda<->vulkan sync, etc).
  return success();
}

//===----------------------------------------------------------------------===//
// stream.timepoint.barrier
//===----------------------------------------------------------------------===//

LogicalResult TimepointBarrierOp::verify() {
  TimepointBarrierOp op = *this;
  if (failed(verifyOpValueSizes(op, op.getResource(), op.getResourceSize()))) {
    return failure();
  }
  return success();
}

Value TimepointBarrierOp::getTiedResult(unsigned resultIndex) {
  return IREE::Util::TiedOpInterface::findTiedBaseValue(getResource());
}

::std::optional<unsigned> TimepointBarrierOp::getTiedResultOperandIndex(
    unsigned resultIndex) {
  return {0};
}

SmallVector<int64_t> TimepointBarrierOp::getTiedResultOperandIndices() {
  return {0};
}

std::pair<unsigned, unsigned>
TimepointBarrierOp::getTiedResultsIndexAndLength() {
  return {0, 1};
}

//===----------------------------------------------------------------------===//
// stream.timepoint.await
//===----------------------------------------------------------------------===//

void TimepointAwaitOp::build(OpBuilder &builder, OperationState &state,
                             ValueRange operands, ValueRange operandSizes,
                             Value timepoint,
                             ArrayRef<NamedAttribute> attributes) {
  state.addTypes(llvm::map_range(
      operands, [&](Value operand) { return operand.getType(); }));
  state.addOperands(operands);
  state.addOperands(operandSizes);
  state.addOperands(timepoint);
  state.addAttributes(attributes);
  state.attributes.erase(getOperandSegmentSizeAttr());
  state.addAttribute(getOperandSegmentSizeAttr(),
                     builder.getDenseI32ArrayAttr({
                         static_cast<int32_t>(operands.size()),
                         static_cast<int32_t>(operandSizes.size()),
                         static_cast<int32_t>(1),  // timepoint
                     }));
}

LogicalResult TimepointAwaitOp::verify() {
  TimepointAwaitOp op = *this;
  if (failed(verifyOpValueSizes(op, op.getResourceOperands(),
                                op.getResourceOperandSizes())) ||
      failed(verifyOpValueSizes(op, op.getResults(),
                                op.getResourceOperandSizes()))) {
    return failure();
  }
  return success();
}

::std::optional<unsigned> TimepointAwaitOp::getTiedResultOperandIndex(
    unsigned resultIndex) {
  return {resultIndex};
}

SmallVector<int64_t> TimepointAwaitOp::getTiedResultOperandIndices() {
  return llvm::to_vector(llvm::seq<int64_t>(0, getResourceOperands().size()));
}

//===----------------------------------------------------------------------===//
// stream.channel.create
//===----------------------------------------------------------------------===//

void ChannelCreateOp::getAsmResultNames(
    function_ref<void(Value, StringRef)> setNameFn) {
  setNameFn(getResult(), "channel");
}

//===----------------------------------------------------------------------===//
// stream.channel.split
//===----------------------------------------------------------------------===//

void ChannelSplitOp::getAsmResultNames(
    function_ref<void(Value, StringRef)> setNameFn) {
  setNameFn(getResult(), "channel");
}

//===----------------------------------------------------------------------===//
// stream.channel.rank
//===----------------------------------------------------------------------===//

void ChannelRankOp::getAsmResultNames(
    function_ref<void(Value, StringRef)> setNameFn) {
  setNameFn(getResult(), "ccl_rank");
}

//===----------------------------------------------------------------------===//
// stream.channel.count
//===----------------------------------------------------------------------===//

void ChannelCountOp::getAsmResultNames(
    function_ref<void(Value, StringRef)> setNameFn) {
  setNameFn(getResult(), "ccl_count");
}

//===----------------------------------------------------------------------===//
// stream.executable
//===----------------------------------------------------------------------===//

void ExecutableOp::build(OpBuilder &builder, OperationState &state,
                         StringRef sym_name) {
  ensureTerminator(*state.addRegion(), builder, state.location);
  state.addAttribute(mlir::SymbolTable::getSymbolAttrName(),
                     builder.getStringAttr(sym_name));
}

LogicalResult ExecutableOp::verify() {
  // TODO(benvanik): check export name conflicts.
  return success();
}

//===----------------------------------------------------------------------===//
// stream.executable.export
//===----------------------------------------------------------------------===//

void ExecutableExportOp::build(OpBuilder &builder, OperationState &state,
                               StringRef sym_name,
                               FlatSymbolRefAttr function_ref) {
  build(builder, state, /*sym_visibility=*/nullptr,
        builder.getStringAttr(sym_name), function_ref);
}

LogicalResult ExecutableExportOp::verify() {
  // Workgroup count region is optional.
  if (!getWorkgroupCount().empty()) {
    // Verify the return ops all provide XYZ values.
    for (auto returnOp : getWorkgroupCount().getOps<IREE::Stream::ReturnOp>()) {
      if (returnOp.getNumOperands() != 3 ||
          !llvm::all_of(returnOp.getOperandTypes(),
                        [](Type type) { return type.isIndex(); })) {
        return returnOp.emitOpError()
               << "workgroup count region must return the XYZ dimension counts";
      }
    }
  }
  return success();
}

::mlir::func::FuncOp ExecutableExportOp::lookupFunctionRef() {
  auto executableOp =
      this->getOperation()->getParentOfType<IREE::Stream::ExecutableOp>();
  if (!executableOp) return {};
  return executableOp.getInnerModule().lookupSymbol<::mlir::func::FuncOp>(
      getFunctionRef());
}

//===----------------------------------------------------------------------===//
// stream.binding.subspan
//===----------------------------------------------------------------------===//

LogicalResult BindingSubspanOp::verify() {
  BindingSubspanOp op = *this;
  if (auto shapedType = llvm::dyn_cast<ShapedType>(op.getType())) {
    if (failed(verifyOpDynamicDims(op, shapedType, op.getDynamicDims()))) {
      return failure();
    }
  }

  return success();
}

//===----------------------------------------------------------------------===//
// stream.return
//===----------------------------------------------------------------------===//

MutableOperandRange ReturnOp::getMutableSuccessorOperands(
    std::optional<unsigned> index) {
  return getOperandsMutable();
}

//===----------------------------------------------------------------------===//
// stream.yield
//===----------------------------------------------------------------------===//

MutableOperandRange YieldOp::getMutableSuccessorOperands(
    std::optional<unsigned> index) {
  return getResourceOperandsMutable();
}

}  // namespace Stream
}  // namespace IREE
}  // namespace iree_compiler
}  // namespace mlir

//===----------------------------------------------------------------------===//
// TableGen definitions (intentionally last)
//===----------------------------------------------------------------------===//

#define GET_OP_CLASSES
#include "iree/compiler/Dialect/Stream/IR/StreamOps.cpp.inc"  // IWYU pragma: keep<|MERGE_RESOLUTION|>--- conflicted
+++ resolved
@@ -1051,164 +1051,6 @@
 }
 
 //===----------------------------------------------------------------------===//
-<<<<<<< HEAD
-// stream.builtin.* utilities
-//===----------------------------------------------------------------------===//
-
-// Merges a builtin module from iree/compiler/Dialect/Stream/Builtins/*.mlir
-// into the user module; this allows for host functions and multiple
-// executables.
-//
-// Fails if there's a name conflict; we have a __ prefix and things outside the
-// compiler shouldn't use it.
-static LogicalResult mergeBuiltinModuleSource(Location loc, StringRef fileName,
-                                              Operation *targetOp,
-                                              OpBuilder &targetBuilder) {
-  // Find the file in the embedded data.
-  const iree_file_toc_t *toc = iree_compiler_Stream_Builtins_create();
-  const iree_file_toc_t *file = nullptr;
-  for (size_t i = 0; i < iree_compiler_Stream_Builtins_size(); ++i) {
-    if (fileName == toc[i].name) {
-      file = &toc[i];
-      break;
-    }
-  }
-  if (!file) {
-    return mlir::emitError(
-        loc, "unable to merge builtin module; file not found " + fileName);
-  }
-  return mergeSourceModuleInto(loc, StringRef(file->data, file->size), targetOp,
-                               targetBuilder);
-}
-
-//===----------------------------------------------------------------------===//
-// stream.builtin.splat.i64
-//===----------------------------------------------------------------------===//
-
-LogicalResult BuiltinSplatI64Op::verify() {
-  BuiltinSplatI64Op op = *this;
-  if (failed(verifyOpValueSizes(op, op.getResult(), op.getResultSize()))) {
-    return failure();
-  }
-  return success();
-}
-
-LogicalResult BuiltinSplatI64Op::mergeBuiltinModule(Operation *targetOp,
-                                                    OpBuilder &targetBuilder) {
-  return mergeBuiltinModuleSource(getLoc(), "splat_i64.mlir", targetOp,
-                                  targetBuilder);
-}
-
-LogicalResult BuiltinSplatI64Op::convertBuiltinOp(OpBuilder &builder) {
-  auto c8 = builder.createOrFold<arith::ConstantIndexOp>(getLoc(), 8);
-  auto count =
-      builder.createOrFold<arith::DivUIOp>(getLoc(), getResultSize(), c8);
-  Value workload[] = {count};
-  SmallVector<Value> operands = {
-      getValue(),
-      count,
-  };
-  SmallVector<Value> operandSizes;
-  SmallVector<Value> operandOffsets;
-  SmallVector<Value> operandEnds;
-  SmallVector<Value> operandLengths;
-  SmallVector<int64_t> tiedOperands = {
-      -1,
-  };
-  SmallVector<Value> resultSizes = {
-      getResultSize(),
-  };
-  SmallVector<Type> resultTypes{
-      getResult().getType(),
-  };
-  auto dispatchOp = builder.create<IREE::Stream::AsyncDispatchOp>(
-      getLoc(), resultTypes, workload,
-      SymbolRefAttr::get(
-          builder.getStringAttr("__builtin_splat_i64"),
-          FlatSymbolRefAttr::get(builder.getContext(), "__builtin_splat_i64")),
-      operands, operandSizes, operandOffsets, operandEnds, operandLengths,
-      resultSizes, builder.getIndexArrayAttr(tiedOperands), getAffinityAttr());
-  getResult().replaceAllUsesWith(dispatchOp.getResults().front());
-  return success();
-}
-
-//===----------------------------------------------------------------------===//
-// stream.builtin.fill.i64
-//===----------------------------------------------------------------------===//
-
-LogicalResult BuiltinFillI64Op::verify() {
-  BuiltinFillI64Op op = *this;
-  if (failed(verifyOpValueSizes(op, op.getResult(), op.getTargetSize()))) {
-    return failure();
-  }
-  return success();
-}
-
-Value BuiltinFillI64Op::getTiedResult(unsigned resultIndex) {
-  return IREE::Util::TiedOpInterface::findTiedBaseValue(getTarget());
-}
-
-::std::optional<unsigned> BuiltinFillI64Op::getTiedResultOperandIndex(
-    unsigned resultIndex) {
-  return {0};  // target
-}
-
-SmallVector<int64_t> BuiltinFillI64Op::getTiedResultOperandIndices() {
-  return {0};  // target
-}
-
-LogicalResult BuiltinFillI64Op::mergeBuiltinModule(Operation *targetOp,
-                                                   OpBuilder &targetBuilder) {
-  return mergeBuiltinModuleSource(getLoc(), "fill_i64.mlir", targetOp,
-                                  targetBuilder);
-}
-
-LogicalResult BuiltinFillI64Op::convertBuiltinOp(OpBuilder &builder) {
-  auto c8 = builder.createOrFold<arith::ConstantIndexOp>(getLoc(), 8);
-  auto count =
-      builder.createOrFold<arith::DivUIOp>(getLoc(), getTargetLength(), c8);
-  Value workload[] = {count};
-  SmallVector<Value> operands = {
-      getTarget(),
-      getValue(),
-      getTargetOffset(),
-      count,
-  };
-  SmallVector<Value> operandSizes = {
-      getTargetSize(),
-  };
-  SmallVector<Value> operandOffsets = {
-      getTargetOffset(),
-  };
-  SmallVector<Value> operandEnds = {
-      getTargetEnd(),
-  };
-  SmallVector<Value> operandLengths = {
-      getTargetLength(),
-  };
-  SmallVector<int64_t> tiedOperands = {
-      0,
-  };
-  SmallVector<Value> resultSizes = {
-      getTargetSize(),
-  };
-  SmallVector<Type> resultTypes{
-      getResult().getType(),
-  };
-  auto dispatchOp = builder.create<IREE::Stream::AsyncDispatchOp>(
-      getLoc(), resultTypes, workload,
-      SymbolRefAttr::get(
-          builder.getStringAttr("__builtin_fill_i64"),
-          FlatSymbolRefAttr::get(builder.getContext(), "__builtin_fill_i64")),
-      operands, operandSizes, operandOffsets, operandEnds, operandLengths,
-      resultSizes, builder.getIndexArrayAttr(tiedOperands), getAffinityAttr());
-  getResult().replaceAllUsesWith(dispatchOp.getResults().front());
-  return success();
-}
-
-//===----------------------------------------------------------------------===//
-=======
->>>>>>> 23666a60
 // stream.async.alloca
 //===----------------------------------------------------------------------===//
 
