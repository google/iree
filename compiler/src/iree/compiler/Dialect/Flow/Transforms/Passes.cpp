// Copyright 2019 The IREE Authors
//
// Licensed under the Apache License v2.0 with LLVM Exceptions.
// See https://llvm.org/LICENSE.txt for license information.
// SPDX-License-Identifier: Apache-2.0 WITH LLVM-exception

#include "iree/compiler/Dialect/Flow/Transforms/Passes.h"

#include <memory>

#include "iree/compiler/Dialect/Flow/IR/FlowOps.h"
#include "iree/compiler/Dialect/LinalgExt/Transforms/Passes.h"
#include "iree/compiler/Dialect/Util/Transforms/Passes.h"
#include "iree/compiler/Utils/PassUtils.h"
#include "llvm/Support/Debug.h"
#include "llvm/Support/ToolOutputFile.h"
#include "mlir/Dialect/Func/IR/FuncOps.h"
#include "mlir/Dialect/Linalg/Passes.h"
#include "mlir/Dialect/MemRef/Transforms/Passes.h"
#include "mlir/Pass/PassOptions.h"
#include "mlir/Pass/PassRegistry.h"
#include "mlir/Support/FileUtilities.h"
#include "mlir/Transforms/Passes.h"

#define DEBUG_TYPE "iree-flow-transforms-passes"

// TODO(ravishankarm): Change to a pipeline option.
static llvm::cl::opt<bool> clExportBenchmarkFuncs(
    "iree-flow-export-benchmark-funcs",
    llvm::cl::desc(
        "Exports one function per original module entry point and "
        "unique flow.executable that dispatches with dummy arguments."),
    llvm::cl::init(false));

// TODO(ravishankarm): Change to a pipeline option.
static llvm::cl::opt<bool> clTraceDispatchTensors(
    "iree-flow-trace-dispatch-tensors",
    llvm::cl::desc(
        "Trace runtime input/output tensors for each dispatch function."),
    llvm::cl::init(false));
static llvm::cl::opt<std::string> clBreakOnDispatch(
    "iree-flow-break-dispatch",
    llvm::cl::desc(
        "Enables inserting a break after a specified dispatch. Supports two "
        "modes; breaking on the dispatch ordinal before deduplication "
        "(@function_name:<index>) and breaking on the dispatch symbol."),
    llvm::cl::init(""));
static llvm::cl::opt<std::string> clTraceDispatch(
    "iree-flow-trace-dispatch",
    llvm::cl::desc("Enables tracing tensors at specified dispatches. Supports "
                   "two modes; tracing the dispatch by ordinal before "
                   "deduplication (@function_name:<index>) and tracing all "
                   "occurrences of the dispatch symbol."),
    llvm::cl::init(""));

static llvm::cl::opt<bool>
    clDumpDispatchGraph("iree-flow-dump-dispatch-graph",
                        llvm::cl::desc("Dump a dot graph for dispatches."),
                        llvm::cl::init(false));

static llvm::cl::opt<std::string> clDumpDispatchGraphOutputFile(
    "iree-flow-dump-dispatch-graph-output-file",
    llvm::cl::desc("Output file name for a dispatch graph dump."),
    llvm::cl::init("dispatch.dot"));

static llvm::cl::opt<bool> clZeroFillEmptyTensors(
    "iree-flow-zero-fill-empty-tensors",
    llvm::cl::desc(
        "Zero fill empty tensors instead of leaving them uninitialized."),
    llvm::cl::init(false));

namespace mlir::iree_compiler::IREE::Flow {

using FunctionLikeNest =
    MultiOpNest<func::FuncOp, IREE::Util::InitializerOp, IREE::Util::FuncOp>;

//===----------------------------------------------------------------------===//
// Utilities
//===----------------------------------------------------------------------===//

static void addCleanupPatterns(OpPassManager &passManager) {
  FunctionLikeNest(passManager)
      // Standard MLIR cleanup.
      .addPass(IREE::Flow::createCanonicalizerPass)
      .addPass(mlir::createCSEPass)

      // Simplify util.global accesses; this can help with data flow tracking as
      // redundant store-loads are removed.
      .addPass(IREE::Util::createSimplifyGlobalAccessesPass);

  // Cleanup and canonicalization of util.global (and other util ops).
  passManager.addPass(IREE::Util::createApplyPatternsPass());
  passManager.addPass(IREE::Util::createFoldGlobalsPass());
  passManager.addPass(IREE::Util::createFuseGlobalsPass());

  // Large IPO pass. Note that this can introduce a significant amount of
  // duplication/inlined constants and we'll want to ensure we're running
  // cleanup again after (this entire set of patterns is run in a fixed-point
  // iteration to do that).
  passManager.addPass(IREE::Util::createIPOPass());
}

//===----------------------------------------------------------------------===//
// Pipelines
//===----------------------------------------------------------------------===//

<<<<<<< HEAD
void addDispatchRegionCreationPreprocessingPasses(OpPassManager &passManager) {
  // 1. Do some simple elementwise op fusion. This could be skipped,
  //    but could reduce the surface area of ops to handle later.
  FunctionLikeNest(passManager)
      .addPass([]() {
        return IREE::Flow::createElementwiseOpFusionPass(
            ElementwiseOpFusionPassOptions{
                clEnableElementWiseFuseMultiReduction});
      })
      .addPass(IREE::Flow::createCanonicalizerPass)
      .addPass(mlir::createCSEPass)

      // 2. Bubble up expand_shape ops (or sink collapse_shape ops) to get
      //    elementwise operation into higher dimensions for more fusion
      //    opportunities.
      .addPass(IREE::Flow::createBubbleUpExtractSlicesPass)
      .addPass(IREE::Flow::createBubbleUpExpandShapesPass)
      .addPass(IREE::Flow::createCanonicalizerPass)
      .addPass(mlir::createCSEPass)

      // 3. Perform elementwise operation fusion again (now with higher
      //    dimensionality).
      .addPass([]() {
        return IREE::Flow::createElementwiseOpFusionPass(
            ElementwiseOpFusionPassOptions{
                clEnableElementWiseFuseMultiReduction});
      })
      .addPass(IREE::Flow::createCanonicalizerPass)
      .addPass(mlir::createCSEPass)

      // 4. After elementwise operation fusion sink reshapes that block
      //    producer-consumer fusion.
      .addPass(IREE::Flow::createSinkReshapesPass)
      .addPass(IREE::Flow::createCanonicalizerPass)
      .addPass(mlir::createCSEPass);

  if (clEnableFuseHorizontalContractions) {
    FunctionLikeNest(passManager)
        .addPass(createFuseHorizontalContractionsPass)
        .addPass(mlir::createCanonicalizerPass)
        .addPass(mlir::createCSEPass);
  }

  FunctionLikeNest(passManager)
      // 5. After all the reshape propagations, fuse elementwise operations
      //    even if the producer has multiple uses.
      .addPass(IREE::Flow::createFuseMultiUseElementwiseProducerPass)

      // 6. Some more "post elementwise fusion passes".
      //    a. Detensorize.
      //       TODO: This is probably not in the right place.
      .addPredicatedPass(clDetensoring,
                         [&]() { return mlir::createLinalgDetensorizePass(); })
      .addPass(IREE::Flow::createCanonicalizerPass)
      .addPass(mlir::createCSEPass)

      //    b. For ops with multiple reduction dimensions, collapse the
      //       reduction dimension.
      //       TODO: This pass is only needed till all backends can handle
      //       multiple reduction dimensions.
      .addPredicatedPass(clCollapseReductionDims,
                         IREE::Flow::createCollapseReductionDimensionsPass)

      //     c. Split reduction operations into parallel and reduction, i.e
      //        .
      .addPass(IREE::Flow::createSplitReductionPass)

      //     d. Transpose generic ops to
      //        - help with dispatch region formation.
      //        - move reduction iterators to be innermost.
      .addPass(IREE::Flow::createTransposeGenericOpsPass);
}

// Pipeline to first create `flow.dispatch.region` ops and then lower to
// `flow.dispatch.workgroup` ops.
static void addDispatchRegionCreationPasses(OpPassManager &passManager) {
  FunctionLikeNest(passManager)
      // Only want use the transform dialect for some dispatch regions and let
      // the FormDispatchRegions handle the rest. This only moves the root
      // compute op into the dispatch region, so that we can run additional
      // transformations afterwards with a simple region and without bothering
      // producers.
      .addPredicatedPass(
          !clDispatchTransformFileName.empty(),
          [&]() {
            DispatchWithTransformDialectPassOptions options;
            options.transformSpecPath = clDispatchTransformFileName;
            return createDispatchWithTransformDialectPass(options);
          })
      // Create dispatches for scalar operations as roots
      .addPass(IREE::Flow::createFormScalarDispatchesPass)
      // Create `flow.dispatch.region` centered around a root and fuse with
      // producers and consumers.
      .addPass([&]() {
        return IREE::Flow::createFormDispatchRegionsPass(
            FormDispatchRegionsPassOptions{
                clEnableAggressiveFusion,
                clEnableFusePaddingIntoLinalgConsumerOps,
                clEnableFusePaddingIntoLinalgProducerOps});
      })
      // Clone all producers into the dispatch region to perpare for being
      // isolated from above. This enables running additional transformations
      // afterwards that would need the full dispatch content but don't want to
      // handle explicit captures as materialized as dispatch workgroup operands
      // and block arguments.
      .addPass(IREE::Flow::createCloneProducersIntoDispatchRegionsPass)
      .addPredicatedPass(clEnableDataTiling,
                         [&]() {
                           return createSetEncodingPass(
                               SetEncodingPassOptions{clPadFactor});
                         })
      // Collapse dimensions of linalg Ops.
      .addPass(IREE::Flow::createCollapseDimensionsPass)
      // Convert dispatch regions into dispatch workgroups by capturing values
      // and making the new workgroups isolated from above.
      .addPass(IREE::Flow::createConvertDispatchRegionsToWorkgroupsPass)
      // Convert tensor operations to flow.tensor ops.
      // - Convert extract/insert slice to flow update ops when the tensor op
      // acts as a contiguous view of the tensor
      // - Apply tensor -> flow patterns
      .addPass(IREE::Flow::createConvertTensorToFlowPass)
      .addPass(IREE::Flow::createCanonicalizerPass)
      /// Creates the workgroup count region where the materialized computation
      /// is derived as a program slice of the body of the dispatch. This method
      /// - Computes the `workload` to use for the `workgroupsOp`, which are
      ///   derived from the values captured by the `workgroupsOp`.
      /// - Populates the workgroup count region for this with the placeholder
      ///   op `flow.dispatch.workgroups_count_from_body_slice`. This op is
      ///   resolved in the backends into the actual workgroup count
      ///   computation.
      /// - To correlate back to the captured workload,
      /// `flow.dispatch.workload.ordinal`
      ///   to map the captured operand to the position in the workload list.
      .addPass(IREE::Flow::createMaterializeDefaultWorkgroupCountRegionPass);
}

// Apply preprocessing and form dispatch regions
void addDispatchRegionCreationPasses(OpPassManager &passManager,
                                     const TransformOptions &transformOptions) {
  FunctionLikeNest(passManager)
      // Preprocess the input to a form more amenable for fusion.
      .addPass(IREE::Flow::createFusionPreprocessingPass)
      .addPass(IREE::Flow::createCanonicalizerPass)
      .addPass(mlir::createCSEPass);

  addDispatchRegionCreationPreprocessingPasses(passManager);
  addDispatchRegionCreationPasses(passManager);
}

=======
>>>>>>> 2693647a
void buildFlowTransformPassPipeline(OpPassManager &passManager,
                                    const TransformOptions &transformOptions) {
  // Start of Flow pipeline, verify input legality.
  passManager.addPass(IREE::Flow::createVerifyInputLegalityPass());

  FunctionLikeNest(passManager)
      .addPass(IREE::Flow::createCaptureDynamicDimsPass)
      .addPass(IREE::Flow::createCanonicalizerPass)
      .addPass(mlir::createCSEPass)
      .addPass([&]() {
        return IREE::Flow::createInitializeEmptyTensorsPass(
            InitializeEmptyTensorsPassOptions{clZeroFillEmptyTensors});
      });

  // Module pass to outline dispatch regions (and similar ops) into their own
  // functions wrapped in executables.
  passManager.addPass(IREE::Flow::createOutlineDispatchExternsPass());
  passManager.addPass(IREE::Flow::createOutlineDispatchRegionsPass());

  // Annotate executables based on their contents.
  // This is optional but can provide useful information during compilation and
  // runtime profiling/tracing.
  passManager.addPass(IREE::Flow::createAnnotateDispatchesPass());

  // Trace/break dispatches by ordinal in the specified region. There is a
  // similar version of the pass run both before and after deduplication
  // depending on if the target is specified by ordinal or by symbol.
  std::string dispatchBreakOrdinalStr =
      !clBreakOnDispatch.empty() && clBreakOnDispatch[0] == '@'
          ? clBreakOnDispatch
          : std::string("");
  std::string dispatchTraceOrdinalStr =
      !clTraceDispatch.empty() && clTraceDispatch[0] == '@' ? clTraceDispatch
                                                            : std::string("");
  if (!dispatchBreakOrdinalStr.empty() || !dispatchTraceOrdinalStr.empty()) {
    passManager.addPass(IREE::Flow::createInsertDebugTargetAtOrdinalPass(
        InsertDebugTargetAtOrdinalPassOptions{dispatchBreakOrdinalStr,
                                              dispatchTraceOrdinalStr}));
  }

  // Strip assertions from executables. We could support them with a bunch of
  // work but our generated executables are designed to be safe in the face of
  // invalid values and it'd only be useful for debugging.
  passManager.addNestedPass<IREE::Flow::ExecutableOp>(
      IREE::Util::createStripDebugOpsPass());

  // Cleanup identity ops that clutter up the IR and canonicalize.
  FunctionLikeNest(passManager).addPass(IREE::Flow::createCanonicalizerPass);

  // Deduplicate executables created from dispatch regions.
  // Note: this only deduplicates equivalent executables. We could in addition
  // generalize executables to prune further (e.g. by promoting a dimension to
  // an argument if two executables differ only in that one dimension).
  passManager.addPass(IREE::Flow::createDeduplicateExecutablesPass());

  // Create one function per exported program entry point that can be used with
  // iree-benchmark-module to benchmark each function individually. Whether
  // a model supports execution like this (handles zero/null args, has state
  // resets, etc) is up to the author.
  if (clExportBenchmarkFuncs) {
    passManager.addPass(IREE::Flow::createExportBenchmarkFuncsPass());
  }

  // Trace/break dispatches by symbol. Symbols are partially matched against
  // the exact string specified in the cli option.
  std::string dispatchBreakSymbolStr =
      !clBreakOnDispatch.empty() && clBreakOnDispatch[0] != '@'
          ? clBreakOnDispatch
          : std::string("");
  std::string dispatchTraceSymbolStr =
      !clTraceDispatch.empty() && clTraceDispatch[0] != '@' ? clTraceDispatch
                                                            : std::string("");
  if (!dispatchBreakSymbolStr.empty() || !dispatchTraceSymbolStr.empty()) {
    passManager.addPass(IREE::Flow::createInsertDebugTargetAtSymbolPass(
        InsertDebugTargetAtSymbolPassOptions{dispatchBreakSymbolStr,
                                             dispatchTraceSymbolStr}));
  }

  FunctionLikeNest(passManager)
      // Inject tracing that logs both input and output tensors from all
      // dispatches. We do this after deduping so that the executable names
      // match later stages.
      .addPredicatedPass(clTraceDispatchTensors,
                         IREE::Flow::createInjectDispatchTracingPass)
      // Inject tensor tracing late for any attributes that were added by the
      // passes above after we've formed dispatch regions.
      .addPass(IREE::Flow::createInjectTensorTracingPass)
      // Cleanup the IR after we are done.
      .addPass(IREE::Flow::createCleanupTensorShapesPass);

  {
    // We run these under a fixed-point iteration such that we can perform
    // inter-procedural, intra-procedural, and canonicalization as separably
    // verifiable/reusable passes. IPO will fold duplicate arguments/results
    // and inline constants to allow the local optimizations to work more
    // effectively.
    OpPassManager ipoPipeline(mlir::ModuleOp::getOperationName());

    // Turn all constant ops into global variables and fix up the IR.
    // As many locations change and constants are deduplicated we'll end up with
    // a lot of extraneous IR (mostly global loads) and clean those up here.
    ipoPipeline.addPass(IREE::Flow::createOutlineConstantsPass());

    // IPO and other cleanups.
    addCleanupPatterns(ipoPipeline);

    // Run fixed-point iteration on the IPO pipeline.
    passManager.addPass(
        IREE::Util::createFixedPointIteratorPass(std::move(ipoPipeline)));
  }

  // Cleanup executable contents.
  {
    auto executablePassManager = passManager.nest<IREE::Flow::ExecutableOp>();
    executablePassManager.addPass(IREE::Flow::createCanonicalizerPass());
    executablePassManager.addPass(mlir::createCSEPass());
  }

  // Symbol DCE any remaining variables/functions that are now no longer
  // required.
  passManager.addPass(mlir::createSymbolDCEPass());

  /// Print the dispatch graph in the Graphviz format.
  if (clDumpDispatchGraph) {
    DumpDispatchGraphPassOptions options;
    options.outputFile = clDumpDispatchGraphOutputFile;
    passManager.addPass(IREE::Flow::createDumpDispatchGraphPass(options));
  }
}

void registerFlowTransformPassPipeline() {
  PassPipelineRegistration<TransformOptions> transformPassPipeline(
      "iree-flow-transformation-pipeline",
      "Runs the full IREE flow dialect transformation pipeline",
      [](OpPassManager &passManager, const TransformOptions &transformOptions) {
        buildFlowTransformPassPipeline(passManager, transformOptions);
      });
}

namespace {
#define GEN_PASS_REGISTRATION
#include "iree/compiler/Dialect/Flow/Transforms/Passes.h.inc" // IWYU pragma: export
} // namespace

void registerFlowPasses() {
  // Generated.
  registerPasses();

  // Pipelines.
  registerFlowTransformPassPipeline();
}

} // namespace mlir::iree_compiler::IREE::Flow<|MERGE_RESOLUTION|>--- conflicted
+++ resolved
@@ -104,158 +104,6 @@
 // Pipelines
 //===----------------------------------------------------------------------===//
 
-<<<<<<< HEAD
-void addDispatchRegionCreationPreprocessingPasses(OpPassManager &passManager) {
-  // 1. Do some simple elementwise op fusion. This could be skipped,
-  //    but could reduce the surface area of ops to handle later.
-  FunctionLikeNest(passManager)
-      .addPass([]() {
-        return IREE::Flow::createElementwiseOpFusionPass(
-            ElementwiseOpFusionPassOptions{
-                clEnableElementWiseFuseMultiReduction});
-      })
-      .addPass(IREE::Flow::createCanonicalizerPass)
-      .addPass(mlir::createCSEPass)
-
-      // 2. Bubble up expand_shape ops (or sink collapse_shape ops) to get
-      //    elementwise operation into higher dimensions for more fusion
-      //    opportunities.
-      .addPass(IREE::Flow::createBubbleUpExtractSlicesPass)
-      .addPass(IREE::Flow::createBubbleUpExpandShapesPass)
-      .addPass(IREE::Flow::createCanonicalizerPass)
-      .addPass(mlir::createCSEPass)
-
-      // 3. Perform elementwise operation fusion again (now with higher
-      //    dimensionality).
-      .addPass([]() {
-        return IREE::Flow::createElementwiseOpFusionPass(
-            ElementwiseOpFusionPassOptions{
-                clEnableElementWiseFuseMultiReduction});
-      })
-      .addPass(IREE::Flow::createCanonicalizerPass)
-      .addPass(mlir::createCSEPass)
-
-      // 4. After elementwise operation fusion sink reshapes that block
-      //    producer-consumer fusion.
-      .addPass(IREE::Flow::createSinkReshapesPass)
-      .addPass(IREE::Flow::createCanonicalizerPass)
-      .addPass(mlir::createCSEPass);
-
-  if (clEnableFuseHorizontalContractions) {
-    FunctionLikeNest(passManager)
-        .addPass(createFuseHorizontalContractionsPass)
-        .addPass(mlir::createCanonicalizerPass)
-        .addPass(mlir::createCSEPass);
-  }
-
-  FunctionLikeNest(passManager)
-      // 5. After all the reshape propagations, fuse elementwise operations
-      //    even if the producer has multiple uses.
-      .addPass(IREE::Flow::createFuseMultiUseElementwiseProducerPass)
-
-      // 6. Some more "post elementwise fusion passes".
-      //    a. Detensorize.
-      //       TODO: This is probably not in the right place.
-      .addPredicatedPass(clDetensoring,
-                         [&]() { return mlir::createLinalgDetensorizePass(); })
-      .addPass(IREE::Flow::createCanonicalizerPass)
-      .addPass(mlir::createCSEPass)
-
-      //    b. For ops with multiple reduction dimensions, collapse the
-      //       reduction dimension.
-      //       TODO: This pass is only needed till all backends can handle
-      //       multiple reduction dimensions.
-      .addPredicatedPass(clCollapseReductionDims,
-                         IREE::Flow::createCollapseReductionDimensionsPass)
-
-      //     c. Split reduction operations into parallel and reduction, i.e
-      //        .
-      .addPass(IREE::Flow::createSplitReductionPass)
-
-      //     d. Transpose generic ops to
-      //        - help with dispatch region formation.
-      //        - move reduction iterators to be innermost.
-      .addPass(IREE::Flow::createTransposeGenericOpsPass);
-}
-
-// Pipeline to first create `flow.dispatch.region` ops and then lower to
-// `flow.dispatch.workgroup` ops.
-static void addDispatchRegionCreationPasses(OpPassManager &passManager) {
-  FunctionLikeNest(passManager)
-      // Only want use the transform dialect for some dispatch regions and let
-      // the FormDispatchRegions handle the rest. This only moves the root
-      // compute op into the dispatch region, so that we can run additional
-      // transformations afterwards with a simple region and without bothering
-      // producers.
-      .addPredicatedPass(
-          !clDispatchTransformFileName.empty(),
-          [&]() {
-            DispatchWithTransformDialectPassOptions options;
-            options.transformSpecPath = clDispatchTransformFileName;
-            return createDispatchWithTransformDialectPass(options);
-          })
-      // Create dispatches for scalar operations as roots
-      .addPass(IREE::Flow::createFormScalarDispatchesPass)
-      // Create `flow.dispatch.region` centered around a root and fuse with
-      // producers and consumers.
-      .addPass([&]() {
-        return IREE::Flow::createFormDispatchRegionsPass(
-            FormDispatchRegionsPassOptions{
-                clEnableAggressiveFusion,
-                clEnableFusePaddingIntoLinalgConsumerOps,
-                clEnableFusePaddingIntoLinalgProducerOps});
-      })
-      // Clone all producers into the dispatch region to perpare for being
-      // isolated from above. This enables running additional transformations
-      // afterwards that would need the full dispatch content but don't want to
-      // handle explicit captures as materialized as dispatch workgroup operands
-      // and block arguments.
-      .addPass(IREE::Flow::createCloneProducersIntoDispatchRegionsPass)
-      .addPredicatedPass(clEnableDataTiling,
-                         [&]() {
-                           return createSetEncodingPass(
-                               SetEncodingPassOptions{clPadFactor});
-                         })
-      // Collapse dimensions of linalg Ops.
-      .addPass(IREE::Flow::createCollapseDimensionsPass)
-      // Convert dispatch regions into dispatch workgroups by capturing values
-      // and making the new workgroups isolated from above.
-      .addPass(IREE::Flow::createConvertDispatchRegionsToWorkgroupsPass)
-      // Convert tensor operations to flow.tensor ops.
-      // - Convert extract/insert slice to flow update ops when the tensor op
-      // acts as a contiguous view of the tensor
-      // - Apply tensor -> flow patterns
-      .addPass(IREE::Flow::createConvertTensorToFlowPass)
-      .addPass(IREE::Flow::createCanonicalizerPass)
-      /// Creates the workgroup count region where the materialized computation
-      /// is derived as a program slice of the body of the dispatch. This method
-      /// - Computes the `workload` to use for the `workgroupsOp`, which are
-      ///   derived from the values captured by the `workgroupsOp`.
-      /// - Populates the workgroup count region for this with the placeholder
-      ///   op `flow.dispatch.workgroups_count_from_body_slice`. This op is
-      ///   resolved in the backends into the actual workgroup count
-      ///   computation.
-      /// - To correlate back to the captured workload,
-      /// `flow.dispatch.workload.ordinal`
-      ///   to map the captured operand to the position in the workload list.
-      .addPass(IREE::Flow::createMaterializeDefaultWorkgroupCountRegionPass);
-}
-
-// Apply preprocessing and form dispatch regions
-void addDispatchRegionCreationPasses(OpPassManager &passManager,
-                                     const TransformOptions &transformOptions) {
-  FunctionLikeNest(passManager)
-      // Preprocess the input to a form more amenable for fusion.
-      .addPass(IREE::Flow::createFusionPreprocessingPass)
-      .addPass(IREE::Flow::createCanonicalizerPass)
-      .addPass(mlir::createCSEPass);
-
-  addDispatchRegionCreationPreprocessingPasses(passManager);
-  addDispatchRegionCreationPasses(passManager);
-}
-
-=======
->>>>>>> 2693647a
 void buildFlowTransformPassPipeline(OpPassManager &passManager,
                                     const TransformOptions &transformOptions) {
   // Start of Flow pipeline, verify input legality.
