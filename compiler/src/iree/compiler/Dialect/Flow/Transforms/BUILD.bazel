--- conflicted
+++ resolved
@@ -31,11 +31,6 @@
     name = "Transforms",
     srcs = [
         "AnnotateDispatches.cpp",
-<<<<<<< HEAD
-        "BubbleUpExpandShapes.cpp",
-        "BubbleUpExtractSlices.cpp",
-=======
->>>>>>> 2693647a
         "Canonicalizer.cpp",
         "CaptureDynamicDims.cpp",
         "CleanupTensorShapes.cpp",
