--- conflicted
+++ resolved
@@ -6,16 +6,10 @@
 
 #include "iree/compiler/Utils/TracingUtils.h"
 
-<<<<<<< HEAD
-#include "mlir/IR/SymbolTable.h"
-
-namespace mlir {
-namespace iree_compiler {
-
-=======
->>>>>>> 9fed940e
 #if IREE_ENABLE_COMPILER_TRACING && \
     IREE_TRACING_FEATURES & IREE_TRACING_FEATURE_INSTRUMENTATION
+
+#include "mlir/IR/SymbolTable.h"
 
 namespace mlir {
 namespace iree_compiler {
