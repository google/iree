// Copyright 2019 The IREE Authors
//
// Licensed under the Apache License v2.0 with LLVM Exceptions.
// See https://llvm.org/LICENSE.txt for license information.
// SPDX-License-Identifier: Apache-2.0 WITH LLVM-exception

#include "iree/compiler/Codegen/Dialect/Codegen/IR/IREECodegenDialect.h"
#include "iree/compiler/Codegen/Dialect/GPU/TargetUtils/KnownTargets.h"
#include "iree/compiler/Codegen/SPIRV/Passes.h"
#include "iree/compiler/Dialect/HAL/Target/TargetRegistry.h"
#include "iree/compiler/PluginAPI/Client.h"
#include "iree/compiler/Utils/FlatbufferUtils.h"
#include "iree/compiler/Utils/ModuleUtils.h"
#include "iree/schemas/spirv_executable_def_builder.h"
#include "llvm/ADT/STLExtras.h"
#include "llvm/Support/CommandLine.h"
#include "llvm/Support/raw_ostream.h"
#include "mlir/AsmParser/AsmParser.h"
#include "mlir/Dialect/GPU/IR/GPUDialect.h"
#include "mlir/Dialect/SPIRV/IR/SPIRVAttributes.h"
#include "mlir/Dialect/SPIRV/IR/SPIRVDialect.h"
#include "mlir/Dialect/SPIRV/IR/SPIRVOps.h"
#include "mlir/Dialect/SPIRV/IR/TargetAndABI.h"
#include "mlir/Dialect/SPIRV/Linking/ModuleCombiner.h"
#include "mlir/IR/Builders.h"
#include "mlir/IR/BuiltinAttributes.h"
#include "mlir/IR/BuiltinOps.h"
#include "mlir/IR/DialectResourceBlobManager.h"
#include "mlir/Target/SPIRV/Serialization.h"

namespace mlir::iree_compiler::IREE::HAL {

namespace {
struct VulkanSPIRVTargetOptions {
  // Use vp_android_baseline_2022 profile as the default target--it's a good
  // lowest common denominator to guarantee the generated SPIR-V is widely
  // accepted for now. Eventually we want to use a list for multi-targeting.
  std::string target = "vp_android_baseline_2022";
  bool indirectBindings = false;

  void bindOptions(OptionsBinder &binder) {
    static llvm::cl::OptionCategory category("VulkanSPIRV HAL Target");
    binder.opt<std::string>(
        "iree-vulkan-target", target,
        llvm::cl::desc("Vulkan target controlling the SPIR-V environment."));
    binder.opt<bool>(
        "iree-vulkan-experimental-indirect-bindings", indirectBindings,
        llvm::cl::desc(
            "Force indirect bindings for all generated dispatches."));
  }
};
} // namespace

// TODO: VulkanOptions for choosing the Vulkan version and extensions/features.
class VulkanTargetDevice : public TargetDevice {
public:
  VulkanTargetDevice(const VulkanSPIRVTargetOptions &options)
      : options_(options) {}

  IREE::HAL::DeviceTargetAttr
  getDefaultDeviceTarget(MLIRContext *context,
                         const TargetRegistry &targetRegistry) const override {
    Builder b(context);
    SmallVector<NamedAttribute> configItems;

    auto configAttr = b.getDictionaryAttr(configItems);

    SmallVector<IREE::HAL::ExecutableTargetAttr> executableTargetAttrs;
    targetRegistry.getTargetBackend("vulkan-spirv")
        ->getDefaultExecutableTargets(context, "vulkan", configAttr,
                                      executableTargetAttrs);

    return IREE::HAL::DeviceTargetAttr::get(context, b.getStringAttr("vulkan"),
                                            configAttr, executableTargetAttrs);
  }

private:
  const VulkanSPIRVTargetOptions &options_;
};

class VulkanSPIRVTargetBackend : public TargetBackend {
public:
  VulkanSPIRVTargetBackend(const VulkanSPIRVTargetOptions &options)
      : options_(options) {}

  std::string getLegacyDefaultDeviceID() const override { return "vulkan"; }

  void getDefaultExecutableTargets(
      MLIRContext *context, StringRef deviceID, DictionaryAttr deviceConfigAttr,
      SmallVectorImpl<IREE::HAL::ExecutableTargetAttr> &executableTargetAttrs)
      const override {
    executableTargetAttrs.push_back(
        getExecutableTarget(context, options_.indirectBindings));
  }

  IREE::HAL::ExecutableTargetAttr
  getExecutableTarget(MLIRContext *context, bool indirectBindings) const {
    Builder b(context);
    SmallVector<NamedAttribute> configItems;
    auto addConfig = [&](StringRef name, Attribute value) {
      configItems.emplace_back(b.getStringAttr(name), value);
    };

<<<<<<< HEAD
    if (indirectBindings) {
      addConfig("hal.bindings.indirect", b.getUnitAttr());
    }

    if (auto target = GPU::getVulkanTargetDetails(options_.target, context)) {
=======
    // We only care about the architecture right now.
    StringRef arch = StringRef(options_.targetTriple).split("-").first;
    if (auto target = GPU::getVulkanTargetDetails(arch, context)) {
>>>>>>> 10ba28dc
      addConfig("iree.gpu.target", target);
    } else {
      emitError(b.getUnknownLoc(), "Unknown Vulkan target '")
          << options_.target << "'";
      return nullptr;
    }

    return IREE::HAL::ExecutableTargetAttr::get(
        context, b.getStringAttr("vulkan-spirv"),
        indirectBindings ? b.getStringAttr("vulkan-spirv-fb-ptr")
                         : b.getStringAttr("vulkan-spirv-fb"),
        b.getDictionaryAttr(configItems));
  }

  void getDependentDialects(DialectRegistry &registry) const override {
    registry.insert<IREE::Codegen::IREECodegenDialect, spirv::SPIRVDialect,
                    gpu::GPUDialect, IREE::GPU::IREEGPUDialect>();
  }

  void
  buildConfigurationPassPipeline(IREE::HAL::ExecutableTargetAttr targetAttr,
                                 OpPassManager &passManager) override {
    buildSPIRVCodegenConfigurationPassPipeline(passManager);
  }

  void buildTranslationPassPipeline(IREE::HAL::ExecutableTargetAttr targetAttr,
                                    OpPassManager &passManager) override {
    buildSPIRVCodegenPassPipeline(passManager);
  }

  void buildLinkingPassPipeline(OpPassManager &passManager) override {
    buildSPIRVLinkingPassPipeline(passManager);
  }

  LogicalResult serializeExecutable(const SerializationOptions &options,
                                    IREE::HAL::ExecutableVariantOp variantOp,
                                    OpBuilder &executableBuilder) override {
    // Today we special-case external variants but in the future we could allow
    // for a linking approach allowing both code generation and external .spv
    // files to be combined together.
    if (variantOp.isExternal()) {
      return serializeExternalExecutable(options, variantOp, executableBuilder);
    }

    ModuleOp innerModuleOp = variantOp.getInnerModule();
    auto spirvModuleOps = innerModuleOp.getOps<spirv::ModuleOp>();
    if (spirvModuleOps.empty()) {
      return variantOp.emitError() << "should contain some spirv.module ops";
    }

    DenseMap<StringRef, uint64_t> entryPointOrdinals;

    SmallVector<IREE::HAL::ExecutableExportOp> exportOps =
        llvm::to_vector(variantOp.getOps<IREE::HAL::ExecutableExportOp>());
    for (auto exportOp : exportOps) {
      uint64_t ordinal = 0;
      if (std::optional<APInt> optionalOrdinal = exportOp.getOrdinal()) {
        ordinal = optionalOrdinal->getZExtValue();
      } else {
        // For executables with only one entry point, linking doesn't kick in at
        // all. So the ordinal can be missing for this case.
        if (!llvm::hasSingleElement(exportOps)) {
          return exportOp.emitError() << "should have ordinal attribute";
        }
      }
      entryPointOrdinals[exportOp.getSymName()] = ordinal;
    }
    uint64_t ordinalCount = entryPointOrdinals.size();

    FlatbufferBuilder builder;
    iree_hal_spirv_ExecutableDef_start_as_root(builder);

    // Attach embedded source file contents.
    SmallVector<iree_hal_spirv_SourceFileDef_ref_t> sourceFileRefs;
    if (auto sourcesAttr = variantOp.getSourcesAttr()) {
      for (auto sourceAttr : llvm::reverse(sourcesAttr.getValue())) {
        if (auto resourceAttr = dyn_cast_if_present<DenseResourceElementsAttr>(
                sourceAttr.getValue())) {
          auto filenameRef = builder.createString(sourceAttr.getName());
          auto contentRef = builder.streamUint8Vec([&](llvm::raw_ostream &os) {
            auto blobData = resourceAttr.getRawHandle().getBlob()->getData();
            os.write(blobData.data(), blobData.size());
            return true;
          });
          sourceFileRefs.push_back(iree_hal_spirv_SourceFileDef_create(
              builder, filenameRef, contentRef));
        }
      }
      std::reverse(sourceFileRefs.begin(), sourceFileRefs.end());
    }

    // The list of shader modules.
    SmallVector<iree_hal_spirv_ShaderModuleDef_ref_t> shaderModuleRefs;

    // Per entry-point data.
    // Note that the following vectors should all be of the same size and
    // element at index #i is for entry point with ordinal #i!
    SmallVector<StringRef> entryPointNames;
    SmallVector<uint32_t> subgroupSizes;
    SmallVector<uint32_t> shaderModuleIndices;
    SmallVector<iree_hal_spirv_FileLineLocDef_ref_t> sourceLocationRefs;
    entryPointNames.resize(ordinalCount);
    subgroupSizes.resize(ordinalCount);
    shaderModuleIndices.resize(ordinalCount);

    // Iterate over all spirv.module ops and encode them into the FlatBuffer
    // data structure.
    bool hasAnySubgroupSizes = false;
    for (spirv::ModuleOp spvModuleOp : spirvModuleOps) {
      // Currently the spirv.module op should only have one entry point. Get it.
      auto spirvEntryPoints = spvModuleOp.getOps<spirv::EntryPointOp>();
      if (!llvm::hasSingleElement(spirvEntryPoints)) {
        return spvModuleOp.emitError()
               << "expected to contain exactly one entry point";
      }
      spirv::EntryPointOp spvEntryPoint = *spirvEntryPoints.begin();
      uint64_t ordinal = entryPointOrdinals.at(spvEntryPoint.getFn());

      if (!options.dumpIntermediatesPath.empty()) {
        std::string assembly;
        llvm::raw_string_ostream os(assembly);
        spvModuleOp.print(os, OpPrintingFlags().useLocalScope());
        dumpDataToPath(options.dumpIntermediatesPath, options.dumpBaseName,
                       spvEntryPoint.getFn(), ".spirv.mlir", assembly);
      }

      // Serialize the spirv::ModuleOp into the binary blob.
      SmallVector<uint32_t, 0> spvBinary;
      if (failed(spirv::serialize(spvModuleOp, spvBinary)) ||
          spvBinary.empty()) {
        return spvModuleOp.emitError() << "failed to serialize";
      }
      if (!options.dumpBinariesPath.empty()) {
        dumpDataToPath<uint32_t>(options.dumpBinariesPath, options.dumpBaseName,
                                 spvEntryPoint.getFn(), ".spv", spvBinary);
      }
      auto spvCodeRef = flatbuffers_uint32_vec_create(builder, spvBinary.data(),
                                                      spvBinary.size());
      shaderModuleIndices[ordinal] = shaderModuleRefs.size();
      shaderModuleRefs.push_back(
          iree_hal_spirv_ShaderModuleDef_create(builder, spvCodeRef));

      // The IREE runtime uses ordinals instead of names. We need to attach the
      // entry point name for VkShaderModuleCreateInfo.
      entryPointNames[ordinal] = spvEntryPoint.getFn();

      // If there are subgroup size requests, we need to pick up too.
      auto fn = spvModuleOp.lookupSymbol<spirv::FuncOp>(spvEntryPoint.getFn());
      auto abi = fn->getAttrOfType<spirv::EntryPointABIAttr>(
          spirv::getEntryPointABIAttrName());
      if (abi && abi.getSubgroupSize()) {
        subgroupSizes[ordinal] = *abi.getSubgroupSize();
        hasAnySubgroupSizes = true;
      } else {
        subgroupSizes[ordinal] = 0;
      }

      // Optional source location information for debugging/profiling.
      if (options.debugLevel >= 1) {
        if (auto loc = findFirstFileLoc(spvEntryPoint.getLoc())) {
          // We only ever resize to the maximum -- so all previous data will be
          // kept as-is.
          sourceLocationRefs.resize(ordinalCount);
          auto filenameRef = builder.createString(loc->getFilename());
          sourceLocationRefs[ordinal] = iree_hal_spirv_FileLineLocDef_create(
              builder, filenameRef, loc->getLine());
        }
      }
    }

    // Optional compilation stage source files.
    SmallVector<iree_hal_spirv_StageLocationsDef_ref_t> stageLocationsRefs;
    if (options.debugLevel >= 3) {
      for (auto exportOp : exportOps) {
        SmallVector<iree_hal_spirv_StageLocationDef_ref_t> stageLocationRefs;
        if (auto locsAttr = exportOp.getSourceLocsAttr()) {
          for (auto locAttr : locsAttr.getValue()) {
            if (auto loc =
                    findFirstFileLoc(cast<LocationAttr>(locAttr.getValue()))) {
              auto stageNameRef = builder.createString(locAttr.getName());
              auto filenameRef = builder.createString(loc->getFilename());
              stageLocationRefs.push_back(
                  iree_hal_spirv_StageLocationDef_create(
                      builder, stageNameRef,
                      iree_hal_spirv_FileLineLocDef_create(builder, filenameRef,
                                                           loc->getLine())));
            }
          }
        }
        if (!stageLocationRefs.empty()) {
          // We only ever resize to the maximum -- so all previous data will
          // be kept as-is.
          stageLocationsRefs.resize(ordinalCount);
          int64_t ordinal = exportOp.getOrdinalAttr().getInt();
          stageLocationsRefs[ordinal] = iree_hal_spirv_StageLocationsDef_create(
              builder, builder.createOffsetVecDestructive(stageLocationRefs));
        }
      }
    }

    // Add top-level executable fields following their order of definition.
    auto entryPointsRef = builder.createStringVec(entryPointNames);
    flatbuffers_int32_vec_ref_t subgroupSizesRef =
        hasAnySubgroupSizes ? builder.createInt32Vec(subgroupSizes) : 0;
    flatbuffers_int32_vec_ref_t shaderModuleIndicesRef =
        builder.createInt32Vec(shaderModuleIndices);
    iree_hal_spirv_ExecutableDef_entry_points_add(builder, entryPointsRef);
    if (subgroupSizesRef) {
      iree_hal_spirv_ExecutableDef_subgroup_sizes_add(builder,
                                                      subgroupSizesRef);
    }
    iree_hal_spirv_ExecutableDef_shader_module_indices_add(
        builder, shaderModuleIndicesRef);
    auto shaderModulesRef =
        builder.createOffsetVecDestructive(shaderModuleRefs);
    iree_hal_spirv_ExecutableDef_shader_modules_add(builder, shaderModulesRef);
    if (!sourceLocationRefs.empty()) {
      auto sourceLocationsRef =
          builder.createOffsetVecDestructive(sourceLocationRefs);
      iree_hal_spirv_ExecutableDef_source_locations_add(builder,
                                                        sourceLocationsRef);
    }
    if (!stageLocationsRefs.empty()) {
      auto stageLocationsRef =
          builder.createOffsetVecDestructive(stageLocationsRefs);
      iree_hal_spirv_ExecutableDef_stage_locations_add(builder,
                                                       stageLocationsRef);
    }
    if (!sourceFileRefs.empty()) {
      auto sourceFilesRef = builder.createOffsetVecDestructive(sourceFileRefs);
      iree_hal_spirv_ExecutableDef_source_files_add(builder, sourceFilesRef);
    }

    iree_hal_spirv_ExecutableDef_end_as_root(builder);

    // Add the binary data to the target executable.
    auto binaryOp = executableBuilder.create<IREE::HAL::ExecutableBinaryOp>(
        variantOp.getLoc(), variantOp.getSymName(),
        variantOp.getTarget().getFormat(),
        builder.getBufferAttr(executableBuilder.getContext()));
    binaryOp.setMimeTypeAttr(
        executableBuilder.getStringAttr("application/x-flatbuffers"));

    return success();
  }

  LogicalResult
  serializeExternalExecutable(const SerializationOptions &options,
                              IREE::HAL::ExecutableVariantOp variantOp,
                              OpBuilder &executableBuilder) {
    if (!variantOp.getObjects().has_value()) {
      return variantOp.emitOpError()
             << "no objects defined for external variant";
    } else if (variantOp.getObjects()->getValue().size() != 1) {
      // For now we assume there will be exactly one object file.
      // TODO(#7824): support multiple .spv files in a single flatbuffer archive
      // so that we can combine executables.
      return variantOp.emitOpError() << "only one object reference is "
                                        "supported for external variants";
    }

    // Take exported names verbatim for passing into VkShaderModuleCreateInfo.
    SmallVector<StringRef, 8> entryPointNames;
    for (auto exportOp : variantOp.getExportOps()) {
      entryPointNames.emplace_back(exportOp.getSymName());
    }
    // We only have one object file for now. So all entry points have shader
    // module index 0.
    SmallVector<uint32_t, 8> shaderModuleIndices(entryPointNames.size(), 0);

    // Load .spv object file.
    auto objectAttr = llvm::cast<IREE::HAL::ExecutableObjectAttr>(
        variantOp.getObjects()->getValue().front());
    std::string spvBinary;
    if (auto data = objectAttr.loadData()) {
      spvBinary = data.value();
    } else {
      return variantOp.emitOpError()
             << "object file could not be loaded: " << objectAttr;
    }
    if (spvBinary.size() % 4 != 0) {
      return variantOp.emitOpError()
             << "object file is not 4-byte aligned as expected for SPIR-V";
    }

    FlatbufferBuilder builder;
    iree_hal_spirv_ExecutableDef_start_as_root(builder);

    auto spvCodeRef = flatbuffers_uint32_vec_create(
        builder, reinterpret_cast<const uint32_t *>(spvBinary.data()),
        spvBinary.size() / sizeof(uint32_t));
    SmallVector<iree_hal_spirv_ShaderModuleDef_ref_t> shaderModuleRefs;
    shaderModuleRefs.push_back(
        iree_hal_spirv_ShaderModuleDef_create(builder, spvCodeRef));

    // Add top-level executable fields following their order of definition.
    auto entryPointsRef = builder.createStringVec(entryPointNames);
    auto shaderModuleIndicesRef = builder.createInt32Vec(shaderModuleIndices);
    iree_hal_spirv_ExecutableDef_entry_points_add(builder, entryPointsRef);
    iree_hal_spirv_ExecutableDef_shader_module_indices_add(
        builder, shaderModuleIndicesRef);
    auto shaderModulesRef =
        builder.createOffsetVecDestructive(shaderModuleRefs);
    iree_hal_spirv_ExecutableDef_shader_modules_add(builder, shaderModulesRef);

    iree_hal_spirv_ExecutableDef_end_as_root(builder);

    // Add the binary data to the target executable.
    auto binaryOp = executableBuilder.create<IREE::HAL::ExecutableBinaryOp>(
        variantOp.getLoc(), variantOp.getSymName(),
        variantOp.getTarget().getFormat(),
        builder.getBufferAttr(executableBuilder.getContext()));
    binaryOp.setMimeTypeAttr(
        executableBuilder.getStringAttr("application/x-flatbuffers"));

    return success();
  }

private:
  const VulkanSPIRVTargetOptions &options_;
};

namespace {
struct VulkanSPIRVSession
    : public PluginSession<VulkanSPIRVSession, VulkanSPIRVTargetOptions,
                           PluginActivationPolicy::DefaultActivated> {
  void populateHALTargetDevices(IREE::HAL::TargetDeviceList &targets) {
    // #hal.device.target<"vulkan", ...
    targets.add("vulkan", [&]() {
      return std::make_shared<VulkanTargetDevice>(options);
    });
  }
  void populateHALTargetBackends(IREE::HAL::TargetBackendList &targets) {
    // #hal.executable.target<"vulkan-spirv", ...
    targets.add("vulkan-spirv", [&]() {
      return std::make_shared<VulkanSPIRVTargetBackend>(options);
    });
  }
};

} // namespace

} // namespace mlir::iree_compiler::IREE::HAL

extern "C" bool iree_register_compiler_plugin_hal_target_vulkan_spirv(
    mlir::iree_compiler::PluginRegistrar *registrar) {
  registrar->registerPlugin<mlir::iree_compiler::IREE::HAL::VulkanSPIRVSession>(
      "hal_target_vulkan_spirv");
  return true;
}

IREE_DEFINE_COMPILER_OPTION_FLAGS(
    mlir::iree_compiler::IREE::HAL::VulkanSPIRVTargetOptions);<|MERGE_RESOLUTION|>--- conflicted
+++ resolved
@@ -101,17 +101,7 @@
       configItems.emplace_back(b.getStringAttr(name), value);
     };
 
-<<<<<<< HEAD
-    if (indirectBindings) {
-      addConfig("hal.bindings.indirect", b.getUnitAttr());
-    }
-
     if (auto target = GPU::getVulkanTargetDetails(options_.target, context)) {
-=======
-    // We only care about the architecture right now.
-    StringRef arch = StringRef(options_.targetTriple).split("-").first;
-    if (auto target = GPU::getVulkanTargetDetails(arch, context)) {
->>>>>>> 10ba28dc
       addConfig("iree.gpu.target", target);
     } else {
       emitError(b.getUnknownLoc(), "Unknown Vulkan target '")
