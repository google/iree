# Copyright 2023 The IREE Authors
#
# Licensed under the Apache License v2.0 with LLVM Exceptions.
# See https://llvm.org/LICENSE.txt for license information.
# SPDX-License-Identifier: Apache-2.0 WITH LLVM-exception

include(CMakeParseArguments)

# iree_import_binary()
#
# CMake function to import an executable/binary file into a CMake target.
# This imports from the directory specified by IREE_HOST_BIN_DIR, and
# that variable _must_ be set for calls to the function to be valid.
#
# Parameters:
# NAME: name of target/binary (see Usage below)
#
# Usage:
#   if(BUILD_AWESOME_TOOL)
#     iree_cc_binary(
#       NAME awesome-tool
#       SRCS "awesome-tool-main.cc"
#     )
#   elseif(IREE_HOST_BIN_DIR)
#     # Import '${IREE_HOST_BIN_DIR}/awesome-tool[.exe]' into the
#     # CMake target 'awesome-tool'.
#     iree_import_binary(NAME awesome-tool)
#   else()
#     message(STATUS "Not building or importing awesome-tool")
#   endif()
function(iree_import_binary)
  cmake_parse_arguments(
    _RULE
    ""
    "NAME"
    ""
    ${ARGN}
  )

  # TODO(scotttodd): optional 'TARGET' argument (that defaults to NAME)
  # TODO(scotttodd): remove /bin suffix from this rule and update all scripts/docs
  # TODO(scotttodd): SHARED_LIBRARY_DEPS argument?

  if(NOT IREE_HOST_BIN_DIR)
    message(FATAL_ERROR "IREE_HOST_BIN_DIR must be set to use iree_import_binary")
  endif()

<<<<<<< HEAD
  set(_FULL_BINARY_NAME "${_RULE_NAME}${CMAKE_EXECUTABLE_SUFFIX}")
  set(_BINARY_PATH "${IREE_HOST_BIN_DIR}/${_FULL_BINARY_NAME}")
=======
  # We can't use CMAKE_EXECUTABLE_SUFFIX for host tools when cross-compiling for
  # platforms like Emscripten that set the suffix (e.g. to .js).
  # https://gitlab.kitware.com/cmake/cmake/-/issues/17553
  set(_HOST_EXECUTABLE_SUFFIX "")
  if(CMAKE_HOST_WIN32)
    set(_HOST_EXECUTABLE_SUFFIX ".exe")
  endif()

  set(_FULL_BINARY_NAME "${_RULE_NAME}${_HOST_EXECUTABLE_SUFFIX}")
  set(_BINARY_PATH "${IREE_HOST_BINARY_ROOT}/bin/${_FULL_BINARY_NAME}")
>>>>>>> e937ab11
  file(REAL_PATH "${_BINARY_PATH}" _BINARY_PATH
       BASE_DIRECTORY ${IREE_ROOT_DIR} EXPAND_TILDE)

  if(NOT EXISTS ${_BINARY_PATH})
    message(FATAL_ERROR "Could not find '${_FULL_BINARY_NAME}' under "
            "'${IREE_HOST_BIN_DIR}'\n(Expanded to '${_BINARY_PATH}').\n"
            "Ensure that IREE_HOST_BINARY_ROOT points to a complete install directory.")
  endif()

  add_executable(${_RULE_NAME} IMPORTED GLOBAL)
  set_property(TARGET "${_RULE_NAME}" PROPERTY IMPORTED_LOCATION "${_BINARY_PATH}")
endfunction()<|MERGE_RESOLUTION|>--- conflicted
+++ resolved
@@ -45,10 +45,6 @@
     message(FATAL_ERROR "IREE_HOST_BIN_DIR must be set to use iree_import_binary")
   endif()
 
-<<<<<<< HEAD
-  set(_FULL_BINARY_NAME "${_RULE_NAME}${CMAKE_EXECUTABLE_SUFFIX}")
-  set(_BINARY_PATH "${IREE_HOST_BIN_DIR}/${_FULL_BINARY_NAME}")
-=======
   # We can't use CMAKE_EXECUTABLE_SUFFIX for host tools when cross-compiling for
   # platforms like Emscripten that set the suffix (e.g. to .js).
   # https://gitlab.kitware.com/cmake/cmake/-/issues/17553
@@ -58,8 +54,7 @@
   endif()
 
   set(_FULL_BINARY_NAME "${_RULE_NAME}${_HOST_EXECUTABLE_SUFFIX}")
-  set(_BINARY_PATH "${IREE_HOST_BINARY_ROOT}/bin/${_FULL_BINARY_NAME}")
->>>>>>> e937ab11
+  set(_BINARY_PATH "${IREE_HOST_BINARY_ROOT}/${_FULL_BINARY_NAME}")
   file(REAL_PATH "${_BINARY_PATH}" _BINARY_PATH
        BASE_DIRECTORY ${IREE_ROOT_DIR} EXPAND_TILDE)
 
