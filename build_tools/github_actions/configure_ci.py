--- conflicted
+++ resolved
@@ -129,17 +129,10 @@
         # "build_test_all_macos_arm64",  # Currently disabled
         "build_test_all_macos_x86_64",
         "test_nvidia_gpu",
-<<<<<<< HEAD
-        "test_nvidia_a100",
+        # "test_nvidia_a100",  # Currently disabled
         # "test_amd_mi250",  # Currently disabled
         # "test_amd_mi300",  # Currently disabled
         # "test_amd_w7900",  # Currently disabled
-=======
-        # "test_nvidia_a100",  # Currently disabled
-        "test_amd_mi250",
-        "test_amd_mi300",
-        "test_amd_w7900",
->>>>>>> 1fae64bd
     ]
 )
 
