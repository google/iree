#!/bin/bash

# Copyright 2019 Google LLC
#
# Licensed under the Apache License, Version 2.0 (the "License");
# you may not use this file except in compliance with the License.
# You may obtain a copy of the License at
#
#      https://www.apache.org/licenses/LICENSE-2.0
#
# Unless required by applicable law or agreed to in writing, software
# distributed under the License is distributed on an "AS IS" BASIS,
# WITHOUT WARRANTIES OR CONDITIONS OF ANY KIND, either express or implied.
# See the License for the specific language governing permissions and
# limitations under the License.
set -e

# This script builds SwiftShader's Vulkan ICD. By default, it creates a
# `.swiftshader` installation directory in your OS's home directory (`HOME` on
# not-windows, `USERPROFILE` on windows):
#
#   bash build_tools/third_party/swiftshader/build_vk_swiftshader.sh
#
# The parent directory for the installation can be overridden using the first
# positional argument:
#
#   bash build_tools/third_party/swiftshader/build_vk_swiftshader.sh <parent-dir>
#
# If the `.swiftshader` installation dir already exists, it will be deleted and
# rebuilt.
#
# Note that you will need a working CMake installation for this script to
# succeed. On Windows, Visual Studio 2019 is recommended.
#
# Afterward, you'll need to set the `VK_ICD_FILENAMES` environment variable to
# the absolute path of the `vk_swiftshader_icd.json` manifest file. This tells
# the Vulkan loader on your system to load it. Assuming you use the default
<<<<<<< HEAD
# installation directory this can be done on not-windows via:
#
#   export VK_ICD_FILENAMES="${HOME?}/.swiftshader/Linux/vk_swiftshader_icd.json"
#
# or on windows via:
#
#   set VK_ICD_FILENAMES=%USERPROFILE%\.swiftshader\Windows\vk_swiftshader_icd.json
#
# If you used a custom instllation directory then the correct path will be
=======
# installation directory this can be done on not-Windows via:
#
#   export VK_ICD_FILENAMES="${HOME?}/.swiftshader/Linux/vk_swiftshader_icd.json"
#
# or on Windows via:
#
#   set VK_ICD_FILENAMES=%USERPROFILE%\.swiftshader\Windows\vk_swiftshader_icd.json
#
# If you used a custom installation directory then the correct path will be
>>>>>>> 2713cddf
# printed to stdout.
#
# See https://vulkan.lunarg.com/doc/view/1.1.70.1/windows/loader_and_layer_interface.html
# for further details about the Vulkan loader and ICDs.

CYGPATH="$(which cygpath 2>/dev/null)"

if [[ -z "${CYGPATH?}" ]]; then
  # Anything that isn't Windows.
  BASE_DIR="${1:-${HOME?}}"
  SWIFTSHADER_INSTALL_DIR="${BASE_DIR?}/.swiftshader"
else
  # Windows.
  BASE_DIR="${1:-${USERPROFILE?}}"
<<<<<<< HEAD
  SWIFTSHADER_INSTALL_DIR="${BASE_DIR?}"'\\.swiftshader'
=======
  SWIFTSHADER_INSTALL_DIR="${BASE_DIR?}"'\.swiftshader'
>>>>>>> 2713cddf
fi

SWIFTSHADER_COMMIT=6287c18b1d249152563f0cb2d5cb0c6d0eb9e3d6
SWIFTSHADER_DIR="$(mktemp --directory --tmpdir swiftshader_XXXXXX)"

#  Clone swiftshader and checkout the appropriate commit.
git clone https://github.com/google/swiftshader "${SWIFTSHADER_DIR?}"
cd "${SWIFTSHADER_DIR?}"
git pull origin master --ff-only
git checkout "${SWIFTSHADER_COMMIT?}"

# Install swiftshader in SWIFTSHADER_INSTALL_DIR.
# Options:
#   - 64 bit platform and host compiler
#   - Build Vulkan only, don't build GL
#   - Don't build samples or tests

<<<<<<< HEAD
if [[ -d "${SWIFTSHADER_INSTALL_DIR?}" ]]; then
=======
echo "Installing to ${SWIFTSHADER_INSTALL_DIR}"
if [[ -d "${SWIFTSHADER_INSTALL_DIR?}" ]]; then
  echo "  Install directory already exists, cleaning it"
>>>>>>> 2713cddf
  rm -rf "${SWIFTSHADER_INSTALL_DIR?}"
fi

cmake -B "${SWIFTSHADER_INSTALL_DIR?}" \
    -GNinja \
    -DSWIFTSHADER_BUILD_VULKAN=ON \
    -DSWIFTSHADER_BUILD_EGL=OFF \
    -DSWIFTSHADER_BUILD_GLESv2=OFF \
    -DSWIFTSHADER_BUILD_GLES_CM=OFF \
    -DSWIFTSHADER_BUILD_PVR=OFF \
    -DSWIFTSHADER_BUILD_TESTS=OFF \
    "${SWIFTSHADER_DIR?}"

# Build the project, choosing just the vk_swiftshader target.
cmake --build "${SWIFTSHADER_INSTALL_DIR?}" --config Release --target vk_swiftshader

echo
echo "Ensure the following variable is set in your enviroment:"
if [[ -d "${SWIFTSHADER_INSTALL_DIR?}/Linux/" ]]; then
  echo "  export VK_ICD_FILENAMES=${SWIFTSHADER_INSTALL_DIR?}/Linux/vk_swiftshader_icd.json"
else
<<<<<<< HEAD
  echo '  set VK_ICD_FILENAMES='"${SWIFTSHADER_INSTALL_DIR?}"'\\Windows\\vk_swiftshader_icd.json'
=======
  echo '  set VK_ICD_FILENAMES='"${SWIFTSHADER_INSTALL_DIR?}"'\Windows\vk_swiftshader_icd.json'
>>>>>>> 2713cddf
fi<|MERGE_RESOLUTION|>--- conflicted
+++ resolved
@@ -35,17 +35,6 @@
 # Afterward, you'll need to set the `VK_ICD_FILENAMES` environment variable to
 # the absolute path of the `vk_swiftshader_icd.json` manifest file. This tells
 # the Vulkan loader on your system to load it. Assuming you use the default
-<<<<<<< HEAD
-# installation directory this can be done on not-windows via:
-#
-#   export VK_ICD_FILENAMES="${HOME?}/.swiftshader/Linux/vk_swiftshader_icd.json"
-#
-# or on windows via:
-#
-#   set VK_ICD_FILENAMES=%USERPROFILE%\.swiftshader\Windows\vk_swiftshader_icd.json
-#
-# If you used a custom instllation directory then the correct path will be
-=======
 # installation directory this can be done on not-Windows via:
 #
 #   export VK_ICD_FILENAMES="${HOME?}/.swiftshader/Linux/vk_swiftshader_icd.json"
@@ -55,7 +44,6 @@
 #   set VK_ICD_FILENAMES=%USERPROFILE%\.swiftshader\Windows\vk_swiftshader_icd.json
 #
 # If you used a custom installation directory then the correct path will be
->>>>>>> 2713cddf
 # printed to stdout.
 #
 # See https://vulkan.lunarg.com/doc/view/1.1.70.1/windows/loader_and_layer_interface.html
@@ -70,11 +58,7 @@
 else
   # Windows.
   BASE_DIR="${1:-${USERPROFILE?}}"
-<<<<<<< HEAD
-  SWIFTSHADER_INSTALL_DIR="${BASE_DIR?}"'\\.swiftshader'
-=======
   SWIFTSHADER_INSTALL_DIR="${BASE_DIR?}"'\.swiftshader'
->>>>>>> 2713cddf
 fi
 
 SWIFTSHADER_COMMIT=6287c18b1d249152563f0cb2d5cb0c6d0eb9e3d6
@@ -92,13 +76,9 @@
 #   - Build Vulkan only, don't build GL
 #   - Don't build samples or tests
 
-<<<<<<< HEAD
-if [[ -d "${SWIFTSHADER_INSTALL_DIR?}" ]]; then
-=======
 echo "Installing to ${SWIFTSHADER_INSTALL_DIR}"
 if [[ -d "${SWIFTSHADER_INSTALL_DIR?}" ]]; then
   echo "  Install directory already exists, cleaning it"
->>>>>>> 2713cddf
   rm -rf "${SWIFTSHADER_INSTALL_DIR?}"
 fi
 
@@ -120,9 +100,5 @@
 if [[ -d "${SWIFTSHADER_INSTALL_DIR?}/Linux/" ]]; then
   echo "  export VK_ICD_FILENAMES=${SWIFTSHADER_INSTALL_DIR?}/Linux/vk_swiftshader_icd.json"
 else
-<<<<<<< HEAD
-  echo '  set VK_ICD_FILENAMES='"${SWIFTSHADER_INSTALL_DIR?}"'\\Windows\\vk_swiftshader_icd.json'
-=======
   echo '  set VK_ICD_FILENAMES='"${SWIFTSHADER_INSTALL_DIR?}"'\Windows\vk_swiftshader_icd.json'
->>>>>>> 2713cddf
 fi