// Copyright 2022 The IREE Authors
//
// Licensed under the Apache License v2.0 with LLVM Exceptions.
// See https://llvm.org/LICENSE.txt for license information.
// SPDX-License-Identifier: Apache-2.0 WITH LLVM-exception

#include <stdio.h>

#include "iree/base/api.h"
#include "iree/base/internal/flags.h"
#include "iree/builtins/ukernel/api.h"
#include "iree/builtins/ukernel/mmt4d_internal.h"
#include "iree/builtins/ukernel/tools/benchmark.h"
#include "iree/builtins/ukernel/tools/util.h"

IREE_FLAG(int32_t, m_size, 1,
          "M-dimension of mmt4d ops. The overall number of rows of the "
          "accumulator is that times the M0 tile size.");
IREE_FLAG(int32_t, n_size, 1,
          "N-dimension of mmt4d ops. The overall number of columns of the "
          "accumulator is that times the N0 tile size.");
IREE_FLAG(
    int32_t, k_size, 256,
    "K-dimension of mmt4d ops. That's the number of iterations of the inner "
    "loop. The overall accumulation depth is that times the K0 tile size.");
IREE_FLAG(bool, accumulate, false,
          "Whether the kernel should accumulate into the existing accumulator "
          "tile values, or zero the accumulator tile.");

static iree_status_t iree_uk_benchmark_mmt4d(
    const iree_benchmark_def_t* benchmark_def,
    iree_benchmark_state_t* benchmark_state) {
  const iree_uk_benchmark_user_data_t* user_data = benchmark_def->user_data;
  const iree_uk_mmt4d_params_t* src_params =
      iree_uk_benchmark_params(user_data);
  iree_uk_mmt4d_params_t params;
  memcpy(&params, src_params, sizeof params);
  params.cpu_data = iree_uk_benchmark_cpu_data(user_data);
  if (FLAG_accumulate) params.flags |= IREE_UK_FLAG_MMT4D_ACCUMULATE;
  params.M = FLAG_m_size;
  params.N = FLAG_n_size;
  params.K = FLAG_k_size;
  params.lhs_stride0 = params.K * params.M0 * params.K0;
  params.rhs_stride0 = params.K * params.N0 * params.K0;
  params.out_stride0 = params.N * params.M0 * params.N0;
  iree_uk_mmt4d_type_t mmt4d_type = iree_uk_mmt4d_type(params.flags);
  iree_uk_type_t lhs_type = iree_uk_mmt4d_lhs_type(mmt4d_type);
  iree_uk_type_t rhs_type = iree_uk_mmt4d_rhs_type(mmt4d_type);
  iree_uk_type_t out_type = iree_uk_mmt4d_out_type(mmt4d_type);
  iree_uk_index_t lhs_buffer_size =
      iree_uk_2d_buffer_length(lhs_type, params.M, params.lhs_stride0);
  iree_uk_index_t rhs_buffer_size =
      iree_uk_2d_buffer_length(rhs_type, params.N, params.rhs_stride0);
  iree_uk_index_t out_buffer_size =
      iree_uk_2d_buffer_length(out_type, params.M, params.out_stride0);
  void* lhs_buffer = malloc(lhs_buffer_size);
  void* rhs_buffer = malloc(rhs_buffer_size);
  void* out_buffer = malloc(out_buffer_size);
  iree_uk_random_engine_t* engine = iree_uk_benchmark_random_engine(user_data);
  // It's just about plausible that on some platform, for some number type,
  // performance might be different on zero buffers vs random buffers. But it
  // shouldn't matter that we recreate the random engine every time, getting
  // the same random values again.
  iree_uk_write_random_buffer(lhs_buffer, lhs_buffer_size, lhs_type, engine);
  iree_uk_write_random_buffer(rhs_buffer, rhs_buffer_size, rhs_type, engine);
  iree_uk_write_random_buffer(out_buffer, out_buffer_size, out_type, engine);
  params.lhs_buffer = lhs_buffer;
  params.rhs_buffer = rhs_buffer;
  params.out_buffer = out_buffer;
  int64_t total_iterations = 0;
  int64_t batch_count = 1;
  while (iree_benchmark_keep_running(benchmark_state, batch_count)) {
    for (int i = 0; i < batch_count; ++i) {
      iree_uk_mmt4d(&params);
    }
    total_iterations += batch_count;
    batch_count *= 2;
  }
  iree_benchmark_set_items_processed(
      benchmark_state, total_iterations * 2 * params.M * params.N * params.K *
                           params.M0 * params.N0 * params.K0);
  free(lhs_buffer);
  free(rhs_buffer);
  free(out_buffer);
  return iree_ok_status();
}

static void iree_uk_benchmark_register_mmt4d_impl(
    iree_uk_uint32_t flags, int M0, int N0, int K0, const char* cpu_features,
    const char* code_path_suffix) {
  char type_str[32];
  iree_uk_mmt4d_type_t mmt4d_type = iree_uk_mmt4d_type(flags);
  iree_uk_type_triple_str(type_str, sizeof type_str, mmt4d_type);
  char name[128];
  snprintf(name, sizeof name, "mmt4d_%s_tile_%dx%dx%d%s", type_str, M0, N0, K0,
           code_path_suffix);
  iree_uk_mmt4d_params_t params = {
      .flags = flags | IREE_UK_FLAG_MMT4D_SKIP_INTERMEDIATE_ROUNDINGS,
      .M0 = M0,
      .N0 = N0,
      .K0 = K0};
  iree_uk_benchmark_register(name, iree_uk_benchmark_mmt4d, &params,
                             sizeof params, cpu_features);
}

static void iree_uk_benchmark_register_mmt4d(iree_uk_uint32_t flags, int M0,
                                             int N0, int K0,
                                             const char* cpu_features) {
  // Test narrowed, power-of-two values of M0, as mmt4d kernels tend to have
  // narrow variants for handling these cases.
  for (int narrowM0 = 1; narrowM0 < M0; narrowM0 *= 2) {
    iree_uk_benchmark_register_mmt4d_impl(flags, narrowM0, N0, K0, cpu_features,
                                          "");
  }
  iree_uk_benchmark_register_mmt4d_impl(flags, M0, N0, K0, cpu_features, "");
}

int main(int argc, char** argv) {
  iree_flags_set_usage("mmt4d_benchmark", "");

  iree_flags_parse_checked(IREE_FLAGS_PARSE_MODE_UNDEFINED_OK, &argc, &argv);
  iree_uk_benchmark_initialize(&argc, argv);

#if defined(IREE_ARCH_ARM_64)
//  iree_uk_benchmark_register_mmt4d(IREE_UK_FLAG_MMT4D_TYPE_F32F32F32, 8, 8, 1,
//                                   "");
//  iree_uk_benchmark_register_mmt4d(IREE_UK_FLAG_MMT4D_TYPE_F16F16F32, 8, 8, 1,
//                                   "");
//  iree_uk_benchmark_register_mmt4d(IREE_UK_FLAG_MMT4D_TYPE_F16F16F32, 8, 8, 1,
//                                   "fp16fml");
//  iree_uk_benchmark_register_mmt4d(IREE_UK_FLAG_MMT4D_TYPE_F16F16F16, 8, 8, 1,
//                                   "");
//  iree_uk_benchmark_register_mmt4d(IREE_UK_FLAG_MMT4D_TYPE_F16F16F16, 8, 8, 1,
//                                   "fullfp16");
//  iree_uk_benchmark_register_mmt4d(IREE_UK_FLAG_MMT4D_TYPE_BF16BF16F32, 8, 8, 4,
//                                   "bf16");
//  iree_uk_benchmark_register_mmt4d(IREE_UK_FLAG_MMT4D_TYPE_BF16BF16BF16, 8, 8,
//                                   4, "bf16");
//  iree_uk_benchmark_register_mmt4d(IREE_UK_FLAG_MMT4D_TYPE_S8S8S32, 8, 8, 1,
//                                   "");
//  iree_uk_benchmark_register_mmt4d(IREE_UK_FLAG_MMT4D_TYPE_S8S8S32, 8, 8, 4,
//                                   "dotprod");
//  iree_uk_benchmark_register_mmt4d(IREE_UK_FLAG_MMT4D_TYPE_S8S8S32, 8, 8, 8,
//                                   "i8mm");
//  iree_uk_benchmark_register_mmt4d(IREE_UK_FLAG_MMT4D_TYPE_S8S4S32, 4, 16, 2,
//                                   "");
//  iree_uk_benchmark_register_mmt4d(IREE_UK_FLAG_MMT4D_TYPE_S8S4S32, 8, 4, 8,
//                                   "dotprod");
  iree_uk_benchmark_register_mmt4d(IREE_UK_FLAG_MMT4D_TYPE_S8S4S32, 8, 8, 16,
                                   "i8mm");
<<<<<<< HEAD
=======
  iree_uk_benchmark_register_mmt4d(IREE_UK_FLAG_MMT4D_TYPE_S8S4S32, 4, 16, 2,
                                   "");
  iree_uk_benchmark_register_mmt4d(IREE_UK_FLAG_MMT4D_TYPE_S8S4S32, 4, 8, 8,
                                   "dotprod");
>>>>>>> 9d762f3d
#elif defined(IREE_ARCH_X86_64)
  iree_uk_benchmark_register_mmt4d(IREE_UK_FLAG_MMT4D_TYPE_F32F32F32, 8, 8, 1,
                                   "avx2_fma");
  iree_uk_benchmark_register_mmt4d(IREE_UK_FLAG_MMT4D_TYPE_F32F32F32, 16, 16, 1,
                                   "avx512_base");
  iree_uk_benchmark_register_mmt4d(IREE_UK_FLAG_MMT4D_TYPE_F16F16F32, 8, 8, 1,
                                   "avx2_fma");
  iree_uk_benchmark_register_mmt4d(IREE_UK_FLAG_MMT4D_TYPE_F16F16F32, 16, 16, 1,
                                   "avx512_base");
  iree_uk_benchmark_register_mmt4d(IREE_UK_FLAG_MMT4D_TYPE_F16F16F16, 8, 8, 1,
                                   "avx2_fma");
  iree_uk_benchmark_register_mmt4d(IREE_UK_FLAG_MMT4D_TYPE_F16F16F16, 16, 16, 1,
                                   "avx512_base");
  iree_uk_benchmark_register_mmt4d(IREE_UK_FLAG_MMT4D_TYPE_BF16BF16F32, 16, 16,
                                   2, "avx512_bf16");
  iree_uk_benchmark_register_mmt4d(IREE_UK_FLAG_MMT4D_TYPE_BF16BF16BF16, 16, 16,
                                   2, "avx512_bf16");
  iree_uk_benchmark_register_mmt4d(IREE_UK_FLAG_MMT4D_TYPE_S8S8S32, 8, 8, 2,
                                   "avx2_fma");
  iree_uk_benchmark_register_mmt4d(IREE_UK_FLAG_MMT4D_TYPE_S8S8S32, 16, 16, 2,
                                   "avx512_base");
  iree_uk_benchmark_register_mmt4d(IREE_UK_FLAG_MMT4D_TYPE_S8S8S32, 16, 16, 2,
                                   "avx512_vnni");
  iree_uk_benchmark_register_mmt4d(IREE_UK_FLAG_MMT4D_TYPE_S16S16S32, 8, 8, 2,
                                   "avx2_fma");
  iree_uk_benchmark_register_mmt4d(IREE_UK_FLAG_MMT4D_TYPE_S16S16S32, 16, 16, 2,
                                   "avx512_base");
  iree_uk_benchmark_register_mmt4d(IREE_UK_FLAG_MMT4D_TYPE_S16S16S32, 16, 16, 2,
                                   "avx512_vnni");
  iree_uk_benchmark_register_mmt4d(IREE_UK_FLAG_MMT4D_TYPE_S16U4S32, 1, 32, 8,
                                   "avx512_vnni");
#else   // defined(IREE_ARCH_ARM_64)
  // Architectures on which we do not have any optimized ukernel code.
  // Benchmark some arbitrary tile shape.
  iree_uk_benchmark_register_mmt4d(IREE_UK_FLAG_MMT4D_TYPE_F32F32F32, 8, 8, 1,
                                   "");
  iree_uk_benchmark_register_mmt4d(IREE_UK_FLAG_MMT4D_TYPE_S8S8S32, 8, 8, 1,
                                   "");
#endif  // defined(IREE_ARCH_ARM_64)

  iree_uk_benchmark_run_and_cleanup();
}<|MERGE_RESOLUTION|>--- conflicted
+++ resolved
@@ -148,13 +148,10 @@
 //                                   "dotprod");
   iree_uk_benchmark_register_mmt4d(IREE_UK_FLAG_MMT4D_TYPE_S8S4S32, 8, 8, 16,
                                    "i8mm");
-<<<<<<< HEAD
-=======
   iree_uk_benchmark_register_mmt4d(IREE_UK_FLAG_MMT4D_TYPE_S8S4S32, 4, 16, 2,
                                    "");
   iree_uk_benchmark_register_mmt4d(IREE_UK_FLAG_MMT4D_TYPE_S8S4S32, 4, 8, 8,
                                    "dotprod");
->>>>>>> 9d762f3d
 #elif defined(IREE_ARCH_X86_64)
   iree_uk_benchmark_register_mmt4d(IREE_UK_FLAG_MMT4D_TYPE_F32F32F32, 8, 8, 1,
                                    "avx2_fma");
