--- conflicted
+++ resolved
@@ -1,10 +1,5 @@
 # Requirements for running TF tests
 tensorflow>=2.16.1
-<<<<<<< HEAD
 keras>=2.13.1
-Pillow>=9.2.0
-=======
-keras>=2.7.0
 Pillow>=10.3.0
->>>>>>> 1aae8c34
 pytest