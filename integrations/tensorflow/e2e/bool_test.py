--- conflicted
+++ resolved
@@ -40,15 +40,9 @@
 
 class BooleanTest(tf_test_utils.TracedModuleTestCase):
 
-<<<<<<< HEAD
-  def __init__(self, methodName="runTest"):
-    super(BooleanTest, self).__init__(methodName)
-    self._modules = tf_test_utils.compile_tf_module(BooleanModule)
-=======
   def __init__(self, *args, **kwargs):
     super(BooleanTest, self).__init__(*args, **kwargs)
-    self._modules = tf_test_utils.compile_tf_module(MathModule)
->>>>>>> 5bfaf4bc
+    self._modules = tf_test_utils.compile_tf_module(BooleanModule)
 
   def test_constant(self):
 
