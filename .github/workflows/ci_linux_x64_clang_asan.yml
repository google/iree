--- conflicted
+++ resolved
@@ -28,21 +28,12 @@
   linux_x64_clang_asan:
     needs: setup
     if: contains(fromJson(needs.setup.outputs.enabled-jobs), 'linux_x64_clang_asan')
-<<<<<<< HEAD
-    runs-on:
-      - self-hosted # must come first
-      - runner-group=${{ needs.setup.outputs.runner-group }}
-      - environment=${{ needs.setup.outputs.runner-env }}
-      - cpu
-      - os-family=Linux
+    runs-on: azure-linux
     # TODO(scotttodd): use ghcr.io/iree-org/cpubuilder_ubuntu_jammy_x86_64 here
     container: gcr.io/iree-oss/base-bleeding-edge@sha256:cf2e78194e64fd0166f4141317366261d7a62432b72e9a324cb8c2ff4e1a515a
     defaults:
       run:
         shell: bash
-=======
-    runs-on: azure-linux
->>>>>>> 5744a6c9
     steps:
       - name: "Checking out repository"
         uses: actions/checkout@v4.1.7
