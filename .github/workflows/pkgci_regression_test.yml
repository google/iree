--- conflicted
+++ resolved
@@ -220,13 +220,8 @@
             --goldentime-rocm-unet-ms 419.0 \
             --goldentime-rocm-clip-ms 18.5 \
             --goldentime-rocm-vae-ms 337.0 \
-<<<<<<< HEAD
-            --goldendispatch-rocm-unet 1527 \
+            --goldendispatch-rocm-unet 1531 \
             --goldendispatch-rocm-clip 1139 \
-=======
-            --goldendispatch-rocm-unet 1531 \
-            --goldendispatch-rocm-clip 1141 \
->>>>>>> 1c43bcd1
             --goldendispatch-rocm-vae 246 \
             --goldensize-rocm-unet-bytes 2280000  \
             --goldensize-rocm-clip-bytes 860000 \
@@ -246,13 +241,8 @@
             --goldentime-rocm-unet-ms 95.0 \
             --goldentime-rocm-clip-ms 15.5 \
             --goldentime-rocm-vae-ms 80.0 \
-<<<<<<< HEAD
-            --goldendispatch-rocm-unet 1527 \
+            --goldendispatch-rocm-unet 1531 \
             --goldendispatch-rocm-clip 1139 \
-=======
-            --goldendispatch-rocm-unet 1531 \
-            --goldendispatch-rocm-clip 1141 \
->>>>>>> 1c43bcd1
             --goldendispatch-rocm-vae 246 \
             --goldensize-rocm-unet-bytes 2270000 \
             --goldensize-rocm-clip-bytes 860000  \
