--- conflicted
+++ resolved
@@ -168,13 +168,6 @@
             runs-on: macos-14
     env:
       BUILD_DIR: build-runtime
-<<<<<<< HEAD
-      IREE_READ_REMOTE_CCACHE: 0
-      IREE_WRITE_REMOTE_CCACHE: 0
-      IREE_READ_LOCAL_CCACHE: 1
-      IREE_WRITE_LOCAL_CCACHE: ${{ needs.setup.outputs.write-caches }}
-=======
->>>>>>> 868f41e4
     steps:
       - uses: actions/checkout@v4.1.7
       - uses: actions/setup-python@v5.1.0
