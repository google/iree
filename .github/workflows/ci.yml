--- conflicted
+++ resolved
@@ -478,7 +478,7 @@
             ./build_tools/cmake/build_and_test_tsan.sh
 
   build_benchmarks:
-    needs: [should_run, host_tools_assertions, build_tf_integrations]
+    needs: [should_run, build_all, build_tf_integrations]
     if: needs.should_run.outputs.should-run == 'true'
     runs-on:
       # Hacks, and order matters. See the comment at the top of the file.
@@ -487,14 +487,9 @@
       - cpu
       - os-family=Linux
     env:
-<<<<<<< HEAD
-      BUILD_DIR: ${{ needs.build_all.outputs.build-dir }}
-      BUILD_DIR_ARCHIVE: ${{ needs.build_all.outputs.build-dir-archive }}
-      BUILD_DIR_GCS_ARTIFACT: ${{ needs.build_all.outputs.build-dir-gcs-artifact }}
-=======
-      HOST_BINARY_ROOT: ${{ needs.host_tools_assertions.outputs.host-binary-root }}
-      HOST_BINARY_ARCHIVE: ${{ needs.host_tools_assertions.outputs.host-binary-root }}.tar
->>>>>>> 8301a5c7
+      BUILD_DIR: ${{ needs.build_all.outputs.build-dir }}
+      BUILD_DIR_ARCHIVE: ${{ needs.build_all.outputs.build-dir-archive }}
+      BUILD_DIR_GCS_ARTIFACT: ${{ needs.build_all.outputs.build-dir-gcs-artifact }}
       TF_BINARIES_DIR: ${{ needs.build_tf_integrations.outputs.binaries-dir }}
       TF_BINARIES_ARCHIVE: ${{ needs.build_tf_integrations.outputs.binaries-archive }}
       TF_BINARIES_GCS_ARTIFACT: ${{ needs.build_tf_integrations.outputs.binaries-gcs-artifact }}
@@ -503,33 +498,19 @@
         uses: actions/checkout@7884fcad6b5d53d10323aee724dc68d8b9096a2e # v2
         with:
           submodules: true
-      - name: "Downloading host tools"
-        uses: actions/download-artifact@fb598a63ae348fa914e94cd0ff38f362e927b741 # v3.0.0
-        with:
-          name: "${{ env.HOST_BINARY_ARCHIVE }}"
-      - name: "Extracting host tools archive"
-        run: |
-          tar -xvf ${HOST_BINARY_ARCHIVE}
+      - name: "Downloading build dir archive"
+        run: gcloud alpha storage cp "${BUILD_DIR_GCS_ARTIFACT}" "${BUILD_DIR_ARCHIVE}"
+      - name: "Extracting build dir archive"
+        run: tar -xf "${BUILD_DIR_ARCHIVE}"
       - name: "Downloading TF binaries archive"
         run: gcloud alpha storage cp "${TF_BINARIES_GCS_ARTIFACT}" "${TF_BINARIES_ARCHIVE}"
       - name: "Extracting TF binaries archive"
         run: tar -xf "${TF_BINARIES_ARCHIVE}"
-<<<<<<< HEAD
-        # TODO(#4662): building the benchmarks currently needs the entire build
-        # dir archive just to get the host tools. This is silly and we should
-        # make prebuilt host tools work even when not cross-compiling.
-      - name: "Downloading build dir archive"
-        run: gcloud alpha storage cp "${BUILD_DIR_GCS_ARTIFACT}" "${BUILD_DIR_ARCHIVE}"
-      - name: "Extracting build dir archive"
-        run: tar -xf "${BUILD_DIR_ARCHIVE}"
-      - name: "Re-configuring"
-=======
       - name: "Building benchmarks"
->>>>>>> 8301a5c7
         run: |
           build_tools/github_actions/docker_run.sh \
             --env "IREE_TF_BINARIES_DIR=${TF_BINARIES_DIR}" \
-            --env "IREE_HOST_BINARY_ROOT=${HOST_BINARY_ROOT}" \
+            --env "IREE_HOST_BINARY_ROOT=${BUILD_DIR}/install" \
             gcr.io/iree-oss/base@sha256:5d43683c6b50aebe1fca6c85f2012f3b0fa153bf4dd268e8767b619b1891423a \
             build_tools/cmake/build_benchmarks.sh
 
