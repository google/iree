# Copyright 2024 The IREE Authors
#
# Licensed under the Apache License v2.0 with LLVM Exceptions.
# See https://llvm.org/LICENSE.txt for license information.
# SPDX-License-Identifier: Apache-2.0 WITH LLVM-exception

name: CI - Linux x64 clang

on:
  workflow_dispatch:
  pull_request:
  push:
    branches:
      - main

concurrency:
  # A PR number if a pull request and otherwise the commit hash. This cancels
  # queued and in-progress runs for the same PR (presubmit) or commit
  # (postsubmit). The workflow name is prepended to avoid conflicts between
  # different workflows.
  group: ${{ github.workflow }}-${{ github.event.number || github.sha }}
  cancel-in-progress: true

jobs:
  setup:
    uses: ./.github/workflows/setup.yml

  linux_x64_clang:
    needs: setup
    if: contains(fromJson(needs.setup.outputs.enabled-jobs), 'linux_x64_clang')
<<<<<<< HEAD
    runs-on:
      - self-hosted # must come first
      - runner-group=${{ needs.setup.outputs.runner-group }}
      - environment=${{ needs.setup.outputs.runner-env }}
      - cpu
      - os-family=Linux
    container: ghcr.io/iree-org/cpubuilder_ubuntu_jammy_x86_64@sha256:54d9d17a79caa083aeff1243b27e767df2629b533c26e0b65d41beb160f197e4
    defaults:
      run:
        shell: bash
=======
    runs-on: azure-linux
>>>>>>> 5744a6c9
    env:
      BUILD_DIR: build
    steps:
      - name: "Checking out repository"
        uses: actions/checkout@v4.1.7
        with:
          submodules: true
      - name: Install Python requirements
        run: python3 -m pip install -r ./runtime/bindings/python/iree/runtime/build_requirements.txt
      # TODO(#18238): add local or remote ccache
      - name: CMake - configure
        run: |
          cmake \
            -G Ninja \
            -B ${BUILD_DIR} \
            -DPython3_EXECUTABLE="$(which python3)" \
            -DCMAKE_BUILD_TYPE=RelWithDebInfo \
            -DIREE_BUILD_PYTHON_BINDINGS=ON \
            -DIREE_ENABLE_LLD=ON \
            -DIREE_ENABLE_ASSERTIONS=ON \
            -DIREE_BUILD_DOCS=ON \
            -DIREE_TARGET_BACKEND_WEBGPU_SPIRV=ON
      - name: CMake - build
        run: |
          cmake --build ${BUILD_DIR} -- -k 0
          cmake --build ${BUILD_DIR} --target install -- -k 0
          cmake --build ${BUILD_DIR} --target iree-test-deps -- -k 0
      - name: Run CTest
        run: ./build_tools/cmake/ctest_all.sh "${BUILD_DIR}"
      - name: Test iree-dialects
        run: ./build_tools/cmake/test_iree_dialects.sh "${BUILD_DIR}"<|MERGE_RESOLUTION|>--- conflicted
+++ resolved
@@ -28,20 +28,11 @@
   linux_x64_clang:
     needs: setup
     if: contains(fromJson(needs.setup.outputs.enabled-jobs), 'linux_x64_clang')
-<<<<<<< HEAD
-    runs-on:
-      - self-hosted # must come first
-      - runner-group=${{ needs.setup.outputs.runner-group }}
-      - environment=${{ needs.setup.outputs.runner-env }}
-      - cpu
-      - os-family=Linux
+    runs-on: azure-linux
     container: ghcr.io/iree-org/cpubuilder_ubuntu_jammy_x86_64@sha256:54d9d17a79caa083aeff1243b27e767df2629b533c26e0b65d41beb160f197e4
     defaults:
       run:
         shell: bash
-=======
-    runs-on: azure-linux
->>>>>>> 5744a6c9
     env:
       BUILD_DIR: build
     steps:
